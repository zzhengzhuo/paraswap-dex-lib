import { Interface, JsonFragment } from '@ethersproject/abi';
import { NumberAsString, SwapSide } from '@paraswap/core';
import {
  AdapterExchangeParam,
  Address,
  DexExchangeParam,
  SimpleExchangeParam,
} from '../../types';
import { IDexTxBuilder } from '../idex';
import stETHAbi from '../../abi/stETH.json';
import { NULL_ADDRESS } from '../../constants';
import { IDexHelper } from '../../dex-helper';
import { LidoData, stETHFunctions } from './types';
import { stETH } from './config';
<<<<<<< HEAD
import { extractReturnAmountPosition } from '../../executor/utils';
=======
import { WethFunctions } from '../weth/types';
import ERC20ABI from '../../abi/erc20.json';
>>>>>>> 5c259c16

export class Lido implements IDexTxBuilder<LidoData, any> {
  static dexKeys = ['lido'];
  stETHInterface: Interface;
  erc20Interface: Interface;

  needWrapNative = false;

  private network: number;
  private wethAddress: Address =
    '0xc02aaa39b223fe8d0a0e5c4f27ead9083c756cc2'.toLowerCase();

  constructor(dexHelper: IDexHelper) {
    this.network = dexHelper.config.data.network;

    this.stETHInterface = new Interface(stETHAbi as JsonFragment[]);
    this.erc20Interface = new Interface(ERC20ABI);
  }

  getAdapterParam(
    srcToken: Address,
    destToken: Address,
    srcAmount: NumberAsString,
    destAmount: NumberAsString,
    data: LidoData,
    side: SwapSide,
  ): AdapterExchangeParam {
    return {
      targetExchange: stETH[this.network],
      payload: '0x',
      networkFee: '0',
    };
  }

  async getSimpleParam(
    srcToken: Address,
    destToken: Address,
    srcAmount: NumberAsString,
    destAmount: NumberAsString,
    data: LidoData,
    side: SwapSide,
  ): Promise<SimpleExchangeParam> {
    const swapData = this.stETHInterface.encodeFunctionData(
      stETHFunctions.submit,
      [NULL_ADDRESS],
    );

    return {
      callees: [stETH[this.network]],
      calldata: [swapData],
      values: [srcAmount],
      networkFee: '0',
    };
  }

  protected isWETH(tokenAddress: string) {
    return tokenAddress.toLowerCase() === this.wethAddress;
  }

  getDexParam(
    srcToken: Address,
    _destToken: Address,
    srcAmount: NumberAsString,
    _destAmount: NumberAsString,
    _recipient: Address,
    _data: LidoData,
    _side: SwapSide,
  ): DexExchangeParam {
    const swapData = this.stETHInterface.encodeFunctionData(
      stETHFunctions.submit,
      [NULL_ADDRESS],
    );

    return {
      needWrapNative: this.needWrapNative,
      dexFuncHasRecipient: false,
      exchangeData: swapData,
      targetExchange: stETH[this.network],
<<<<<<< HEAD
      returnAmountPos:
        _side === SwapSide.SELL
          ? extractReturnAmountPosition(
              this.stETHInterface,
              stETHFunctions.submit,
              '', // no output name
            )
          : undefined,
=======
      preSwapUnwrapCalldata: this.isWETH(srcToken)
        ? this.erc20Interface.encodeFunctionData(WethFunctions.withdraw, [
            srcAmount,
          ])
        : undefined,
>>>>>>> 5c259c16
    };
  }
}<|MERGE_RESOLUTION|>--- conflicted
+++ resolved
@@ -12,12 +12,9 @@
 import { IDexHelper } from '../../dex-helper';
 import { LidoData, stETHFunctions } from './types';
 import { stETH } from './config';
-<<<<<<< HEAD
-import { extractReturnAmountPosition } from '../../executor/utils';
-=======
 import { WethFunctions } from '../weth/types';
 import ERC20ABI from '../../abi/erc20.json';
->>>>>>> 5c259c16
+import { extractReturnAmountPosition } from '../../executor/utils';
 
 export class Lido implements IDexTxBuilder<LidoData, any> {
   static dexKeys = ['lido'];
@@ -96,7 +93,11 @@
       dexFuncHasRecipient: false,
       exchangeData: swapData,
       targetExchange: stETH[this.network],
-<<<<<<< HEAD
+      preSwapUnwrapCalldata: this.isWETH(srcToken)
+        ? this.erc20Interface.encodeFunctionData(WethFunctions.withdraw, [
+            srcAmount,
+          ])
+        : undefined,
       returnAmountPos:
         _side === SwapSide.SELL
           ? extractReturnAmountPosition(
@@ -105,13 +106,6 @@
               '', // no output name
             )
           : undefined,
-=======
-      preSwapUnwrapCalldata: this.isWETH(srcToken)
-        ? this.erc20Interface.encodeFunctionData(WethFunctions.withdraw, [
-            srcAmount,
-          ])
-        : undefined,
->>>>>>> 5c259c16
     };
   }
 }