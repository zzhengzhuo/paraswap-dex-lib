--- conflicted
+++ resolved
@@ -17,32 +17,12 @@
   );
   const dexKey = 'Swell';
 
-<<<<<<< HEAD
-  [
-    // ContractMethod.simpleSwap,
-    // ContractMethod.multiSwap,
-    // ContractMethod.megaSwap,
-    ContractMethod.swapExactAmountIn,
-  ].forEach(contractMethod => {
-    it(`${contractMethod} - ETH -> SWETH`, async () => {
-      await testE2E(
-        tokens.ETH,
-        tokens.SWETH,
-        holders.ETH,
-        '1000000000000000000',
-        SwapSide.SELL,
-        dexKey,
-        contractMethod,
-        network,
-        provider,
-      );
-    });
-=======
   ['SWETH', 'rswETH'].forEach(token => {
     [
-      ContractMethod.simpleSwap,
-      ContractMethod.multiSwap,
-      ContractMethod.megaSwap,
+      // ContractMethod.simpleSwap,
+      // ContractMethod.multiSwap,
+      // ContractMethod.megaSwap,
+      ContractMethod.swapExactAmountIn,
     ].forEach(contractMethod => {
       it(`${contractMethod} - ETH -> ${token}`, async () => {
         await testE2E(
@@ -57,7 +37,6 @@
           provider,
         );
       });
->>>>>>> ef3c2ae6
 
       it(`${contractMethod} - WETH -> ${token}`, async () => {
         await testE2E(
