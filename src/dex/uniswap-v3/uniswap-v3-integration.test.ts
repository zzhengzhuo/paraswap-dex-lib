/* eslint-disable no-console */
import dotenv from 'dotenv';
dotenv.config();

import { Interface, Result } from '@ethersproject/abi';
import { DummyDexHelper, IDexHelper } from '../../dex-helper/index';
import { Network, SwapSide } from '../../constants';
import { BI_POWS } from '../../bigint-constants';
import { UniswapV3 } from './uniswap-v3';
import { checkPoolPrices, checkPoolsLiquidity } from '../../../tests/utils';
import { Tokens } from '../../../tests/constants-e2e';
import UniswapV3QuoterV2ABI from '../../abi/uniswap-v3/UniswapV3QuoterV2.abi.json';
import { Address } from '@paraswap/core';
import { UniswapV3Config } from './config';

const network = Network.POLYGON;
const TokenASymbol = 'USDC';
const TokenA = Tokens[network][TokenASymbol];

const TokenBSymbol = 'WMATIC';
const TokenB = Tokens[network][TokenBSymbol];

const amounts = [
  0n,
  10_000n * BI_POWS[6],
  20_000n * BI_POWS[6],
  30_000n * BI_POWS[6],
];

const amountsBuy = [0n, 1n * BI_POWS[18], 2n * BI_POWS[18], 3n * BI_POWS[18]];

const quoterIface = new Interface(UniswapV3QuoterV2ABI);

function getReaderCalldata(
  exchangeAddress: string,
  readerIface: Interface,
  amounts: bigint[],
  funcName: string,
  tokenIn: Address,
  tokenOut: Address,
  fee: bigint,
) {
  return amounts.map(amount => ({
    target: exchangeAddress,
    callData: readerIface.encodeFunctionData(funcName, [
      [tokenIn, tokenOut, amount.toString(), fee.toString(), 0],
    ]),
  }));
}

function decodeReaderResult(
  results: Result,
  readerIface: Interface,
  funcName: string,
) {
  return results.map(result => {
    const parsed = readerIface.decodeFunctionResult(funcName, result);
    return BigInt(parsed[0]._hex);
  });
}

async function checkOnChainPricing(
  dexHelper: IDexHelper,
  uniswapV3: UniswapV3,
  funcName: string,
  blockNumber: number,
  exchangeAddress: string,
  prices: bigint[],
  tokenIn: Address,
  tokenOut: Address,
  fee: bigint,
  _amounts: bigint[],
) {
  // Quoter address
  // const exchangeAddress = '0xb27308f9F90D607463bb33eA1BeBb41C27CE5AB6';
  const readerIface = quoterIface;

  const sum = prices.reduce((acc, curr) => (acc += curr), 0n);

  if (sum === 0n) {
    console.log(
      `Prices were not calculated for tokenIn=${tokenIn}, tokenOut=${tokenOut}, fee=${fee.toString()}. Most likely price impact is too big for requested amount`,
    );
    return false;
  }

  const readerCallData = getReaderCalldata(
    exchangeAddress,
    readerIface,
    _amounts.slice(1),
    funcName,
    tokenIn,
    tokenOut,
    fee,
  );

  let readerResult;
  try {
    readerResult = (
      await dexHelper.multiContract.methods
        .aggregate(readerCallData)
        .call({}, blockNumber)
    ).returnData;
  } catch (e) {
    console.log(
      `Can not fetch on-chain pricing for fee ${fee}. It happens for low liquidity pools`,
      e,
    );
    return false;
  }

  const expectedPrices = [0n].concat(
    decodeReaderResult(readerResult, readerIface, funcName),
  );

  console.log('EXPECTED PRICES: ', expectedPrices);

  let firstZeroIndex = prices.slice(1).indexOf(0n);

  // we skipped first, so add +1 on result
  firstZeroIndex = firstZeroIndex === -1 ? prices.length : firstZeroIndex;

  // Compare only the ones for which we were able to calculate prices
  expect(prices.slice(0, firstZeroIndex)).toEqual(
    expectedPrices.slice(0, firstZeroIndex),
  );
  return true;
}

describe('UniswapV3', () => {
  const dexHelper = new DummyDexHelper(network);
  const dexKey = 'UniswapV3';

  let blockNumber: number;
  let uniswapV3: UniswapV3;
  let uniswapV3Mainnet: UniswapV3;

  beforeEach(async () => {
    blockNumber = await dexHelper.web3Provider.eth.getBlockNumber();
    uniswapV3 = new UniswapV3(network, dexKey, dexHelper);
    uniswapV3Mainnet = new UniswapV3(
      Network.ARBITRUM,
      dexKey,
      new DummyDexHelper(Network.ARBITRUM),
    );
  });

  it('getPoolIdentifiers and getPricesVolume SELL', async function () {
    const pools = await uniswapV3.getPoolIdentifiers(
      TokenA,
      TokenB,
      SwapSide.SELL,
      blockNumber,
    );
    console.log(`${TokenASymbol} <> ${TokenBSymbol} Pool Identifiers: `, pools);

    expect(pools.length).toBeGreaterThan(0);

    const poolPrices = await uniswapV3.getPricesVolume(
      TokenA,
      TokenB,
      amounts,
      SwapSide.SELL,
      blockNumber,
      pools,
    );
    console.log(`${TokenASymbol} <> ${TokenBSymbol} Pool Prices: `, poolPrices);

    expect(poolPrices).not.toBeNull();
    checkPoolPrices(poolPrices!, amounts, SwapSide.SELL, dexKey);

    let falseChecksCounter = 0;
    await Promise.all(
      poolPrices!.map(async price => {
        const fee = uniswapV3.eventPools[price.poolIdentifier!]!.feeCode;
        const res = await checkOnChainPricing(
          dexHelper,
          uniswapV3,
          'quoteExactInputSingle',
          blockNumber,
          '0x61fFE014bA17989E743c5F6cB21bF9697530B21e',
          price.prices,
          TokenA.address,
          TokenB.address,
          fee,
          amounts,
        );
        if (res === false) falseChecksCounter++;
      }),
    );

    expect(falseChecksCounter).toBeLessThan(poolPrices!.length);
  });

  it('getPoolIdentifiers and getPricesVolume BUY', async function () {
    const pools = await uniswapV3.getPoolIdentifiers(
      TokenA,
      TokenB,
      SwapSide.BUY,
      blockNumber,
    );
    console.log(`${TokenASymbol} <> ${TokenBSymbol} Pool Identifiers: `, pools);

    expect(pools.length).toBeGreaterThan(0);

    const poolPrices = await uniswapV3.getPricesVolume(
      TokenA,
      TokenB,
      amountsBuy,
      SwapSide.BUY,
      blockNumber,
      pools,
    );
    console.log(`${TokenASymbol} <> ${TokenBSymbol} Pool Prices: `, poolPrices);

    expect(poolPrices).not.toBeNull();
    checkPoolPrices(poolPrices!, amountsBuy, SwapSide.BUY, dexKey);

    // Check if onchain pricing equals to calculated ones
    let falseChecksCounter = 0;
    await Promise.all(
      poolPrices!.map(async price => {
        const fee = uniswapV3.eventPools[price.poolIdentifier!]!.feeCode;
        const res = await checkOnChainPricing(
          dexHelper,
          uniswapV3,
          'quoteExactOutputSingle',
          blockNumber,
          '0x61fFE014bA17989E743c5F6cB21bF9697530B21e',
          price.prices,
          TokenA.address,
          TokenB.address,
          fee,
          amountsBuy,
        );
        if (res === false) falseChecksCounter++;
      }),
    );
    expect(falseChecksCounter).toBeLessThan(poolPrices!.length);
  });

  it('getPoolIdentifiers and getPricesVolume SELL stable pairs', async function () {
    const TokenASymbol = 'USDT';
    const TokenA = Tokens[network][TokenASymbol];

    const TokenBSymbol = 'USDC';
    const TokenB = Tokens[network][TokenBSymbol];

    const amounts = [
      0n,
      6000000n,
      12000000n,
      18000000n,
      24000000n,
      30000000n,
      36000000n,
      42000000n,
      48000000n,
      54000000n,
      60000000n,
      66000000n,
      72000000n,
      78000000n,
      84000000n,
      90000000n,
      96000000n,
      102000000n,
      108000000n,
      114000000n,
      120000000n,
      126000000n,
      132000000n,
      138000000n,
      144000000n,
      150000000n,
      156000000n,
      162000000n,
      168000000n,
      174000000n,
      180000000n,
      186000000n,
      192000000n,
      198000000n,
      204000000n,
      210000000n,
      216000000n,
      222000000n,
      228000000n,
      234000000n,
      240000000n,
      246000000n,
      252000000n,
      258000000n,
      264000000n,
      270000000n,
      276000000n,
      282000000n,
      288000000n,
      294000000n,
      300000000n,
    ];

    const pools = await uniswapV3.getPoolIdentifiers(
      TokenA,
      TokenB,
      SwapSide.SELL,
      blockNumber,
    );
    console.log(`${TokenASymbol} <> ${TokenBSymbol} Pool Identifiers: `, pools);

    expect(pools.length).toBeGreaterThan(0);

    const poolPrices = await uniswapV3.getPricesVolume(
      TokenA,
      TokenB,
      amounts,
      SwapSide.SELL,
      blockNumber,
      pools,
    );
    console.log(`${TokenASymbol} <> ${TokenBSymbol} Pool Prices: `, poolPrices);

    expect(poolPrices).not.toBeNull();
    checkPoolPrices(
      poolPrices!.filter(pp => pp.unit !== 0n),
      amounts,
      SwapSide.SELL,
      dexKey,
    );

    // Check if onchain pricing equals to calculated ones
    let falseChecksCounter = 0;
    await Promise.all(
      poolPrices!.map(async price => {
        const fee = uniswapV3.eventPools[price.poolIdentifier!]!.feeCode;
        const res = await checkOnChainPricing(
          dexHelper,
          uniswapV3,
          'quoteExactInputSingle',
          blockNumber,
          '0x61fFE014bA17989E743c5F6cB21bF9697530B21e',
          price.prices,
          TokenA.address,
          TokenB.address,
          fee,
          amounts,
        );
        if (res === false) falseChecksCounter++;
      }),
    );
    expect(falseChecksCounter).toBeLessThan(poolPrices!.length);
  });

  it('getPoolIdentifiers and getPricesVolume BUY stable pairs', async function () {
    const TokenASymbol = 'DAI';
    const TokenA = Tokens[network][TokenASymbol];

    const TokenBSymbol = 'USDC';
    const TokenB = Tokens[network][TokenBSymbol];

    const amountsBuy = [
      0n,
      6000000n,
      12000000n,
      18000000n,
      24000000n,
      30000000n,
      36000000n,
      42000000n,
      48000000n,
      54000000n,
      60000000n,
      66000000n,
      72000000n,
      78000000n,
      84000000n,
      90000000n,
      96000000n,
      102000000n,
      108000000n,
      114000000n,
      120000000n,
      126000000n,
      132000000n,
      138000000n,
      144000000n,
      150000000n,
      156000000n,
      162000000n,
      168000000n,
      174000000n,
      180000000n,
      186000000n,
      192000000n,
      198000000n,
      204000000n,
      210000000n,
      216000000n,
      222000000n,
      228000000n,
      234000000n,
      240000000n,
      246000000n,
      252000000n,
      258000000n,
      264000000n,
      270000000n,
      276000000n,
      282000000n,
      288000000n,
      294000000n,
      300000000n,
    ];

    const pools = await uniswapV3.getPoolIdentifiers(
      TokenA,
      TokenB,
      SwapSide.BUY,
      blockNumber,
    );
    console.log(`${TokenASymbol} <> ${TokenBSymbol} Pool Identifiers: `, pools);

    expect(pools.length).toBeGreaterThan(0);

    const poolPrices = await uniswapV3.getPricesVolume(
      TokenA,
      TokenB,
      amountsBuy,
      SwapSide.BUY,
      blockNumber,
      pools,
    );
    console.log(`${TokenASymbol} <> ${TokenBSymbol} Pool Prices: `, poolPrices);

    expect(poolPrices).not.toBeNull();
    checkPoolPrices(
      poolPrices!.filter(pp => pp.unit !== 0n),
      amountsBuy,
      SwapSide.BUY,
      dexKey,
    );

    // Check if onchain pricing equals to calculated ones
    let falseChecksCounter = 0;
    await Promise.all(
      poolPrices!.map(async price => {
        const fee = uniswapV3.eventPools[price.poolIdentifier!]!.feeCode;
        const res = await checkOnChainPricing(
          dexHelper,
          uniswapV3,
          'quoteExactOutputSingle',
          blockNumber,
          '0x61fFE014bA17989E743c5F6cB21bF9697530B21e',
          price.prices,
          TokenA.address,
          TokenB.address,
          fee,
          amountsBuy,
        );
        if (res === false) falseChecksCounter++;
      }),
    );
    expect(falseChecksCounter).toBeLessThan(poolPrices!.length);
  });

  it('getTopPoolsForToken', async function () {
    const poolLiquidity = await uniswapV3Mainnet.getTopPoolsForToken(
      Tokens[Network.MAINNET]['USDC'].address,
      10,
    );
    console.log(`${TokenASymbol} Top Pools:`, poolLiquidity);

    if (!uniswapV3.hasConstantPriceLargeAmounts) {
      checkPoolsLiquidity(poolLiquidity, TokenA.address, dexKey);
    }
  });
});

describe('RamsesV2', () => {
  const dexKey = 'RamsesV2';
  let blockNumber: number;
  let uniswapV3: UniswapV3;
  let uniswapV3Mainnet: UniswapV3;

  const network = Network.ARBITRUM;
  const dexHelper = new DummyDexHelper(network);
  const TokenASymbol = 'USDCe';
  const TokenA = Tokens[network][TokenASymbol];

  const TokenBSymbol = 'USDC';
  const TokenB = Tokens[network][TokenBSymbol];

  beforeEach(async () => {
    blockNumber = await dexHelper.web3Provider.eth.getBlockNumber();
    uniswapV3 = new UniswapV3(network, dexKey, dexHelper);
    uniswapV3Mainnet = new UniswapV3(Network.ARBITRUM, dexKey, dexHelper);
  });

  it('getPoolIdentifiers and getPricesVolume SELL', async function () {
    const amounts = [
      0n,
      6000000n,
      12000000n,
      18000000n,
      24000000n,
      30000000n,
      36000000n,
      42000000n,
    ];

    const pools = await uniswapV3.getPoolIdentifiers(
      TokenA,
      TokenB,
      SwapSide.SELL,
      blockNumber,
    );
    console.log(`${TokenASymbol} <> ${TokenBSymbol} Pool Identifiers: `, pools);

    expect(pools.length).toBeGreaterThan(0);

    const poolPrices = await uniswapV3.getPricesVolume(
      TokenA,
      TokenB,
      amounts,
      SwapSide.SELL,
      blockNumber,
      pools,
    );
    console.log(`${TokenASymbol} <> ${TokenBSymbol} Pool Prices: `, poolPrices);

    expect(poolPrices).not.toBeNull();
    checkPoolPrices(poolPrices!, amounts, SwapSide.SELL, dexKey);

    let falseChecksCounter = 0;
    await Promise.all(
      poolPrices!.map(async price => {
        const fee = uniswapV3.eventPools[price.poolIdentifier!]!.feeCode;
        const res = await checkOnChainPricing(
          dexHelper,
          uniswapV3,
          'quoteExactInputSingle',
          blockNumber,
          '0xAA20EFF7ad2F523590dE6c04918DaAE0904E3b20',
          price.prices,
          TokenA.address,
          TokenB.address,
          fee,
          amounts,
        );
        if (res === false) falseChecksCounter++;
      }),
    );

    expect(falseChecksCounter).toBeLessThan(poolPrices!.length);
  });

  it('getPoolIdentifiers and getPricesVolume BUY', async function () {
    const amounts = [
      0n,
      6000000n,
      12000000n,
      18000000n,
      24000000n,
      30000000n,
      36000000n,
      42000000n,
    ];

    const pools = await uniswapV3.getPoolIdentifiers(
      TokenA,
      TokenB,
      SwapSide.BUY,
      blockNumber,
    );
    console.log(`${TokenASymbol} <> ${TokenBSymbol} Pool Identifiers: `, pools);

    expect(pools.length).toBeGreaterThan(0);

    const poolPrices = await uniswapV3.getPricesVolume(
      TokenA,
      TokenB,
      amounts,
      SwapSide.BUY,
      blockNumber,
      pools,
    );
    console.log(`${TokenASymbol} <> ${TokenBSymbol} Pool Prices: `, poolPrices);

    expect(poolPrices).not.toBeNull();
    checkPoolPrices(poolPrices!, amounts, SwapSide.SELL, dexKey);

    let falseChecksCounter = 0;
    await Promise.all(
      poolPrices!.map(async price => {
        const fee = uniswapV3.eventPools[price.poolIdentifier!]!.feeCode;
        const res = await checkOnChainPricing(
          dexHelper,
          uniswapV3,
          'quoteExactOutputSingle',
          blockNumber,
          '0xAA20EFF7ad2F523590dE6c04918DaAE0904E3b20',
          price.prices,
          TokenA.address,
          TokenB.address,
          fee,
          amounts,
        );
        if (res === false) falseChecksCounter++;
      }),
    );

    expect(falseChecksCounter).toBeLessThan(poolPrices!.length);
  });
});

describe('PharaohV2', () => {
  const dexKey = 'PharaohV2';
  let blockNumber: number;
  let uniswapV3: UniswapV3;
  let uniswapV3Mainnet: UniswapV3;

  const network = Network.AVALANCHE;
  const dexHelper = new DummyDexHelper(network);
  const TokenASymbol = 'USDC';
  const TokenA = Tokens[network][TokenASymbol];

  const TokenBSymbol = 'USDCe';
  const TokenB = Tokens[network][TokenBSymbol];

  beforeEach(async () => {
    blockNumber = await dexHelper.web3Provider.eth.getBlockNumber();
    uniswapV3 = new UniswapV3(network, dexKey, dexHelper);
    uniswapV3Mainnet = new UniswapV3(Network.AVALANCHE, dexKey, dexHelper);
  });

  it('getPoolIdentifiers and getPricesVolume SELL', async function () {
    const amounts = [
      0n,
      6000000n,
      12000000n,
      18000000n,
      24000000n,
      30000000n,
      36000000n,
      42000000n,
    ];

    const pools = await uniswapV3.getPoolIdentifiers(
      TokenA,
      TokenB,
      SwapSide.SELL,
      blockNumber,
    );
    console.log(`${TokenASymbol} <> ${TokenBSymbol} Pool Identifiers: `, pools);

    expect(pools.length).toBeGreaterThan(0);

    const poolPrices = await uniswapV3.getPricesVolume(
      TokenA,
      TokenB,
      amounts,
      SwapSide.SELL,
      blockNumber,
      pools,
    );
    console.log(`${TokenASymbol} <> ${TokenBSymbol} Pool Prices: `, poolPrices);

    expect(poolPrices).not.toBeNull();
    checkPoolPrices(poolPrices!, amounts, SwapSide.SELL, dexKey);

    let falseChecksCounter = 0;
    await Promise.all(
      poolPrices!.map(async price => {
        const fee = uniswapV3.eventPools[price.poolIdentifier!]!.feeCode;
        const res = await checkOnChainPricing(
          dexHelper,
          uniswapV3,
          'quoteExactInputSingle',
          blockNumber,
          '0xAAAEA10b0e6FBe566FE27c3A023DC5D8cA6Bca3d',
          price.prices,
          TokenA.address,
          TokenB.address,
          fee,
          amounts,
        );
        if (res === false) falseChecksCounter++;
      }),
    );

    expect(falseChecksCounter).toBeLessThan(poolPrices!.length);
  });

  it('getPoolIdentifiers and getPricesVolume BUY', async function () {
    const amounts = [
      0n,
      6000000n,
      12000000n,
      18000000n,
      24000000n,
      30000000n,
      36000000n,
      42000000n,
    ];

    const pools = await uniswapV3.getPoolIdentifiers(
      TokenA,
      TokenB,
      SwapSide.BUY,
      blockNumber,
    );
    console.log(`${TokenASymbol} <> ${TokenBSymbol} Pool Identifiers: `, pools);

    expect(pools.length).toBeGreaterThan(0);

    const poolPrices = await uniswapV3.getPricesVolume(
      TokenA,
      TokenB,
      amounts,
      SwapSide.BUY,
      blockNumber,
      pools,
    );
    console.log(`${TokenASymbol} <> ${TokenBSymbol} Pool Prices: `, poolPrices);

    expect(poolPrices).not.toBeNull();
    checkPoolPrices(poolPrices!, amounts, SwapSide.SELL, dexKey);

    let falseChecksCounter = 0;
    await Promise.all(
      poolPrices!.map(async price => {
        const fee = uniswapV3.eventPools[price.poolIdentifier!]!.feeCode;
        const res = await checkOnChainPricing(
          dexHelper,
          uniswapV3,
          'quoteExactOutputSingle',
          blockNumber,
          '0xAAAEA10b0e6FBe566FE27c3A023DC5D8cA6Bca3d',
          price.prices,
          TokenA.address,
          TokenB.address,
          fee,
          amounts,
        );
        if (res === false) falseChecksCounter++;
      }),
    );

    expect(falseChecksCounter).toBeLessThan(poolPrices!.length);
  });

  it('getTopPoolsForToken', async function () {
    const poolLiquidity = await uniswapV3.getTopPoolsForToken(
      TokenB.address,
      10,
    );
    console.log(`${TokenASymbol} Top Pools:`, poolLiquidity);

    checkPoolsLiquidity(poolLiquidity, TokenB.address, dexKey);
  });
});

describe('ChronosV3', () => {
  const dexKey = 'ChronosV3';
  let blockNumber: number;
  let uniswapV3: UniswapV3;
  let uniswapV3Mainnet: UniswapV3;

  const network = Network.ARBITRUM;
  const dexHelper = new DummyDexHelper(network);
  const TokenASymbol = 'USDCe';
  const TokenA = Tokens[network][TokenASymbol];

  const TokenBSymbol = 'USDT';
  const TokenB = Tokens[network][TokenBSymbol];

  beforeEach(async () => {
    blockNumber = await dexHelper.web3Provider.eth.getBlockNumber();
    uniswapV3 = new UniswapV3(network, dexKey, dexHelper);
    uniswapV3Mainnet = new UniswapV3(Network.ARBITRUM, dexKey, dexHelper);
  });

  it('getPoolIdentifiers and getPricesVolume SELL', async function () {
    const amounts = [0n, BI_POWS[6], 2000000n];

    const pools = await uniswapV3.getPoolIdentifiers(
      TokenA,
      TokenB,
      SwapSide.SELL,
      blockNumber,
    );
    console.log(`${TokenASymbol} <> ${TokenBSymbol} Pool Identifiers: `, pools);

    expect(pools.length).toBeGreaterThan(0);

    const poolPrices = await uniswapV3.getPricesVolume(
      TokenA,
      TokenB,
      amounts,
      SwapSide.SELL,
      blockNumber,
      pools,
    );
    console.log(`${TokenASymbol} <> ${TokenBSymbol} Pool Prices: `, poolPrices);

    expect(poolPrices).not.toBeNull();
    checkPoolPrices(poolPrices!, amounts, SwapSide.SELL, dexKey);

    let falseChecksCounter = 0;
    await Promise.all(
      poolPrices!.map(async price => {
        const fee = uniswapV3.eventPools[price.poolIdentifier!]!.feeCode;
        const res = await checkOnChainPricing(
          dexHelper,
          uniswapV3,
          'quoteExactInputSingle',
          blockNumber,
          '0x6E7f0Ca45171a4440c0CDdF3A46A8dC5D4c2d4A0',
          price.prices,
          TokenA.address,
          TokenB.address,
          fee,
          amounts,
        );
        if (res === false) falseChecksCounter++;
      }),
    );

    expect(falseChecksCounter).toBeLessThan(poolPrices!.length);
  });

  it('getPoolIdentifiers and getPricesVolume BUY', async function () {
    const amounts = [0n, BI_POWS[6], 2000000n];

    const pools = await uniswapV3.getPoolIdentifiers(
      TokenA,
      TokenB,
      SwapSide.BUY,
      blockNumber,
    );
    console.log(`${TokenASymbol} <> ${TokenBSymbol} Pool Identifiers: `, pools);

    expect(pools.length).toBeGreaterThan(0);

    const poolPrices = await uniswapV3.getPricesVolume(
      TokenA,
      TokenB,
      amounts,
      SwapSide.BUY,
      blockNumber,
      pools,
    );
    console.log(`${TokenASymbol} <> ${TokenBSymbol} Pool Prices: `, poolPrices);

    expect(poolPrices).not.toBeNull();
    checkPoolPrices(poolPrices!, amounts, SwapSide.SELL, dexKey);

    let falseChecksCounter = 0;
    await Promise.all(
      poolPrices!.map(async price => {
        const fee = uniswapV3.eventPools[price.poolIdentifier!]!.feeCode;
        const res = await checkOnChainPricing(
          dexHelper,
          uniswapV3,
          'quoteExactOutputSingle',
          blockNumber,
          '0x6E7f0Ca45171a4440c0CDdF3A46A8dC5D4c2d4A0',
          price.prices,
          TokenA.address,
          TokenB.address,
          fee,
          amounts,
        );
        if (res === false) falseChecksCounter++;
      }),
    );

    expect(falseChecksCounter).toBeLessThan(poolPrices!.length);
  });

  it.skip('getTopPoolsForToken', async function () {
    const poolLiquidity = await uniswapV3.getTopPoolsForToken(
      TokenB.address,
      10,
    );
    console.log(`${TokenASymbol} Top Pools:`, poolLiquidity);

    checkPoolsLiquidity(poolLiquidity, TokenB.address, dexKey);
  });
});

describe('SushiSwapV3', () => {
  const dexKey = 'SushiSwapV3';

  describe('Mainnet', () => {
    let blockNumber: number;
    let sushiSwapV3: UniswapV3;
    let sushiSwapV3Mainnet: UniswapV3;

    const network = Network.MAINNET;
    const dexHelper = new DummyDexHelper(network);
    const TokenASymbol = 'USDC';
    const TokenA = Tokens[network][TokenASymbol];

    const TokenBSymbol = 'USDT';
    const TokenB = Tokens[network][TokenBSymbol];

    beforeEach(async () => {
      blockNumber = await dexHelper.web3Provider.eth.getBlockNumber();
      sushiSwapV3 = new UniswapV3(network, dexKey, dexHelper);
      sushiSwapV3Mainnet = new UniswapV3(Network.MAINNET, dexKey, dexHelper);
    });

    it('getPoolIdentifiers and getPricesVolume SELL', async function () {
      const amounts = [0n, BI_POWS[6], 2000000n];

      const pools = await sushiSwapV3.getPoolIdentifiers(
        TokenA,
        TokenB,
        SwapSide.SELL,
        blockNumber,
      );
      console.log(
        `${TokenASymbol} <> ${TokenBSymbol} Pool Identifiers: `,
        pools,
      );

      expect(pools.length).toBeGreaterThan(0);

      const poolPrices = await sushiSwapV3.getPricesVolume(
        TokenA,
        TokenB,
        amounts,
        SwapSide.SELL,
        blockNumber,
        pools,
      );
      console.log(
        `${TokenASymbol} <> ${TokenBSymbol} Pool Prices: `,
        poolPrices,
      );

      expect(poolPrices).not.toBeNull();
      checkPoolPrices(poolPrices!, amounts, SwapSide.SELL, dexKey);

      let falseChecksCounter = 0;
      await Promise.all(
        poolPrices!.map(async price => {
          const fee = sushiSwapV3.eventPools[price.poolIdentifier!]!.feeCode;
          const res = await checkOnChainPricing(
            dexHelper,
            sushiSwapV3,
            'quoteExactInputSingle',
            blockNumber,
            '0x64e8802FE490fa7cc61d3463958199161Bb608A7',
            price.prices,
            TokenA.address,
            TokenB.address,
            fee,
            amounts,
          );
          if (res === false) falseChecksCounter++;
        }),
      );

      expect(falseChecksCounter).toBeLessThan(poolPrices!.length);
    });

    it('getPoolIdentifiers and getPricesVolume BUY', async function () {
      const amounts = [0n, BI_POWS[6], 2000000n];

      const pools = await sushiSwapV3.getPoolIdentifiers(
        TokenA,
        TokenB,
        SwapSide.BUY,
        blockNumber,
      );
      console.log(
        `${TokenASymbol} <> ${TokenBSymbol} Pool Identifiers: `,
        pools,
      );

      expect(pools.length).toBeGreaterThan(0);

      const poolPrices = await sushiSwapV3.getPricesVolume(
        TokenA,
        TokenB,
        amounts,
        SwapSide.BUY,
        blockNumber,
        pools,
      );
      console.log(
        `${TokenASymbol} <> ${TokenBSymbol} Pool Prices: `,
        poolPrices,
      );

      expect(poolPrices).not.toBeNull();
      checkPoolPrices(poolPrices!, amounts, SwapSide.SELL, dexKey);

      let falseChecksCounter = 0;
      await Promise.all(
        poolPrices!.map(async price => {
          const fee = sushiSwapV3.eventPools[price.poolIdentifier!]!.feeCode;
          const res = await checkOnChainPricing(
            dexHelper,
            sushiSwapV3,
            'quoteExactOutputSingle',
            blockNumber,
            '0x64e8802FE490fa7cc61d3463958199161Bb608A7',
            price.prices,
            TokenA.address,
            TokenB.address,
            fee,
            amounts,
          );
          if (res === false) falseChecksCounter++;
        }),
      );

      expect(falseChecksCounter).toBeLessThan(poolPrices!.length);
    });

    it('getTopPoolsForToken', async function () {
      const poolLiquidity = await sushiSwapV3.getTopPoolsForToken(
        TokenB.address,
        10,
      );
      console.log(`${TokenASymbol} Top Pools:`, poolLiquidity);

      checkPoolsLiquidity(poolLiquidity, TokenB.address, dexKey);
    });
  });

  describe('Arbitrum', () => {
    let blockNumber: number;
    let sushiSwapV3: UniswapV3;
    let sushiSwapV3Mainnet: UniswapV3;

    const network = Network.ARBITRUM;
    const dexHelper = new DummyDexHelper(network);
    const TokenASymbol = 'USDCe';
    const TokenA = Tokens[network][TokenASymbol];

    const TokenBSymbol = 'USDT';
    const TokenB = Tokens[network][TokenBSymbol];

    beforeEach(async () => {
      // blockNumber = await dexHelper.web3Provider.eth.getBlockNumber();
      blockNumber = 125789437;
      sushiSwapV3 = new UniswapV3(network, dexKey, dexHelper);
      sushiSwapV3Mainnet = new UniswapV3(Network.ARBITRUM, dexKey, dexHelper);
    });

    it('getPoolIdentifiers and getPricesVolume BUY', async function () {
      const amounts = [0n, 100000000n, 200000000n];

      const pools = await sushiSwapV3.getPoolIdentifiers(
        TokenA,
        TokenB,
        SwapSide.BUY,
        blockNumber,
      );
      console.log(
        `${TokenASymbol} <> ${TokenBSymbol} Pool Identifiers: `,
        pools,
      );

      expect(pools.length).toBeGreaterThan(0);

      const poolPrices = await sushiSwapV3.getPricesVolume(
        TokenA,
        TokenB,
        amounts,
        SwapSide.BUY,
        blockNumber,
        pools,
      );
      console.log(
        `${TokenASymbol} <> ${TokenBSymbol} Pool Prices: `,
        poolPrices,
      );

      expect(poolPrices).not.toBeNull();
      checkPoolPrices(poolPrices!, amounts, SwapSide.SELL, dexKey);

      let falseChecksCounter = 0;
      await Promise.all(
        poolPrices!.map(async price => {
          const fee = sushiSwapV3.eventPools[price.poolIdentifier!]!.feeCode;
          const res = await checkOnChainPricing(
            dexHelper,
            sushiSwapV3,
            'quoteExactOutputSingle',
            blockNumber,
            '0x0524E833cCD057e4d7A296e3aaAb9f7675964Ce1',
            price.prices,
            TokenA.address,
            TokenB.address,
            fee,
            amounts,
          );
          if (res === false) falseChecksCounter++;
        }),
      );

      expect(falseChecksCounter).toBeLessThan(poolPrices!.length);
    });
  });

  describe('Base', () => {
    let blockNumber: number;
    let sushiSwapV3: UniswapV3;
    let sushiSwapV3Mainnet: UniswapV3;

    const network = Network.BASE;
    const dexHelper = new DummyDexHelper(network);
    const TokenASymbol = 'USDbC';
    const TokenA = Tokens[network][TokenASymbol];

    const TokenBSymbol = 'DAI';
    const TokenB = Tokens[network][TokenBSymbol];

    beforeEach(async () => {
      blockNumber = await dexHelper.web3Provider.eth.getBlockNumber();
      sushiSwapV3 = new UniswapV3(network, dexKey, dexHelper);
      sushiSwapV3Mainnet = new UniswapV3(Network.MAINNET, dexKey, dexHelper);
    });

    it('getPoolIdentifiers and getPricesVolume SELL', async function () {
      const amounts = [0n, BI_POWS[6], 2000000n];

      const pools = await sushiSwapV3.getPoolIdentifiers(
        TokenA,
        TokenB,
        SwapSide.SELL,
        blockNumber,
      );
      console.log(
        `${TokenASymbol} <> ${TokenBSymbol} Pool Identifiers: `,
        pools,
      );

      expect(pools.length).toBeGreaterThan(0);

      const poolPrices = await sushiSwapV3.getPricesVolume(
        TokenA,
        TokenB,
        amounts,
        SwapSide.SELL,
        blockNumber,
        pools,
      );
      console.log(
        `${TokenASymbol} <> ${TokenBSymbol} Pool Prices: `,
        poolPrices,
      );

      expect(poolPrices).not.toBeNull();
      checkPoolPrices(poolPrices!, amounts, SwapSide.SELL, dexKey);

      let falseChecksCounter = 0;
      await Promise.all(
        poolPrices!.map(async price => {
          const fee = sushiSwapV3.eventPools[price.poolIdentifier!]!.feeCode;
          const res = await checkOnChainPricing(
            dexHelper,
            sushiSwapV3,
            'quoteExactInputSingle',
            blockNumber,
            '0xb1E835Dc2785b52265711e17fCCb0fd018226a6e',
            price.prices,
            TokenA.address,
            TokenB.address,
            fee,
            amounts,
          );
          if (res === false) falseChecksCounter++;
        }),
      );

      expect(falseChecksCounter).toBeLessThan(poolPrices!.length);
    });

    it('getPoolIdentifiers and getPricesVolume BUY', async function () {
      const amounts = [0n, BI_POWS[6], 2000000n];

      const pools = await sushiSwapV3.getPoolIdentifiers(
        TokenA,
        TokenB,
        SwapSide.BUY,
        blockNumber,
      );
      console.log(
        `${TokenASymbol} <> ${TokenBSymbol} Pool Identifiers: `,
        pools,
      );

      expect(pools.length).toBeGreaterThan(0);

      const poolPrices = await sushiSwapV3.getPricesVolume(
        TokenA,
        TokenB,
        amounts,
        SwapSide.BUY,
        blockNumber,
        pools,
      );
      console.log(
        `${TokenASymbol} <> ${TokenBSymbol} Pool Prices: `,
        poolPrices,
      );

      expect(poolPrices).not.toBeNull();
      checkPoolPrices(poolPrices!, amounts, SwapSide.SELL, dexKey);

      let falseChecksCounter = 0;
      await Promise.all(
        poolPrices!.map(async price => {
          const fee = sushiSwapV3.eventPools[price.poolIdentifier!]!.feeCode;
          const res = await checkOnChainPricing(
            dexHelper,
            sushiSwapV3,
            'quoteExactOutputSingle',
            blockNumber,
            '0xb1E835Dc2785b52265711e17fCCb0fd018226a6e',
            price.prices,
            TokenA.address,
            TokenB.address,
            fee,
            amounts,
          );
          if (res === false) falseChecksCounter++;
        }),
      );

      expect(falseChecksCounter).toBeLessThan(poolPrices!.length);
    });

    it('getTopPoolsForToken', async function () {
      const poolLiquidity = await sushiSwapV3.getTopPoolsForToken(
        TokenB.address,
        10,
      );
      console.log(`${TokenASymbol} Top Pools:`, poolLiquidity);

      checkPoolsLiquidity(poolLiquidity, TokenB.address, dexKey);
    });
  });
});

describe('Retro', () => {
  const dexKey = 'Retro';

  describe('Polygon', () => {
    let blockNumber: number;
    let retro: UniswapV3;

    const network = Network.POLYGON;
    const dexHelper = new DummyDexHelper(network);
    const TokenASymbol = 'USDC';
    const TokenA = Tokens[network][TokenASymbol];

    const TokenBSymbol = 'USDT';
    const TokenB = Tokens[network][TokenBSymbol];

    beforeEach(async () => {
      blockNumber = await dexHelper.web3Provider.eth.getBlockNumber();
      retro = new UniswapV3(network, dexKey, dexHelper);
    });

    it('getPoolIdentifiers and getPricesVolume SELL', async function () {
      const amounts = [0n, BI_POWS[6], 2000000n];

      const pools = await retro.getPoolIdentifiers(
        TokenA,
        TokenB,
        SwapSide.SELL,
        blockNumber,
      );
      console.log(
        `${TokenASymbol} <> ${TokenBSymbol} Pool Identifiers: `,
        pools,
      );

      expect(pools.length).toBeGreaterThan(0);

      const poolPrices = await retro.getPricesVolume(
        TokenA,
        TokenB,
        amounts,
        SwapSide.SELL,
        blockNumber,
        pools,
      );
      console.log(
        `${TokenASymbol} <> ${TokenBSymbol} Pool Prices: `,
        poolPrices,
      );

      expect(poolPrices).not.toBeNull();
      checkPoolPrices(poolPrices!, amounts, SwapSide.SELL, dexKey);

      let falseChecksCounter = 0;
      await Promise.all(
        poolPrices!.map(async price => {
          const fee = retro.eventPools[price.poolIdentifier!]!.feeCode;
          const res = await checkOnChainPricing(
            dexHelper,
            retro,
            'quoteExactInputSingle',
            blockNumber,
            '0xfe08be075758935cb6cb9318d1fbb60920416d4e',
            price.prices,
            TokenA.address,
            TokenB.address,
            fee,
            amounts,
          );
          if (res === false) falseChecksCounter++;
        }),
      );

      expect(falseChecksCounter).toBeLessThan(poolPrices!.length);
    });

    it('getPoolIdentifiers and getPricesVolume BUY', async function () {
      const amounts = [0n, BI_POWS[6], 2000000n];

      const pools = await retro.getPoolIdentifiers(
        TokenA,
        TokenB,
        SwapSide.BUY,
        blockNumber,
      );
      console.log(
        `${TokenASymbol} <> ${TokenBSymbol} Pool Identifiers: `,
        pools,
      );

      expect(pools.length).toBeGreaterThan(0);

      const poolPrices = await retro.getPricesVolume(
        TokenA,
        TokenB,
        amounts,
        SwapSide.BUY,
        blockNumber,
        pools,
      );
      console.log(
        `${TokenASymbol} <> ${TokenBSymbol} Pool Prices: `,
        poolPrices,
      );

      expect(poolPrices).not.toBeNull();
      checkPoolPrices(poolPrices!, amounts, SwapSide.SELL, dexKey);

      let falseChecksCounter = 0;
      await Promise.all(
        poolPrices!.map(async price => {
          const fee = retro.eventPools[price.poolIdentifier!]!.feeCode;
          const res = await checkOnChainPricing(
            dexHelper,
            retro,
            'quoteExactOutputSingle',
            blockNumber,
            '0xfe08be075758935cb6cb9318d1fbb60920416d4e',
            price.prices,
            TokenA.address,
            TokenB.address,
            fee,
            amounts,
          );
          if (res === false) falseChecksCounter++;
        }),
      );

      expect(falseChecksCounter).toBeLessThan(poolPrices!.length);
    });

    it('getTopPoolsForToken', async function () {
      const poolLiquidity = await retro.getTopPoolsForToken(TokenB.address, 10);
      console.log(`${TokenASymbol} Top Pools:`, poolLiquidity);

      checkPoolsLiquidity(poolLiquidity, TokenB.address, dexKey);
    });
  });
});

describe('BaseswapV3', () => {
  const dexKey = 'BaseswapV3';

  describe('Base', () => {
    const network = Network.BASE;
    const dexHelper = new DummyDexHelper(network);

    let blockNumber: number;
    let baseswapV3: UniswapV3;

    const TokenASymbol = 'USDC';
    const TokenA = Tokens[network][TokenASymbol];

    const TokenBSymbol = 'WETH';
    const TokenB = Tokens[network][TokenBSymbol];

    const QuoterV2 = UniswapV3Config[dexKey][network].quoter;

    const amountsBuy = [
      0n,
      6000000n,
      12000000n,
      18000000n,
      24000000n,
      30000000n,
      36000000n,
      42000000n,
      48000000n,
      54000000n,
      60000000n,
      66000000n,
      72000000n,
      78000000n,
      84000000n,
      90000000n,
      96000000n,
      102000000n,
      108000000n,
      114000000n,
      120000000n,
      126000000n,
      132000000n,
      138000000n,
      144000000n,
      150000000n,
      156000000n,
      162000000n,
      168000000n,
      174000000n,
      180000000n,
      186000000n,
      192000000n,
      198000000n,
      204000000n,
      210000000n,
      216000000n,
      222000000n,
      228000000n,
      234000000n,
      240000000n,
      246000000n,
      252000000n,
      258000000n,
      264000000n,
      270000000n,
      276000000n,
      282000000n,
      288000000n,
      294000000n,
      300000000n,
    ];

    beforeEach(async () => {
      blockNumber = await dexHelper.web3Provider.eth.getBlockNumber();
      baseswapV3 = new UniswapV3(network, dexKey, dexHelper);
    });

    it('getPoolIdentifiers and getPricesVolume SELL', async function () {
      const pools = await baseswapV3.getPoolIdentifiers(
        TokenA,
        TokenB,
        SwapSide.SELL,
        blockNumber,
      );
      console.log(
        `${TokenASymbol} <> ${TokenBSymbol} Pool Identifiers: `,
        pools,
      );

      expect(pools.length).toBeGreaterThan(0);

      const poolPrices = await baseswapV3.getPricesVolume(
        TokenA,
        TokenB,
        amounts,
        SwapSide.SELL,
        blockNumber,
        pools,
      );
      console.log(
        `${TokenASymbol} <> ${TokenBSymbol} Pool Prices: `,
        poolPrices,
      );

      expect(poolPrices).not.toBeNull();
      checkPoolPrices(poolPrices!, amounts, SwapSide.SELL, dexKey);

      let falseChecksCounter = 0;
      await Promise.all(
        poolPrices!.map(async price => {
          const fee = baseswapV3.eventPools[price.poolIdentifier!]!.feeCode;
          const res = await checkOnChainPricing(
            dexHelper,
            baseswapV3,
            'quoteExactInputSingle',
            blockNumber,
            QuoterV2,
            price.prices,
            TokenA.address,
            TokenB.address,
            fee,
            amounts,
          );
          if (res === false) falseChecksCounter++;
        }),
      );

      expect(falseChecksCounter).toBeLessThan(poolPrices!.length);
    });

    it('getPoolIdentifiers and getPricesVolume BUY', async function () {
      const amountsBuy = [
        0n,
        1n * BI_POWS[18],
        2n * BI_POWS[18],
        3n * BI_POWS[18],
      ];

      const pools = await baseswapV3.getPoolIdentifiers(
        TokenA,
        TokenB,
        SwapSide.BUY,
        blockNumber,
      );
      console.log(
        `${TokenASymbol} <> ${TokenBSymbol} Pool Identifiers: `,
        pools,
      );

      expect(pools.length).toBeGreaterThan(0);

      const poolPrices = await baseswapV3.getPricesVolume(
        TokenA,
        TokenB,
        amountsBuy,
        SwapSide.BUY,
        blockNumber,
        pools,
      );
      console.log(
        `${TokenASymbol} <> ${TokenBSymbol} Pool Prices: `,
        poolPrices,
      );

      expect(poolPrices).not.toBeNull();
      checkPoolPrices(poolPrices!, amountsBuy, SwapSide.BUY, dexKey);

      // Check if onchain pricing equals to calculated ones
      let falseChecksCounter = 0;
      await Promise.all(
        poolPrices!.map(async price => {
          const fee = baseswapV3.eventPools[price.poolIdentifier!]!.feeCode;
          const res = await checkOnChainPricing(
            dexHelper,
            baseswapV3,
            'quoteExactOutputSingle',
            blockNumber,
            QuoterV2,
            price.prices,
            TokenA.address,
            TokenB.address,
            fee,
            amountsBuy,
          );
          if (res === false) falseChecksCounter++;
        }),
      );
      expect(falseChecksCounter).toBeLessThan(poolPrices!.length);
    });

    it('getPoolIdentifiers and getPricesVolume SELL stable pairs', async function () {
      const TokenASymbol = 'USDbC';
      const TokenA = Tokens[network][TokenASymbol];

      const TokenBSymbol = 'USDC';
      const TokenB = Tokens[network][TokenBSymbol];

      const pools = await baseswapV3.getPoolIdentifiers(
        TokenA,
        TokenB,
        SwapSide.SELL,
        blockNumber,
      );
      console.log(
        `${TokenASymbol} <> ${TokenBSymbol} Pool Identifiers: `,
        pools,
      );

      expect(pools.length).toBeGreaterThan(0);

      const poolPrices = await baseswapV3.getPricesVolume(
        TokenA,
        TokenB,
        amountsBuy,
        SwapSide.SELL,
        blockNumber,
        pools,
      );
      console.log(
        `${TokenASymbol} <> ${TokenBSymbol} Pool Prices: `,
        poolPrices,
      );

      expect(poolPrices).not.toBeNull();
      checkPoolPrices(
        poolPrices!.filter(pp => pp.unit !== 0n),
        amountsBuy,
        SwapSide.SELL,
        dexKey,
      );

      // Check if onchain pricing equals to calculated ones
      let falseChecksCounter = 0;
      await Promise.all(
        poolPrices!.map(async price => {
          const fee = baseswapV3.eventPools[price.poolIdentifier!]!.feeCode;
          const res = await checkOnChainPricing(
            dexHelper,
            baseswapV3,
            'quoteExactInputSingle',
            blockNumber,
            QuoterV2,
            price.prices,
            TokenA.address,
            TokenB.address,
            fee,
            amountsBuy,
          );
          if (res === false) falseChecksCounter++;
        }),
      );
      expect(falseChecksCounter).toBeLessThan(poolPrices!.length);
    });

    it('getPoolIdentifiers and getPricesVolume BUY stable pairs', async function () {
      const TokenASymbol = 'DAI';
      const TokenA = Tokens[network][TokenASymbol];

      const TokenBSymbol = 'USDC';
      const TokenB = Tokens[network][TokenBSymbol];

      const pools = await baseswapV3.getPoolIdentifiers(
        TokenA,
        TokenB,
        SwapSide.BUY,
        blockNumber,
      );
      console.log(
        `${TokenASymbol} <> ${TokenBSymbol} Pool Identifiers: `,
        pools,
      );

      expect(pools.length).toBeGreaterThan(0);

      const poolPrices = await baseswapV3.getPricesVolume(
        TokenA,
        TokenB,
        amountsBuy,
        SwapSide.BUY,
        blockNumber,
        pools,
      );
      console.log(
        `${TokenASymbol} <> ${TokenBSymbol} Pool Prices: `,
        poolPrices,
      );

      expect(poolPrices).not.toBeNull();
      checkPoolPrices(
        poolPrices!.filter(pp => pp.unit !== 0n),
        amountsBuy,
        SwapSide.BUY,
        dexKey,
      );

      // Check if onchain pricing equals to calculated ones
      let falseChecksCounter = 0;
      await Promise.all(
        poolPrices!.map(async price => {
          const fee = baseswapV3.eventPools[price.poolIdentifier!]!.feeCode;
          const res = await checkOnChainPricing(
            dexHelper,
            baseswapV3,
            'quoteExactOutputSingle',
            blockNumber,
            QuoterV2,
            price.prices,
            TokenA.address,
            TokenB.address,
            fee,
            amountsBuy,
          );
          if (res === false) falseChecksCounter++;
        }),
      );
      expect(falseChecksCounter).toBeLessThan(poolPrices!.length);
    });

    it('getTopPoolsForToken', async function () {
      const poolLiquidity = await baseswapV3.getTopPoolsForToken(
        TokenB.address,
        10,
      );
      console.log(`${TokenASymbol} Top Pools:`, poolLiquidity);

      checkPoolsLiquidity(poolLiquidity, TokenB.address, dexKey);
    });
  });
});

<<<<<<< HEAD
describe('VelodromeSlipstream', () => {
  const dexKey = 'VelodromeSlipstream';

  describe('Optimism', () => {
    let blockNumber: number;
    let slipstream: UniswapV3;

    const network = Network.OPTIMISM;
    const dexHelper = new DummyDexHelper(network);
    const TokenASymbol = 'USDC';
    const TokenA = Tokens[network][TokenASymbol];

    const TokenBSymbol = 'USDT';
    const TokenB = Tokens[network][TokenBSymbol];

    beforeEach(async () => {
      blockNumber = await dexHelper.web3Provider.eth.getBlockNumber();
      slipstream = new UniswapV3(network, dexKey, dexHelper);
    });

    it('getPoolIdentifiers and getPricesVolume SELL', async function () {
      const amounts = [0n, BI_POWS[6], 2000000n];

      const pools = await slipstream.getPoolIdentifiers(
=======
describe('SpookySwapV3', () => {
  const dexKey = 'SpookySwapV3';

  describe('Fantom', () => {
    const network = Network.FANTOM;
    const dexHelper = new DummyDexHelper(network);

    let blockNumber: number;
    let baseswapV3: UniswapV3;

    const TokenASymbol = 'axlUSDC';
    const TokenA = Tokens[network][TokenASymbol];

    const TokenBSymbol = 'MIM';
    const TokenB = Tokens[network][TokenBSymbol];

    const QuoterV2 = UniswapV3Config[dexKey][network].quoter;

    beforeEach(async () => {
      blockNumber = await dexHelper.web3Provider.eth.getBlockNumber();
      baseswapV3 = new UniswapV3(network, dexKey, dexHelper);
    });

    it('getPoolIdentifiers and getPricesVolume SELL', async () => {
      const amounts = [
        0n,
        1n * BI_POWS[6],
        20n * BI_POWS[6],
        1000n * BI_POWS[6],
      ];

      const pools = await baseswapV3.getPoolIdentifiers(
>>>>>>> 9c6ea504
        TokenA,
        TokenB,
        SwapSide.SELL,
        blockNumber,
      );
      console.log(
        `${TokenASymbol} <> ${TokenBSymbol} Pool Identifiers: `,
        pools,
      );

      expect(pools.length).toBeGreaterThan(0);

<<<<<<< HEAD
      const poolPrices = await slipstream.getPricesVolume(
=======
      const poolPrices = await baseswapV3.getPricesVolume(
>>>>>>> 9c6ea504
        TokenA,
        TokenB,
        amounts,
        SwapSide.SELL,
        blockNumber,
        pools,
      );
      console.log(
        `${TokenASymbol} <> ${TokenBSymbol} Pool Prices: `,
        poolPrices,
      );

      expect(poolPrices).not.toBeNull();
<<<<<<< HEAD
      checkPoolPrices(poolPrices!, amounts, SwapSide.SELL, dexKey);
=======
      checkPoolPrices(poolPrices!, amounts, SwapSide.SELL, dexKey, false);
>>>>>>> 9c6ea504

      let falseChecksCounter = 0;
      await Promise.all(
        poolPrices!.map(async price => {
<<<<<<< HEAD
          const fee = slipstream.eventPools[price.poolIdentifier!]!.feeCode;
          const res = await checkOnChainPricing(
            dexHelper,
            slipstream,
            'quoteExactInputSingle',
            blockNumber,
            '0xA2DEcF05c16537C702779083Fe067e308463CE45',
=======
          const fee = baseswapV3.eventPools[price.poolIdentifier!]!.feeCode;
          const res = await checkOnChainPricing(
            dexHelper,
            baseswapV3,
            'quoteExactInputSingle',
            blockNumber,
            QuoterV2,
>>>>>>> 9c6ea504
            price.prices,
            TokenA.address,
            TokenB.address,
            fee,
            amounts,
          );
          if (res === false) falseChecksCounter++;
        }),
      );

      expect(falseChecksCounter).toBeLessThan(poolPrices!.length);
    });

<<<<<<< HEAD
    it('getPoolIdentifiers and getPricesVolume BUY', async function () {
      const amounts = [0n, BI_POWS[6], 2000000n];

      const pools = await slipstream.getPoolIdentifiers(
=======
    it('getPoolIdentifiers and getPricesVolume BUY', async () => {
      const amountsBuy = [
        0n,
        1n * BI_POWS[18],
        2n * BI_POWS[18],
        3n * BI_POWS[18],
      ];

      const pools = await baseswapV3.getPoolIdentifiers(
>>>>>>> 9c6ea504
        TokenA,
        TokenB,
        SwapSide.BUY,
        blockNumber,
      );
      console.log(
        `${TokenASymbol} <> ${TokenBSymbol} Pool Identifiers: `,
        pools,
      );

      expect(pools.length).toBeGreaterThan(0);

<<<<<<< HEAD
      const poolPrices = await slipstream.getPricesVolume(
        TokenA,
        TokenB,
        amounts,
=======
      const poolPrices = await baseswapV3.getPricesVolume(
        TokenA,
        TokenB,
        amountsBuy,
>>>>>>> 9c6ea504
        SwapSide.BUY,
        blockNumber,
        pools,
      );
      console.log(
        `${TokenASymbol} <> ${TokenBSymbol} Pool Prices: `,
        poolPrices,
      );

      expect(poolPrices).not.toBeNull();
<<<<<<< HEAD
      checkPoolPrices(poolPrices!, amounts, SwapSide.SELL, dexKey);

      let falseChecksCounter = 0;
      await Promise.all(
        poolPrices!.map(async price => {
          const fee = slipstream.eventPools[price.poolIdentifier!]!.feeCode;
          const res = await checkOnChainPricing(
            dexHelper,
            slipstream,
            'quoteExactOutputSingle',
            blockNumber,
            '0xA2DEcF05c16537C702779083Fe067e308463CE45',
=======
      checkPoolPrices(poolPrices!, amountsBuy, SwapSide.BUY, dexKey);

      // Check if onchain pricing equals to calculated ones
      let falseChecksCounter = 0;
      await Promise.all(
        poolPrices!.map(async price => {
          const fee = baseswapV3.eventPools[price.poolIdentifier!]!.feeCode;
          const res = await checkOnChainPricing(
            dexHelper,
            baseswapV3,
            'quoteExactOutputSingle',
            blockNumber,
            QuoterV2,
>>>>>>> 9c6ea504
            price.prices,
            TokenA.address,
            TokenB.address,
            fee,
<<<<<<< HEAD
            amounts,
=======
            amountsBuy,
>>>>>>> 9c6ea504
          );
          if (res === false) falseChecksCounter++;
        }),
      );
<<<<<<< HEAD

      expect(falseChecksCounter).toBeLessThan(poolPrices!.length);
    });

    it('getTopPoolsForToken', async function () {
      const poolLiquidity = await slipstream.getTopPoolsForToken(
        TokenB.address,
        10,
      );
      console.log(`${TokenASymbol} Top Pools:`, poolLiquidity);

      checkPoolsLiquidity(poolLiquidity, TokenB.address, dexKey);
    });
  });
});

describe('AerodromeSlipstream', () => {
  const dexKey = 'AerodromeSlipstream';

  describe('Base', () => {
    let blockNumber: number;
    let slipstream: UniswapV3;

    const network = Network.BASE;
    const dexHelper = new DummyDexHelper(network);
    const TokenASymbol = 'USDbC';
    const TokenA = Tokens[network][TokenASymbol];

    const TokenBSymbol = 'DAI';
    const TokenB = Tokens[network][TokenBSymbol];

    beforeEach(async () => {
      blockNumber = await dexHelper.web3Provider.eth.getBlockNumber();
      slipstream = new UniswapV3(network, dexKey, dexHelper);
    });

    it('getPoolIdentifiers and getPricesVolume SELL', async function () {
      const amounts = [0n, BI_POWS[6], 2000000n];

      const pools = await slipstream.getPoolIdentifiers(
=======
      expect(falseChecksCounter).toBeLessThan(poolPrices!.length);
    });

    it('getPoolIdentifiers and getPricesVolume SELL stable pairs', async () => {
      const amounts = [0n, 1n * BI_POWS[6], 4n * BI_POWS[6]];

      const TokenASymbol = 'axlUSDC';
      const TokenA = Tokens[network][TokenASymbol];

      const TokenBSymbol = 'USDCe';
      const TokenB = Tokens[network][TokenBSymbol];

      const pools = await baseswapV3.getPoolIdentifiers(
>>>>>>> 9c6ea504
        TokenA,
        TokenB,
        SwapSide.SELL,
        blockNumber,
      );
      console.log(
        `${TokenASymbol} <> ${TokenBSymbol} Pool Identifiers: `,
        pools,
      );

      expect(pools.length).toBeGreaterThan(0);

<<<<<<< HEAD
      const poolPrices = await slipstream.getPricesVolume(
=======
      const poolPrices = await baseswapV3.getPricesVolume(
>>>>>>> 9c6ea504
        TokenA,
        TokenB,
        amounts,
        SwapSide.SELL,
        blockNumber,
        pools,
      );
      console.log(
        `${TokenASymbol} <> ${TokenBSymbol} Pool Prices: `,
        poolPrices,
      );

      expect(poolPrices).not.toBeNull();
<<<<<<< HEAD
      checkPoolPrices(poolPrices!, amounts, SwapSide.SELL, dexKey);

      let falseChecksCounter = 0;
      await Promise.all(
        poolPrices!.map(async price => {
          const fee = slipstream.eventPools[price.poolIdentifier!]!.feeCode;
          const res = await checkOnChainPricing(
            dexHelper,
            slipstream,
            'quoteExactInputSingle',
            blockNumber,
            '0x254cF9E1E6e233aa1AC962CB9B05b2cfeAaE15b0',
=======
      checkPoolPrices(
        poolPrices!.filter(pp => pp.unit !== 0n),
        amounts,
        SwapSide.SELL,
        dexKey,
        false,
      );

      // Check if onchain pricing equals to calculated ones
      let falseChecksCounter = 0;
      await Promise.all(
        poolPrices!.map(async price => {
          const fee = baseswapV3.eventPools[price.poolIdentifier!]!.feeCode;
          const res = await checkOnChainPricing(
            dexHelper,
            baseswapV3,
            'quoteExactInputSingle',
            blockNumber,
            QuoterV2,
>>>>>>> 9c6ea504
            price.prices,
            TokenA.address,
            TokenB.address,
            fee,
            amounts,
          );
          if (res === false) falseChecksCounter++;
        }),
      );
<<<<<<< HEAD

      expect(falseChecksCounter).toBeLessThan(poolPrices!.length);
    });

    it('getPoolIdentifiers and getPricesVolume BUY', async function () {
      const amounts = [0n, BI_POWS[6], 2000000n];

      const pools = await slipstream.getPoolIdentifiers(
=======
      expect(falseChecksCounter).toBeLessThan(poolPrices!.length);
    });

    it('getPoolIdentifiers and getPricesVolume BUY stable pairs', async () => {
      const amountsBuy = [
        0n,
        1n * BI_POWS[6],
        2n * BI_POWS[6],
        3n * BI_POWS[6],
      ];

      const TokenASymbol = 'axlUSDC';
      const TokenA = Tokens[network][TokenASymbol];

      const TokenBSymbol = 'USDCe';
      const TokenB = Tokens[network][TokenBSymbol];

      const pools = await baseswapV3.getPoolIdentifiers(
>>>>>>> 9c6ea504
        TokenA,
        TokenB,
        SwapSide.BUY,
        blockNumber,
      );
      console.log(
        `${TokenASymbol} <> ${TokenBSymbol} Pool Identifiers: `,
        pools,
      );

      expect(pools.length).toBeGreaterThan(0);

<<<<<<< HEAD
      const poolPrices = await slipstream.getPricesVolume(
        TokenA,
        TokenB,
        amounts,
=======
      const poolPrices = await baseswapV3.getPricesVolume(
        TokenA,
        TokenB,
        amountsBuy,
>>>>>>> 9c6ea504
        SwapSide.BUY,
        blockNumber,
        pools,
      );
      console.log(
        `${TokenASymbol} <> ${TokenBSymbol} Pool Prices: `,
        poolPrices,
      );

      expect(poolPrices).not.toBeNull();
<<<<<<< HEAD
      checkPoolPrices(poolPrices!, amounts, SwapSide.SELL, dexKey);

      let falseChecksCounter = 0;
      await Promise.all(
        poolPrices!.map(async price => {
          const fee = slipstream.eventPools[price.poolIdentifier!]!.feeCode;
          const res = await checkOnChainPricing(
            dexHelper,
            slipstream,
            'quoteExactOutputSingle',
            blockNumber,
            '0x254cF9E1E6e233aa1AC962CB9B05b2cfeAaE15b0',
=======
      checkPoolPrices(
        poolPrices!.filter(pp => pp.unit !== 0n),
        amountsBuy,
        SwapSide.BUY,
        dexKey,
      );

      // Check if onchain pricing equals to calculated ones
      let falseChecksCounter = 0;
      await Promise.all(
        poolPrices!.map(async price => {
          const fee = baseswapV3.eventPools[price.poolIdentifier!]!.feeCode;
          const res = await checkOnChainPricing(
            dexHelper,
            baseswapV3,
            'quoteExactOutputSingle',
            blockNumber,
            QuoterV2,
>>>>>>> 9c6ea504
            price.prices,
            TokenA.address,
            TokenB.address,
            fee,
<<<<<<< HEAD
            amounts,
=======
            amountsBuy,
>>>>>>> 9c6ea504
          );
          if (res === false) falseChecksCounter++;
        }),
      );
<<<<<<< HEAD

      expect(falseChecksCounter).toBeLessThan(poolPrices!.length);
    });

    it('getTopPoolsForToken', async function () {
      const poolLiquidity = await slipstream.getTopPoolsForToken(
=======
      expect(falseChecksCounter).toBeLessThan(poolPrices!.length);
    });

    it('getTopPoolsForToken', async () => {
      const poolLiquidity = await baseswapV3.getTopPoolsForToken(
>>>>>>> 9c6ea504
        TokenB.address,
        10,
      );
      console.log(`${TokenASymbol} Top Pools:`, poolLiquidity);

      checkPoolsLiquidity(poolLiquidity, TokenB.address, dexKey);
    });
  });
});<|MERGE_RESOLUTION|>--- conflicted
+++ resolved
@@ -1718,32 +1718,6 @@
   });
 });
 
-<<<<<<< HEAD
-describe('VelodromeSlipstream', () => {
-  const dexKey = 'VelodromeSlipstream';
-
-  describe('Optimism', () => {
-    let blockNumber: number;
-    let slipstream: UniswapV3;
-
-    const network = Network.OPTIMISM;
-    const dexHelper = new DummyDexHelper(network);
-    const TokenASymbol = 'USDC';
-    const TokenA = Tokens[network][TokenASymbol];
-
-    const TokenBSymbol = 'USDT';
-    const TokenB = Tokens[network][TokenBSymbol];
-
-    beforeEach(async () => {
-      blockNumber = await dexHelper.web3Provider.eth.getBlockNumber();
-      slipstream = new UniswapV3(network, dexKey, dexHelper);
-    });
-
-    it('getPoolIdentifiers and getPricesVolume SELL', async function () {
-      const amounts = [0n, BI_POWS[6], 2000000n];
-
-      const pools = await slipstream.getPoolIdentifiers(
-=======
 describe('SpookySwapV3', () => {
   const dexKey = 'SpookySwapV3';
 
@@ -1776,7 +1750,6 @@
       ];
 
       const pools = await baseswapV3.getPoolIdentifiers(
->>>>>>> 9c6ea504
         TokenA,
         TokenB,
         SwapSide.SELL,
@@ -1789,11 +1762,7 @@
 
       expect(pools.length).toBeGreaterThan(0);
 
-<<<<<<< HEAD
-      const poolPrices = await slipstream.getPricesVolume(
-=======
       const poolPrices = await baseswapV3.getPricesVolume(
->>>>>>> 9c6ea504
         TokenA,
         TokenB,
         amounts,
@@ -1807,24 +1776,11 @@
       );
 
       expect(poolPrices).not.toBeNull();
-<<<<<<< HEAD
-      checkPoolPrices(poolPrices!, amounts, SwapSide.SELL, dexKey);
-=======
       checkPoolPrices(poolPrices!, amounts, SwapSide.SELL, dexKey, false);
->>>>>>> 9c6ea504
 
       let falseChecksCounter = 0;
       await Promise.all(
         poolPrices!.map(async price => {
-<<<<<<< HEAD
-          const fee = slipstream.eventPools[price.poolIdentifier!]!.feeCode;
-          const res = await checkOnChainPricing(
-            dexHelper,
-            slipstream,
-            'quoteExactInputSingle',
-            blockNumber,
-            '0xA2DEcF05c16537C702779083Fe067e308463CE45',
-=======
           const fee = baseswapV3.eventPools[price.poolIdentifier!]!.feeCode;
           const res = await checkOnChainPricing(
             dexHelper,
@@ -1832,7 +1788,6 @@
             'quoteExactInputSingle',
             blockNumber,
             QuoterV2,
->>>>>>> 9c6ea504
             price.prices,
             TokenA.address,
             TokenB.address,
@@ -1846,12 +1801,6 @@
       expect(falseChecksCounter).toBeLessThan(poolPrices!.length);
     });
 
-<<<<<<< HEAD
-    it('getPoolIdentifiers and getPricesVolume BUY', async function () {
-      const amounts = [0n, BI_POWS[6], 2000000n];
-
-      const pools = await slipstream.getPoolIdentifiers(
-=======
     it('getPoolIdentifiers and getPricesVolume BUY', async () => {
       const amountsBuy = [
         0n,
@@ -1861,7 +1810,6 @@
       ];
 
       const pools = await baseswapV3.getPoolIdentifiers(
->>>>>>> 9c6ea504
         TokenA,
         TokenB,
         SwapSide.BUY,
@@ -1874,17 +1822,10 @@
 
       expect(pools.length).toBeGreaterThan(0);
 
-<<<<<<< HEAD
-      const poolPrices = await slipstream.getPricesVolume(
-        TokenA,
-        TokenB,
-        amounts,
-=======
       const poolPrices = await baseswapV3.getPricesVolume(
         TokenA,
         TokenB,
         amountsBuy,
->>>>>>> 9c6ea504
         SwapSide.BUY,
         blockNumber,
         pools,
@@ -1895,20 +1836,6 @@
       );
 
       expect(poolPrices).not.toBeNull();
-<<<<<<< HEAD
-      checkPoolPrices(poolPrices!, amounts, SwapSide.SELL, dexKey);
-
-      let falseChecksCounter = 0;
-      await Promise.all(
-        poolPrices!.map(async price => {
-          const fee = slipstream.eventPools[price.poolIdentifier!]!.feeCode;
-          const res = await checkOnChainPricing(
-            dexHelper,
-            slipstream,
-            'quoteExactOutputSingle',
-            blockNumber,
-            '0xA2DEcF05c16537C702779083Fe067e308463CE45',
-=======
       checkPoolPrices(poolPrices!, amountsBuy, SwapSide.BUY, dexKey);
 
       // Check if onchain pricing equals to calculated ones
@@ -1922,62 +1849,15 @@
             'quoteExactOutputSingle',
             blockNumber,
             QuoterV2,
->>>>>>> 9c6ea504
             price.prices,
             TokenA.address,
             TokenB.address,
             fee,
-<<<<<<< HEAD
-            amounts,
-=======
             amountsBuy,
->>>>>>> 9c6ea504
           );
           if (res === false) falseChecksCounter++;
         }),
       );
-<<<<<<< HEAD
-
-      expect(falseChecksCounter).toBeLessThan(poolPrices!.length);
-    });
-
-    it('getTopPoolsForToken', async function () {
-      const poolLiquidity = await slipstream.getTopPoolsForToken(
-        TokenB.address,
-        10,
-      );
-      console.log(`${TokenASymbol} Top Pools:`, poolLiquidity);
-
-      checkPoolsLiquidity(poolLiquidity, TokenB.address, dexKey);
-    });
-  });
-});
-
-describe('AerodromeSlipstream', () => {
-  const dexKey = 'AerodromeSlipstream';
-
-  describe('Base', () => {
-    let blockNumber: number;
-    let slipstream: UniswapV3;
-
-    const network = Network.BASE;
-    const dexHelper = new DummyDexHelper(network);
-    const TokenASymbol = 'USDbC';
-    const TokenA = Tokens[network][TokenASymbol];
-
-    const TokenBSymbol = 'DAI';
-    const TokenB = Tokens[network][TokenBSymbol];
-
-    beforeEach(async () => {
-      blockNumber = await dexHelper.web3Provider.eth.getBlockNumber();
-      slipstream = new UniswapV3(network, dexKey, dexHelper);
-    });
-
-    it('getPoolIdentifiers and getPricesVolume SELL', async function () {
-      const amounts = [0n, BI_POWS[6], 2000000n];
-
-      const pools = await slipstream.getPoolIdentifiers(
-=======
       expect(falseChecksCounter).toBeLessThan(poolPrices!.length);
     });
 
@@ -1991,7 +1871,6 @@
       const TokenB = Tokens[network][TokenBSymbol];
 
       const pools = await baseswapV3.getPoolIdentifiers(
->>>>>>> 9c6ea504
         TokenA,
         TokenB,
         SwapSide.SELL,
@@ -2004,11 +1883,7 @@
 
       expect(pools.length).toBeGreaterThan(0);
 
-<<<<<<< HEAD
-      const poolPrices = await slipstream.getPricesVolume(
-=======
       const poolPrices = await baseswapV3.getPricesVolume(
->>>>>>> 9c6ea504
         TokenA,
         TokenB,
         amounts,
@@ -2022,20 +1897,6 @@
       );
 
       expect(poolPrices).not.toBeNull();
-<<<<<<< HEAD
-      checkPoolPrices(poolPrices!, amounts, SwapSide.SELL, dexKey);
-
-      let falseChecksCounter = 0;
-      await Promise.all(
-        poolPrices!.map(async price => {
-          const fee = slipstream.eventPools[price.poolIdentifier!]!.feeCode;
-          const res = await checkOnChainPricing(
-            dexHelper,
-            slipstream,
-            'quoteExactInputSingle',
-            blockNumber,
-            '0x254cF9E1E6e233aa1AC962CB9B05b2cfeAaE15b0',
-=======
       checkPoolPrices(
         poolPrices!.filter(pp => pp.unit !== 0n),
         amounts,
@@ -2055,7 +1916,6 @@
             'quoteExactInputSingle',
             blockNumber,
             QuoterV2,
->>>>>>> 9c6ea504
             price.prices,
             TokenA.address,
             TokenB.address,
@@ -2065,16 +1925,6 @@
           if (res === false) falseChecksCounter++;
         }),
       );
-<<<<<<< HEAD
-
-      expect(falseChecksCounter).toBeLessThan(poolPrices!.length);
-    });
-
-    it('getPoolIdentifiers and getPricesVolume BUY', async function () {
-      const amounts = [0n, BI_POWS[6], 2000000n];
-
-      const pools = await slipstream.getPoolIdentifiers(
-=======
       expect(falseChecksCounter).toBeLessThan(poolPrices!.length);
     });
 
@@ -2093,7 +1943,6 @@
       const TokenB = Tokens[network][TokenBSymbol];
 
       const pools = await baseswapV3.getPoolIdentifiers(
->>>>>>> 9c6ea504
         TokenA,
         TokenB,
         SwapSide.BUY,
@@ -2106,17 +1955,10 @@
 
       expect(pools.length).toBeGreaterThan(0);
 
-<<<<<<< HEAD
-      const poolPrices = await slipstream.getPricesVolume(
-        TokenA,
-        TokenB,
-        amounts,
-=======
       const poolPrices = await baseswapV3.getPricesVolume(
         TokenA,
         TokenB,
         amountsBuy,
->>>>>>> 9c6ea504
         SwapSide.BUY,
         blockNumber,
         pools,
@@ -2127,20 +1969,6 @@
       );
 
       expect(poolPrices).not.toBeNull();
-<<<<<<< HEAD
-      checkPoolPrices(poolPrices!, amounts, SwapSide.SELL, dexKey);
-
-      let falseChecksCounter = 0;
-      await Promise.all(
-        poolPrices!.map(async price => {
-          const fee = slipstream.eventPools[price.poolIdentifier!]!.feeCode;
-          const res = await checkOnChainPricing(
-            dexHelper,
-            slipstream,
-            'quoteExactOutputSingle',
-            blockNumber,
-            '0x254cF9E1E6e233aa1AC962CB9B05b2cfeAaE15b0',
-=======
       checkPoolPrices(
         poolPrices!.filter(pp => pp.unit !== 0n),
         amountsBuy,
@@ -2159,34 +1987,162 @@
             'quoteExactOutputSingle',
             blockNumber,
             QuoterV2,
->>>>>>> 9c6ea504
             price.prices,
             TokenA.address,
             TokenB.address,
             fee,
-<<<<<<< HEAD
-            amounts,
-=======
             amountsBuy,
->>>>>>> 9c6ea504
           );
           if (res === false) falseChecksCounter++;
         }),
       );
-<<<<<<< HEAD
+      expect(falseChecksCounter).toBeLessThan(poolPrices!.length);
+    });
+
+    it('getTopPoolsForToken', async () => {
+      const poolLiquidity = await baseswapV3.getTopPoolsForToken(
+        TokenB.address,
+        10,
+      );
+      console.log(`${TokenASymbol} Top Pools:`, poolLiquidity);
+
+      checkPoolsLiquidity(poolLiquidity, TokenB.address, dexKey);
+    });
+  });
+});
+
+describe('VelodromeSlipstream', () => {
+  const dexKey = 'VelodromeSlipstream';
+
+  describe('Optimism', () => {
+    let blockNumber: number;
+    let slipstream: UniswapV3;
+
+    const network = Network.OPTIMISM;
+    const dexHelper = new DummyDexHelper(network);
+    const TokenASymbol = 'USDC';
+    const TokenA = Tokens[network][TokenASymbol];
+
+    const TokenBSymbol = 'USDT';
+    const TokenB = Tokens[network][TokenBSymbol];
+
+    beforeEach(async () => {
+      blockNumber = await dexHelper.web3Provider.eth.getBlockNumber();
+      slipstream = new UniswapV3(network, dexKey, dexHelper);
+    });
+
+    it('getPoolIdentifiers and getPricesVolume SELL', async function () {
+      const amounts = [0n, BI_POWS[6], 2000000n];
+
+      const pools = await slipstream.getPoolIdentifiers(
+        TokenA,
+        TokenB,
+        SwapSide.SELL,
+        blockNumber,
+      );
+      console.log(
+        `${TokenASymbol} <> ${TokenBSymbol} Pool Identifiers: `,
+        pools,
+      );
+
+      expect(pools.length).toBeGreaterThan(0);
+
+      const poolPrices = await slipstream.getPricesVolume(
+        TokenA,
+        TokenB,
+        amounts,
+        SwapSide.SELL,
+        blockNumber,
+        pools,
+      );
+      console.log(
+        `${TokenASymbol} <> ${TokenBSymbol} Pool Prices: `,
+        poolPrices,
+      );
+
+      expect(poolPrices).not.toBeNull();
+      checkPoolPrices(poolPrices!, amounts, SwapSide.SELL, dexKey);
+
+      let falseChecksCounter = 0;
+      await Promise.all(
+        poolPrices!.map(async price => {
+          const fee = slipstream.eventPools[price.poolIdentifier!]!.feeCode;
+          const res = await checkOnChainPricing(
+            dexHelper,
+            slipstream,
+            'quoteExactInputSingle',
+            blockNumber,
+            '0xA2DEcF05c16537C702779083Fe067e308463CE45',
+            price.prices,
+            TokenA.address,
+            TokenB.address,
+            fee,
+            amounts,
+          );
+          if (res === false) falseChecksCounter++;
+        }),
+      );
+
+      expect(falseChecksCounter).toBeLessThan(poolPrices!.length);
+    });
+
+    it('getPoolIdentifiers and getPricesVolume BUY', async function () {
+      const amounts = [0n, BI_POWS[6], 2000000n];
+
+      const pools = await slipstream.getPoolIdentifiers(
+        TokenA,
+        TokenB,
+        SwapSide.BUY,
+        blockNumber,
+      );
+      console.log(
+        `${TokenASymbol} <> ${TokenBSymbol} Pool Identifiers: `,
+        pools,
+      );
+
+      expect(pools.length).toBeGreaterThan(0);
+
+      const poolPrices = await slipstream.getPricesVolume(
+        TokenA,
+        TokenB,
+        amounts,
+        SwapSide.BUY,
+        blockNumber,
+        pools,
+      );
+      console.log(
+        `${TokenASymbol} <> ${TokenBSymbol} Pool Prices: `,
+        poolPrices,
+      );
+
+      expect(poolPrices).not.toBeNull();
+      checkPoolPrices(poolPrices!, amounts, SwapSide.SELL, dexKey);
+
+      let falseChecksCounter = 0;
+      await Promise.all(
+        poolPrices!.map(async price => {
+          const fee = slipstream.eventPools[price.poolIdentifier!]!.feeCode;
+          const res = await checkOnChainPricing(
+            dexHelper,
+            slipstream,
+            'quoteExactOutputSingle',
+            blockNumber,
+            '0xA2DEcF05c16537C702779083Fe067e308463CE45',
+            price.prices,
+            TokenA.address,
+            TokenB.address,
+            fee,
+            amounts,
+          );
+          if (res === false) falseChecksCounter++;
+        }),
+      );
 
       expect(falseChecksCounter).toBeLessThan(poolPrices!.length);
     });
 
     it('getTopPoolsForToken', async function () {
       const poolLiquidity = await slipstream.getTopPoolsForToken(
-=======
-      expect(falseChecksCounter).toBeLessThan(poolPrices!.length);
-    });
-
-    it('getTopPoolsForToken', async () => {
-      const poolLiquidity = await baseswapV3.getTopPoolsForToken(
->>>>>>> 9c6ea504
         TokenB.address,
         10,
       );
@@ -2195,4 +2151,146 @@
       checkPoolsLiquidity(poolLiquidity, TokenB.address, dexKey);
     });
   });
+});
+
+describe('AerodromeSlipstream', () => {
+  const dexKey = 'AerodromeSlipstream';
+
+  describe('Base', () => {
+    let blockNumber: number;
+    let slipstream: UniswapV3;
+
+    const network = Network.BASE;
+    const dexHelper = new DummyDexHelper(network);
+    const TokenASymbol = 'USDbC';
+    const TokenA = Tokens[network][TokenASymbol];
+
+    const TokenBSymbol = 'DAI';
+    const TokenB = Tokens[network][TokenBSymbol];
+
+    beforeEach(async () => {
+      blockNumber = await dexHelper.web3Provider.eth.getBlockNumber();
+      slipstream = new UniswapV3(network, dexKey, dexHelper);
+    });
+
+    it('getPoolIdentifiers and getPricesVolume SELL', async function () {
+      const amounts = [0n, BI_POWS[6], 2000000n];
+
+      const pools = await slipstream.getPoolIdentifiers(
+        TokenA,
+        TokenB,
+        SwapSide.SELL,
+        blockNumber,
+      );
+      console.log(
+        `${TokenASymbol} <> ${TokenBSymbol} Pool Identifiers: `,
+        pools,
+      );
+
+      expect(pools.length).toBeGreaterThan(0);
+
+      const poolPrices = await slipstream.getPricesVolume(
+        TokenA,
+        TokenB,
+        amounts,
+        SwapSide.SELL,
+        blockNumber,
+        pools,
+      );
+      console.log(
+        `${TokenASymbol} <> ${TokenBSymbol} Pool Prices: `,
+        poolPrices,
+      );
+
+      expect(poolPrices).not.toBeNull();
+      checkPoolPrices(poolPrices!, amounts, SwapSide.SELL, dexKey);
+
+      let falseChecksCounter = 0;
+      await Promise.all(
+        poolPrices!.map(async price => {
+          const fee = slipstream.eventPools[price.poolIdentifier!]!.feeCode;
+          const res = await checkOnChainPricing(
+            dexHelper,
+            slipstream,
+            'quoteExactInputSingle',
+            blockNumber,
+            '0x254cF9E1E6e233aa1AC962CB9B05b2cfeAaE15b0',
+            price.prices,
+            TokenA.address,
+            TokenB.address,
+            fee,
+            amounts,
+          );
+          if (res === false) falseChecksCounter++;
+        }),
+      );
+
+      expect(falseChecksCounter).toBeLessThan(poolPrices!.length);
+    });
+
+    it('getPoolIdentifiers and getPricesVolume BUY', async function () {
+      const amounts = [0n, BI_POWS[6], 2000000n];
+
+      const pools = await slipstream.getPoolIdentifiers(
+        TokenA,
+        TokenB,
+        SwapSide.BUY,
+        blockNumber,
+      );
+      console.log(
+        `${TokenASymbol} <> ${TokenBSymbol} Pool Identifiers: `,
+        pools,
+      );
+
+      expect(pools.length).toBeGreaterThan(0);
+
+      const poolPrices = await slipstream.getPricesVolume(
+        TokenA,
+        TokenB,
+        amounts,
+        SwapSide.BUY,
+        blockNumber,
+        pools,
+      );
+      console.log(
+        `${TokenASymbol} <> ${TokenBSymbol} Pool Prices: `,
+        poolPrices,
+      );
+
+      expect(poolPrices).not.toBeNull();
+      checkPoolPrices(poolPrices!, amounts, SwapSide.SELL, dexKey);
+
+      let falseChecksCounter = 0;
+      await Promise.all(
+        poolPrices!.map(async price => {
+          const fee = slipstream.eventPools[price.poolIdentifier!]!.feeCode;
+          const res = await checkOnChainPricing(
+            dexHelper,
+            slipstream,
+            'quoteExactOutputSingle',
+            blockNumber,
+            '0x254cF9E1E6e233aa1AC962CB9B05b2cfeAaE15b0',
+            price.prices,
+            TokenA.address,
+            TokenB.address,
+            fee,
+            amounts,
+          );
+          if (res === false) falseChecksCounter++;
+        }),
+      );
+
+      expect(falseChecksCounter).toBeLessThan(poolPrices!.length);
+    });
+
+    it('getTopPoolsForToken', async function () {
+      const poolLiquidity = await slipstream.getTopPoolsForToken(
+        TokenB.address,
+        10,
+      );
+      console.log(`${TokenASymbol} Top Pools:`, poolLiquidity);
+
+      checkPoolsLiquidity(poolLiquidity, TokenB.address, dexKey);
+    });
+  });
 });