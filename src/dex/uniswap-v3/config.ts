--- conflicted
+++ resolved
@@ -340,7 +340,6 @@
       subgraphURL: 'https://api.thegraph.com/subgraphs/name/baseswapfi/v3-base',
     },
   },
-<<<<<<< HEAD
   VelodromeSlipstream: {
     [Network.OPTIMISM]: {
       factory: '0x548118C7E0B865C2CfA94D15EC86B666468ac758',
@@ -361,25 +360,26 @@
       quoter: '0x254cF9E1E6e233aa1AC962CB9B05b2cfeAaE15b0',
       router: '0x6Cb442acF35158D5eDa88fe602221b67B400Be3E',
       supportedFees: [10000n, 3000n, 500n, 100n],
-=======
+      stateMulticall: '0x7160f736c52e1e78e92FD4eE4D73e21A7Cf4F950',
+      uniswapMulticall: '0x091e99cb1C49331a94dD62755D168E941AbD0693',
+      chunksCount: 10,
+      initRetryFrequency: 10,
+      initHash: `0x7ab14e1c9a50601853aa424ba830356bbd4af40db6933a7d00d0825d493746ca`, // Pool addresses computed without needing initHash: https://github.com/aerodrome-finance/slipstream/blob/main/contracts/periphery/libraries/PoolAddress.sol#L30
+      subgraphURL: '', // Does not have subgraph
+    },
+  },
   AlienBaseV3: {
     [Network.BASE]: {
       factory: '0x0Fd83557b2be93617c9C1C1B6fd549401C74558C',
       quoter: '0x4fDBD73aD4B1DDde594BF05497C15f76308eFfb9',
       router: '0x79edabc464dcdce8cbf1b60c003aceef7e0282d9',
       supportedFees: [10000n, 3000n, 750n, 200n],
->>>>>>> 9c6ea504
       stateMulticall: '0x7160f736c52e1e78e92FD4eE4D73e21A7Cf4F950',
       uniswapMulticall: '0x091e99cb1C49331a94dD62755D168E941AbD0693',
       chunksCount: 10,
       initRetryFrequency: 10,
-<<<<<<< HEAD
-      initHash: `0x7ab14e1c9a50601853aa424ba830356bbd4af40db6933a7d00d0825d493746ca`, // Pool addresses computed without needing initHash: https://github.com/aerodrome-finance/slipstream/blob/main/contracts/periphery/libraries/PoolAddress.sol#L30
-      subgraphURL: '', // Does not have subgraph
-=======
       initHash: `0xe34f199b19b2b4f47f68442619d555527d244f78a3297ea89325f843f87b8b54`,
       subgraphURL: 'https://api.studio.thegraph.com/query/59130/v3alb/0.3',
->>>>>>> 9c6ea504
     },
   },
 };
