import { DexParams, UniswapV3Router } from './types';
import { DexConfigMap, AdapterMappings } from '../../types';
import { Network, SwapSide } from '../../constants';
import { Address } from '../../types';
import RamsesV2StateMulticallABI from '../../abi/RamsesV2StateMulticall.abi.json';
import VelodromeSlipstreamMulticallABi from '../../abi/velodrome-slipstream/VelodromeSlipstreamStateMulticall.abi.json';
import { AbiItem } from 'web3-utils';
import { decodeStateMultiCallResultWithRelativeBitmaps as decodeStateMultiCallResultWithRelativeBitmapsForRamses } from './forks/ramses-v2/utils';
import { decodeStateMultiCallResultWithRelativeBitmaps as decodeStateMultiCallResultWithRelativeBitmapsForVelodromeSlipstream } from './forks/velodrome-slipstream/utils';
import { RamsesV2EventPool } from './forks/ramses-v2/ramses-v2-pool';
import { VelodromeSlipstreamEventPool } from './forks/velodrome-slipstream/velodrome-slipstream-pool';
import { VelodromeSlipstreamFactory } from './forks/velodrome-slipstream/velodrome-slipstream-factory';

const SUPPORTED_FEES = [10000n, 3000n, 500n, 100n];
const RAMSES_FORKS_FEES = [...SUPPORTED_FEES, 50n, 250n];

// Pools that will be initialized on app startup
// They are added for testing
export const PoolsToPreload: DexConfigMap<
  { token0: Address; token1: Address }[]
> = {
  UniswapV3: {
    [Network.POLYGON]: [
      {
        token0: '0x0d500B1d8E8eF31E21C99d1Db9A6444d3ADf1270'.toLowerCase(),
        token1: '0x2791bca1f2de4661ed88a30c99a7a9449aa84174'.toLowerCase(),
      },
      {
        token0: '0x7ceb23fd6bc0add59e62ac25578270cff1b9f619'.toLowerCase(),
        token1: '0x2791bca1f2de4661ed88a30c99a7a9449aa84174'.toLowerCase(),
      },
    ],
  },
};

export const UniswapV3Config: DexConfigMap<DexParams> = {
  UniswapV3: {
    [Network.MAINNET]: {
      factory: '0x1F98431c8aD98523631AE4a59f267346ea31F984',
      quoter: '0x61fFE014bA17989E743c5F6cB21bF9697530B21e',
      router: '0xE592427A0AEce92De3Edee1F18E0157C05861564',
      supportedFees: SUPPORTED_FEES,
      stateMulticall: '0x9c764D2e92dA68E4CDfD784B902283A095ff8b63',
      uniswapMulticall: '0x1F98415757620B543A52E61c46B32eB19261F984',
      chunksCount: 10,
      initRetryFrequency: 10,
      initHash: `0xe34f199b19b2b4f47f68442619d555527d244f78a3297ea89325f843f87b8b54`,
      subgraphURL: '5zvR82QoaXYFyDEKLZ9t6v9adgnptxYpKpSbxtgVENFV',
    },
    [Network.BSC]: {
      factory: '0xdB1d10011AD0Ff90774D0C6Bb92e5C5c8b4461F7',
      quoter: '0x78D78E420Da98ad378D7799bE8f4AF69033EB077',
      router: '0x83c346ba3d4bf36b308705e24fad80999401854b',
      supportedFees: SUPPORTED_FEES,
      stateMulticall: '0x593F39A4Ba26A9c8ed2128ac95D109E8e403C485',
      uniswapMulticall: '0x963Df249eD09c358A4819E39d9Cd5736c3087184',
      chunksCount: 10,
      initRetryFrequency: 10,
      initHash: `0xe34f199b19b2b4f47f68442619d555527d244f78a3297ea89325f843f87b8b54`,
      subgraphURL: 'G5MUbSBM7Nsrm9tH2tGQUiAF4SZDGf2qeo1xPLYjKr7K',
    },
    [Network.POLYGON]: {
      factory: '0x1F98431c8aD98523631AE4a59f267346ea31F984',
      quoter: '0x61fFE014bA17989E743c5F6cB21bF9697530B21e',
      router: '0xE592427A0AEce92De3Edee1F18E0157C05861564',
      supportedFees: SUPPORTED_FEES,
      stateMulticall: '0x6Dc993Fe1e945A640576B4Dca81281d8e998DF71',
      uniswapMulticall: '0x1F98415757620B543A52E61c46B32eB19261F984',
      chunksCount: 10,
      initRetryFrequency: 10,
      initHash: `0xe34f199b19b2b4f47f68442619d555527d244f78a3297ea89325f843f87b8b54`,
      subgraphURL: '3hCPRGf4z88VC5rsBKU5AA9FBBq5nF3jbKJG7VZCbhjm',
    },
    [Network.ARBITRUM]: {
      factory: '0x1F98431c8aD98523631AE4a59f267346ea31F984',
      quoter: '0x61fFE014bA17989E743c5F6cB21bF9697530B21e',
      router: '0xE592427A0AEce92De3Edee1F18E0157C05861564',
      supportedFees: SUPPORTED_FEES,
      stateMulticall: '0xaBB58098A7B5172A9b0B38a1925A522dbf0b4FC3',
      uniswapMulticall: '0x1F98415757620B543A52E61c46B32eB19261F984',
      chunksCount: 10,
      initRetryFrequency: 10,
      initHash: `0xe34f199b19b2b4f47f68442619d555527d244f78a3297ea89325f843f87b8b54`,
      subgraphURL: '89nD6JoQmeFcYLoimEDuNatWmQHAJsh9mm887XJXxWto',
    },
    [Network.OPTIMISM]: {
      factory: '0x1F98431c8aD98523631AE4a59f267346ea31F984',
      quoter: '0x61fFE014bA17989E743c5F6cB21bF9697530B21e',
      router: '0xE592427A0AEce92De3Edee1F18E0157C05861564',
      supportedFees: SUPPORTED_FEES,
      stateMulticall: '0x4FF0dEC5f9a763Aa1E5C2a962aa6f4eDFeE4f9eA',
      uniswapMulticall: '0x1F98415757620B543A52E61c46B32eB19261F984',
      chunksCount: 10,
      initRetryFrequency: 10,
      initHash: `0xe34f199b19b2b4f47f68442619d555527d244f78a3297ea89325f843f87b8b54`,
      subgraphURL: '7SVwgBfXoWmiK6x1NF1VEo1szkeWLniqWN1oYsX3UMb5',
    },
    [Network.AVALANCHE]: {
      factory: '0x740b1c1de25031C31FF4fC9A62f554A55cdC1baD',
      quoter: '0xbe0F5544EC67e9B3b2D979aaA43f18Fd87E6257F',
      router: '0x33895c09a0ec0718ce66ab35dfd0b656d77cd053',
      supportedFees: SUPPORTED_FEES,
      stateMulticall: '0x30F6B9b6485ff0B67E881f5ac80D3F1c70A4B23d',
      uniswapMulticall: '0x0139141Cd4Ee88dF3Cdb65881D411bAE271Ef0C2',
      chunksCount: 10,
      initRetryFrequency: 10,
      initHash: `0xe34f199b19b2b4f47f68442619d555527d244f78a3297ea89325f843f87b8b54`,
      subgraphURL: 'GVH9h9KZ9CqheUEL93qMbq7QwgoBu32QXQDPR6bev4Eo',
    },
    [Network.BASE]: {
      factory: '0x33128a8fC17869897dcE68Ed026d694621f6FDfD',
      quoter: '0x3d4e44Eb1374240CE5F1B871ab261CD16335B76a',
      router: '0xaeE2b8d4A154e36f479dAeCe3FB3e6c3c03d396E',
      supportedFees: SUPPORTED_FEES,
      stateMulticall: '0x7160f736c52e1e78e92FD4eE4D73e21A7Cf4F950',
      uniswapMulticall: '0x091e99cb1C49331a94dD62755D168E941AbD0693',
      chunksCount: 10,
      initRetryFrequency: 10,
      initHash: `0xe34f199b19b2b4f47f68442619d555527d244f78a3297ea89325f843f87b8b54`,
      subgraphURL: 'GqzP4Xaehti8KSfQmv3ZctFSjnSUYZ4En5NRsiTbvZpz',
    },
<<<<<<< HEAD
    [Network.UNICHAIN]: {
      factory: '0x1f98400000000000000000000000000000000003',
      quoter: '0x385a5cf5f83e99f7bb2852b6a19c3538b9fa7658',
      router: '0x73855d06de49d0fe4a9c42636ba96c62da12ff9c',
      routerType: UniswapV3Router.SwapRouter02,
      supportedFees: SUPPORTED_FEES,
      stateMulticall: '0xCd8eA16F74d96E1000df8a57267e098c58399e8b',
      uniswapMulticall: '0xB7610f9b733e7d45184be3a1bc966960ccc54f0B',
      chunksCount: 10,
      initRetryFrequency: 10,
      initHash: `0xe34f199b19b2b4f47f68442619d555527d244f78a3297ea89325f843f87b8b54`,
      subgraphURL: 'Eeg7Gq1ofowbpdTHcNYs4FotnHSddkz5iTNiQQVq7Q6K',
=======
    [Network.SONIC]: {
      factory: '0xcb2436774C3e191c85056d248EF4260ce5f27A9D',
      quoter: '0x5911cB3633e764939edc2d92b7e1ad375Bb57649',
      router: '0xaa52bB8110fE38D0d2d2AF0B85C3A3eE622CA455',
      routerType: UniswapV3Router.SwapRouter02,
      supportedFees: SUPPORTED_FEES,
      stateMulticall: '0xd9aF38beD4dC67CD8aA6b40be0FeeE6E122Eb8Bc',
      uniswapMulticall: '0x5d6b0f5335ec95cD2aB7E52f2A0750dd86502435',
      chunksCount: 10,
      initRetryFrequency: 10,
      initHash: `0xe34f199b19b2b4f47f68442619d555527d244f78a3297ea89325f843f87b8b54`,
      subgraphURL: '9memxmbdvEaCBGvbtLh3MMGcLiMEHN6ooUSBiFU93g5T',
>>>>>>> e28b8b25
    },
  },
  SushiSwapV3: {
    [Network.MAINNET]: {
      factory: '0xbACEB8eC6b9355Dfc0269C18bac9d6E2Bdc29C4F',
      quoter: '0x64e8802FE490fa7cc61d3463958199161Bb608A7',
      router: '0x00F23572b16c5e9e58e7b965DEF51Ff8Ff546E34',
      supportedFees: SUPPORTED_FEES,
      stateMulticall: '0x9c764D2e92dA68E4CDfD784B902283A095ff8b63',
      uniswapMulticall: '0x1F98415757620B543A52E61c46B32eB19261F984',
      chunksCount: 10,
      initRetryFrequency: 10,
      initHash: `0xe34f199b19b2b4f47f68442619d555527d244f78a3297ea89325f843f87b8b54`,
      subgraphURL: '5nnoU1nUFeWqtXgbpC54L9PWdpgo7Y9HYinR3uTMsfzs',
    },
    [Network.POLYGON]: {
      factory: '0x917933899c6a5f8e37f31e19f92cdbff7e8ff0e2',
      quoter: '0xb1E835Dc2785b52265711e17fCCb0fd018226a6e',
      router: '0x34D41cE301257a4615D4F5AD260FA91D03925243',
      supportedFees: SUPPORTED_FEES,
      stateMulticall: '0x6Dc993Fe1e945A640576B4Dca81281d8e998DF71',
      uniswapMulticall: '0x1F98415757620B543A52E61c46B32eB19261F984',
      chunksCount: 10,
      initRetryFrequency: 10,
      initHash: `0xe34f199b19b2b4f47f68442619d555527d244f78a3297ea89325f843f87b8b54`,
      subgraphURL: 'CqLnQY1d6DLcBYu7aZvGmt17LoNdTe4fDYnGbE2EgotR',
    },
    [Network.BSC]: {
      factory: '0x126555dd55a39328F69400d6aE4F782Bd4C34ABb',
      quoter: '0xb1E835Dc2785b52265711e17fCCb0fd018226a6e',
      router: '0xDCf4EE5B700e2a5Fec458e06B763A4a3E3004494',
      supportedFees: SUPPORTED_FEES,
      stateMulticall: '0x593F39A4Ba26A9c8ed2128ac95D109E8e403C485',
      uniswapMulticall: '0x963Df249eD09c358A4819E39d9Cd5736c3087184',
      chunksCount: 10,
      initRetryFrequency: 10,
      initHash: `0xe34f199b19b2b4f47f68442619d555527d244f78a3297ea89325f843f87b8b54`,
      subgraphURL: 'FiJDXMFCBv88GP17g2TtPh8BcA8jZozn5WRW7hCN7cUT',
    },
    [Network.AVALANCHE]: {
      factory: '0x3e603C14aF37EBdaD31709C4f848Fc6aD5BEc715',
      quoter: '0xb1E835Dc2785b52265711e17fCCb0fd018226a6e',
      router: '0x24c90C7d8fb463722e304A71255341610Fa7589b',
      supportedFees: SUPPORTED_FEES,
      stateMulticall: '0x30F6B9b6485ff0B67E881f5ac80D3F1c70A4B23d',
      uniswapMulticall: '0x8C0F842791F03C095b6c633759224FcC9ACe68ea',
      chunksCount: 10,
      initRetryFrequency: 10,
      initHash: `0xe34f199b19b2b4f47f68442619d555527d244f78a3297ea89325f843f87b8b54`,
      subgraphURL: '4BxsTB5ADnYdgJgdmzyddmnDGCauctDia28uxB1hgTBE',
    },
    [Network.SONIC]: {
      factory: '0x46B3fDF7b5CDe91Ac049936bF0bDb12c5d22202e',
      quoter: '0x5911cB3633e764939edc2d92b7e1ad375Bb57649',
      router: '0x1400feFD6F9b897970f00Df6237Ff2B8b27Dc82C',
      supportedFees: SUPPORTED_FEES,
      stateMulticall: '0xd9aF38beD4dC67CD8aA6b40be0FeeE6E122Eb8Bc',
      uniswapMulticall: '0x5d6b0f5335ec95cD2aB7E52f2A0750dd86502435',
      chunksCount: 10,
      initRetryFrequency: 10,
      initHash: `0xe34f199b19b2b4f47f68442619d555527d244f78a3297ea89325f843f87b8b54`,
      subgraphURL: '5ijXw9MafwFkXgoHmUiWsWHvRyYAL3RD4smnmBLmNPnw',
    },
    [Network.ARBITRUM]: {
      factory: '0x1af415a1eba07a4986a52b6f2e7de7003d82231e',
      quoter: '0x0524E833cCD057e4d7A296e3aaAb9f7675964Ce1',
      router: '0xbDa4176fD98b47018aF673805d069b9dbd49373D',
      supportedFees: SUPPORTED_FEES,
      stateMulticall: '0xaBB58098A7B5172A9b0B38a1925A522dbf0b4FC3',
      uniswapMulticall: '0x1F98415757620B543A52E61c46B32eB19261F984',
      chunksCount: 10,
      initRetryFrequency: 10,
      initHash: `0xe34f199b19b2b4f47f68442619d555527d244f78a3297ea89325f843f87b8b54`,
      subgraphURL: '96EYD64NqmnFxMELu2QLWB95gqCmA9N96ssYsZfFiYHg',
    },
    [Network.OPTIMISM]: {
      factory: '0x9c6522117e2ed1fE5bdb72bb0eD5E3f2bdE7DBe0',
      quoter: '0xb1E835Dc2785b52265711e17fCCb0fd018226a6e',
      router: '0xa05d8C3F278fC7b20b39Ea7A3035E3aD8D808c78',
      supportedFees: SUPPORTED_FEES,
      stateMulticall: '0x4FF0dEC5f9a763Aa1E5C2a962aa6f4eDFeE4f9eA',
      uniswapMulticall: '0x1F98415757620B543A52E61c46B32eB19261F984',
      chunksCount: 10,
      initRetryFrequency: 10,
      initHash: `0xe34f199b19b2b4f47f68442619d555527d244f78a3297ea89325f843f87b8b54`,
      subgraphURL: 'Dr3FkshPgTMMDwxckz3oZdwLxaPcbzZuAbE92i6arYtJ',
    },
    [Network.BASE]: {
      factory: '0xc35DADB65012eC5796536bD9864eD8773aBc74C4',
      quoter: '0xb1E835Dc2785b52265711e17fCCb0fd018226a6e',
      router: '0xCc0e85901f33D375FcdD9a888B05Df9616F68277',
      supportedFees: SUPPORTED_FEES,
      stateMulticall: '0x7160f736c52e1e78e92FD4eE4D73e21A7Cf4F950',
      uniswapMulticall: '0x091e99cb1C49331a94dD62755D168E941AbD0693',
      chunksCount: 10,
      initRetryFrequency: 10,
      initHash: `0xe34f199b19b2b4f47f68442619d555527d244f78a3297ea89325f843f87b8b54`,
      subgraphType: 'deployments',
      subgraphURL: 'QmWWh7RgdXHcxaSwhJMpH1SB7D9rFZRGLZVwRfg2BPKsHt',
    },
  },
  ChronosV3: {
    [Network.ARBITRUM]: {
      factory: '0x4Db9D624F67E00dbF8ef7AE0e0e8eE54aF1dee49',
      quoter: '0x6E7f0Ca45171a4440c0CDdF3A46A8dC5D4c2d4A0',
      router: '0xE0aBdFD837D451640CF43cB1Ec4eE87976eFbb41',
      supportedFees: SUPPORTED_FEES,
      stateMulticall: '0x46b44eb4Cc3bEbB9f04C419f691aB85Ff885A4D6',
      uniswapMulticall: '0xaBB58098A7B5172A9b0B38a1925A522dbf0b4FC3',
      chunksCount: 10,
      initRetryFrequency: 10,
      initHash:
        '0x09c178be473df44d1de6970978a4fdedce1ce52a23b2b979754547f6b43a19a5',
    },
  },
  RamsesV2: {
    [Network.ARBITRUM]: {
      factory: '0xAA2cd7477c451E703f3B9Ba5663334914763edF8',
      deployer: '0xb3e423ab9cE6C03D98326A3A2a0D7D96b0829f22',
      quoter: '0xAA20EFF7ad2F523590dE6c04918DaAE0904E3b20',
      router: '0xAA23611badAFB62D37E7295A682D21960ac85A90',
      supportedFees: RAMSES_FORKS_FEES,
      stateMulticall: '0x50EE4112Cab9c79812F23bE079aB3911395ACc8e',
      stateMultiCallAbi: RamsesV2StateMulticallABI as AbiItem[],
      uniswapMulticall: '0x1F98415757620B543A52E61c46B32eB19261F984',
      chunksCount: 10,
      initRetryFrequency: 10,
      eventPoolImplementation: RamsesV2EventPool,
      decodeStateMultiCallResultWithRelativeBitmaps:
        decodeStateMultiCallResultWithRelativeBitmapsForRamses,
      initHash:
        '0x1565b129f2d1790f12d45301b9b084335626f0c92410bc43130763b69971135d',
      subgraphURL: 'G2tXDm6mgqBMuC7hq9GRVeTv5SRBAVnPFGcpGBab2cea',
    },
  },
  PharaohV2: {
    [Network.AVALANCHE]: {
      factory: '0xAAA32926fcE6bE95ea2c51cB4Fcb60836D320C42',
      deployer: '0x95120704f4E2D545Aea8b6B3c16d9Da1fa32E30F',
      quoter: '0xAAAEA10b0e6FBe566FE27c3A023DC5D8cA6Bca3d',
      router: '0xAAAE99091Fbb28D400029052821653C1C752483B',
      supportedFees: RAMSES_FORKS_FEES,
      stateMulticall: '0xd32C191e0febaa6Cc93A29Cb676474c72486E00b',
      stateMultiCallAbi: RamsesV2StateMulticallABI as AbiItem[],
      uniswapMulticall: '0x0139141Cd4Ee88dF3Cdb65881D411bAE271Ef0C2',
      chunksCount: 10,
      initRetryFrequency: 10,
      eventPoolImplementation: RamsesV2EventPool,
      decodeStateMultiCallResultWithRelativeBitmaps:
        decodeStateMultiCallResultWithRelativeBitmapsForRamses,
      initHash:
        '0x1565b129f2d1790f12d45301b9b084335626f0c92410bc43130763b69971135d',
      subgraphURL:
        'https://api.studio.thegraph.com/query/66247/pharaoh-cl/version/latest',
    },
  },
  'QuickSwapV3.1': {
    [Network.ZKEVM]: {
      factory: '0xD9a2AD9E927Bd7014116CC5c7328f028D4318178',
      quoter: '0xc2f30976cebf6b7400fe1300540a342411340d29',
      router: '0x1e7e4c855520b2106320952a570a3e5e3e618101',
      supportedFees: SUPPORTED_FEES,
      stateMulticall: '0x983ab0171159b7e17835cc6aec70c72b8aadb133',
      uniswapMulticall: '0x61530d6E1c7A47BBB3e48e8b8EdF7569DcFeE121',
      chunksCount: 5,
      initRetryFrequency: 30,
      initHash: `0xe34f199b19b2b4f47f68442619d555527d244f78a3297ea89325f843f87b8b54`,
      subgraphURL: 'E9PLkFzXVX1a9YFtLLyXmLV93ihAUFCvgrnrdnTrnFeN',
    },
  },
<<<<<<< HEAD
=======
  SpookySwapV3: {
    [Network.SONIC]: {
      factory: '0x3D91B700252e0E3eE7805d12e048a988Ab69C8ad',
      quoter: '0x593856bbfd6Aaf0b714277c0BF06307900d1Aa68',
      router: '0x0C2BC01d435CfEb2DC6Ad7cEC0E473e2DBaBdd87',
      routerType: UniswapV3Router.SwapRouter02,
      supportedFees: SUPPORTED_FEES,
      stateMulticall: '0xd9aF38beD4dC67CD8aA6b40be0FeeE6E122Eb8Bc',
      uniswapMulticall: '0x5d6b0f5335ec95cD2aB7E52f2A0750dd86502435',
      chunksCount: 5,
      initRetryFrequency: 30,
      initHash:
        '0xe34f199b19b2b4f47f68442619d555527d244f78a3297ea89325f843f87b8b54',
      // subgraphURL: '', deployed on 0xgraph
    },
  },
>>>>>>> e28b8b25
  Retro: {
    [Network.POLYGON]: {
      factory: '0x91e1B99072f238352f59e58de875691e20Dc19c1',
      quoter: '0xfe08be075758935cb6cb9318d1fbb60920416d4e',
      router: '0x1891783cb3497Fdad1F25C933225243c2c7c4102',
      supportedFees: SUPPORTED_FEES,
      stateMulticall: '0x6Dc993Fe1e945A640576B4Dca81281d8e998DF71',
      uniswapMulticall: '0x1F98415757620B543A52E61c46B32eB19261F984',
      chunksCount: 10,
      initRetryFrequency: 10,
      initHash: `0x817e07951f93017a93327ac8cc31e946540203a19e1ecc37bc1761965c2d1090`,
      subgraphURL: 'DZyDuvUHNThtJJQAEbYGr32xYc93BZAdfqatpYUNMZbe',
    },
  },
  BaseswapV3: {
    [Network.BASE]: {
      factory: '0x38015D05f4fEC8AFe15D7cc0386a126574e8077B',
      quoter: '0x4fDBD73aD4B1DDde594BF05497C15f76308eFfb9',
      router: '0x1B8eea9315bE495187D873DA7773a874545D9D48',
      supportedFees: [10000n, 2500n, 450n, 80n],
      stateMulticall: '0x7160f736c52e1e78e92FD4eE4D73e21A7Cf4F950',
      uniswapMulticall: '0x091e99cb1C49331a94dD62755D168E941AbD0693',
      chunksCount: 10,
      initRetryFrequency: 10,
      initHash: `0xe34f199b19b2b4f47f68442619d555527d244f78a3297ea89325f843f87b8b54`,
      // bad indexers error on subgraph
      // subgraphURL: '39pzQzH5r3vmovd9fTs7rVDVFCj1xJye3dTMNHcSkSfL',
    },
  },
  AlienBaseV3: {
    [Network.BASE]: {
      factory: '0x0Fd83557b2be93617c9C1C1B6fd549401C74558C',
      quoter: '0x4fDBD73aD4B1DDde594BF05497C15f76308eFfb9',
      router: '0x79edabc464dcdce8cbf1b60c003aceef7e0282d9',
      supportedFees: [10000n, 3000n, 750n, 200n],
      stateMulticall: '0x7160f736c52e1e78e92FD4eE4D73e21A7Cf4F950',
      uniswapMulticall: '0x091e99cb1C49331a94dD62755D168E941AbD0693',
      chunksCount: 10,
      initRetryFrequency: 10,
      initHash: `0xe34f199b19b2b4f47f68442619d555527d244f78a3297ea89325f843f87b8b54`,
      subgraphURL: '6Cz9KkQ7mj4B3DCKorR4W9y72ice2wCTD2qU68tAhJnp',
    },
  },
  OkuTradeV3: {
    [Network.GNOSIS]: {
      factory: '0xe32f7dd7e3f098d518ff19a22d5f028e076489b1',
      quoter: '0x7E9cB3499A6cee3baBe5c8a3D328EA7FD36578f4',
      router: '0xB5253c895361678FF5D0fFDdA81Dd02f1F7a81D6',
      supportedFees: SUPPORTED_FEES,
      stateMulticall: '0x35Db9Ac2ff3C5A86fde165Bd26D43d303417942E',
      uniswapMulticall: '0x4dfa9a980efE4802E969AC33968E3d6E59B8a19e',
      chunksCount: 10,
      initRetryFrequency: 10,
      initHash: `0xe34f199b19b2b4f47f68442619d555527d244f78a3297ea89325f843f87b8b54`,
      subgraphURL: 'Dimv1udMsJu1DqirVM4G2vNRvH8CWzWTn7GffQQCGAaq',
    },
  },
  VelodromeSlipstreamNewFactory: {
    [Network.OPTIMISM]: {
      factory: '0xCc0bDDB707055e04e497aB22a59c2aF4391cd12F',
      quoter: '0x89D8218ed5fF1e46d8dcd33fb0bbeE3be1621466',
      router: '0x49e94895A26e697602c8270e437688514b291a81',
      supportedFees: SUPPORTED_FEES,
      tickSpacings: [1n, 50n, 100n, 200n, 2000n],
      tickSpacingsToFees: {
        '1': 100n,
        '50': 500n,
        '100': 500n,
        '200': 3000n,
        '2000': 10000n,
      },
      stateMulticall: '0xc055b23319b3a140D4De2d0001bd0A885B3d7DbB',
      stateMultiCallAbi: VelodromeSlipstreamMulticallABi as AbiItem[],
      eventPoolImplementation: VelodromeSlipstreamEventPool,
      factoryImplementation: VelodromeSlipstreamFactory,
      decodeStateMultiCallResultWithRelativeBitmaps:
        decodeStateMultiCallResultWithRelativeBitmapsForVelodromeSlipstream,
      uniswapMulticall: '0x1F98415757620B543A52E61c46B32eB19261F984',
      chunksCount: 10,
      initRetryFrequency: 10,
      initHash: '0xc28ad28853a547556780bebf7847628501a3bcbb', // pool implementation address from factory contract is used instead of initHash here
      subgraphURL: 'BsBDqDf6rJJyxKACZrCHAa8Gaf384cmL2hxfLaDuB8XM',
    },
    // [Network.UNICHAIN]: {
    //   factory: '0x04625B046C69577EfC40e6c0Bb83CDBAfab5a55F',
    //   quoter: '0x3FA596fAC2D6f7d16E01984897Ac04200Cb9cA05',
    //   router: '0x63951637d667f23D5251DEdc0f9123D22d8595be',
    //   supportedFees: SUPPORTED_FEES,
    //   tickSpacings: [1n, 50n, 100n, 200n, 2000n],
    //   tickSpacingsToFees: {
    //     '1': 100n,
    //     '50': 500n,
    //     '100': 500n,
    //     '200': 3000n,
    //     '2000': 10000n,
    //   },
    //   stateMulticall: '0x9f52C4fd5cD2134F755c6C5f0098c9575197d5ad',
    //   stateMultiCallAbi: VelodromeSlipstreamMulticallABi as AbiItem[],
    //   eventPoolImplementation: VelodromeSlipstreamEventPool,
    //   factoryImplementation: VelodromeSlipstreamFactory,
    //   decodeStateMultiCallResultWithRelativeBitmaps:
    //     decodeStateMultiCallResultWithRelativeBitmapsForVelodromeSlipstream,
    //   uniswapMulticall: '0xB7610f9b733e7d45184be3a1bc966960ccc54f0B',
    //   chunksCount: 10,
    //   initRetryFrequency: 10,
    //   initHash: '0x321f7dfb9b2ea9131b8c17691cf6e01e5c149ca8', // pool implementation address from factory contract is used instead of initHash here
    // },
  },
  AerodromeSlipstream: {
    [Network.BASE]: {
      factory: '0x5e7BB104d84c7CB9B682AaC2F3d509f5F406809A',
      quoter: '0x254cF9E1E6e233aa1AC962CB9B05b2cfeAaE15b0',
      router: '0x1b2b6cE813b99b840Fe632c63bcA5394938Ef01e',
      supportedFees: SUPPORTED_FEES,
      tickSpacings: [1n, 10n, 50n, 100n, 200n, 2000n],
      tickSpacingsToFees: {
        '1': 100n,
        '10': 500n,
        '50': 500n,
        '100': 500n,
        '200': 3000n,
        '2000': 10000n,
      },
      stateMulticall: '0x736518161516c1cfBD5bf5e7049FCBDC9b933987',
      stateMultiCallAbi: VelodromeSlipstreamMulticallABi as AbiItem[],
      eventPoolImplementation: VelodromeSlipstreamEventPool,
      factoryImplementation: VelodromeSlipstreamFactory,
      decodeStateMultiCallResultWithRelativeBitmaps:
        decodeStateMultiCallResultWithRelativeBitmapsForVelodromeSlipstream,
      uniswapMulticall: '0x091e99cb1C49331a94dD62755D168E941AbD0693',
      chunksCount: 10,
      initRetryFrequency: 10,
      initHash: '0xeC8E5342B19977B4eF8892e02D8DAEcfa1315831', // pool implementation address from factory contract is used instead of initHash here
      subgraphURL: 'GENunSHWLBXm59mBSgPzQ8metBEp9YDfdqwFr91Av1UM',
    },
  },
};

export const Adapters: Record<number, AdapterMappings> = {
  [Network.MAINNET]: {
    [SwapSide.SELL]: [{ name: 'Adapter01', index: 6 }],
    [SwapSide.BUY]: [{ name: 'BuyAdapter', index: 2 }],
  },
  [Network.BSC]: {
    [SwapSide.SELL]: [{ name: 'BscAdapter02', index: 4 }],
    [SwapSide.BUY]: [{ name: 'BscBuyAdapter', index: 5 }],
  },
  [Network.POLYGON]: {
    [SwapSide.SELL]: [{ name: 'PolygonAdapter01', index: 13 }],
    [SwapSide.BUY]: [{ name: 'PolygonBuyAdapter', index: 2 }],
  },
  [Network.ARBITRUM]: {
    [SwapSide.SELL]: [{ name: 'ArbitrumAdapter01', index: 3 }],
    [SwapSide.BUY]: [{ name: 'ArbitrumBuyAdapter', index: 2 }],
  },
  [Network.OPTIMISM]: {
    [SwapSide.SELL]: [{ name: 'OptimismAdapter01', index: 3 }],
    [SwapSide.BUY]: [{ name: 'OptimismBuyAdapter', index: 2 }],
  },
  [Network.ZKEVM]: {
    [SwapSide.SELL]: [{ name: 'PolygonZkEvmAdapter01', index: 1 }],
    [SwapSide.BUY]: [{ name: 'PolygonZkEvmBuyAdapter', index: 1 }],
  },
  [Network.AVALANCHE]: {
    [SwapSide.SELL]: [{ name: 'AvalancheAdapter02', index: 5 }],
    [SwapSide.BUY]: [{ name: 'AvalancheBuyAdapter', index: 6 }],
  },
  [Network.BASE]: {
    [SwapSide.SELL]: [{ name: 'BaseAdapter01', index: 1 }],
    [SwapSide.BUY]: [{ name: 'BaseBuyAdapter', index: 1 }],
  },
};<|MERGE_RESOLUTION|>--- conflicted
+++ resolved
@@ -119,7 +119,6 @@
       initHash: `0xe34f199b19b2b4f47f68442619d555527d244f78a3297ea89325f843f87b8b54`,
       subgraphURL: 'GqzP4Xaehti8KSfQmv3ZctFSjnSUYZ4En5NRsiTbvZpz',
     },
-<<<<<<< HEAD
     [Network.UNICHAIN]: {
       factory: '0x1f98400000000000000000000000000000000003',
       quoter: '0x385a5cf5f83e99f7bb2852b6a19c3538b9fa7658',
@@ -132,7 +131,7 @@
       initRetryFrequency: 10,
       initHash: `0xe34f199b19b2b4f47f68442619d555527d244f78a3297ea89325f843f87b8b54`,
       subgraphURL: 'Eeg7Gq1ofowbpdTHcNYs4FotnHSddkz5iTNiQQVq7Q6K',
-=======
+    },
     [Network.SONIC]: {
       factory: '0xcb2436774C3e191c85056d248EF4260ce5f27A9D',
       quoter: '0x5911cB3633e764939edc2d92b7e1ad375Bb57649',
@@ -145,7 +144,6 @@
       initRetryFrequency: 10,
       initHash: `0xe34f199b19b2b4f47f68442619d555527d244f78a3297ea89325f843f87b8b54`,
       subgraphURL: '9memxmbdvEaCBGvbtLh3MMGcLiMEHN6ooUSBiFU93g5T',
->>>>>>> e28b8b25
     },
   },
   SushiSwapV3: {
@@ -316,8 +314,6 @@
       subgraphURL: 'E9PLkFzXVX1a9YFtLLyXmLV93ihAUFCvgrnrdnTrnFeN',
     },
   },
-<<<<<<< HEAD
-=======
   SpookySwapV3: {
     [Network.SONIC]: {
       factory: '0x3D91B700252e0E3eE7805d12e048a988Ab69C8ad',
@@ -334,7 +330,6 @@
       // subgraphURL: '', deployed on 0xgraph
     },
   },
->>>>>>> e28b8b25
   Retro: {
     [Network.POLYGON]: {
       factory: '0x91e1B99072f238352f59e58de875691e20Dc19c1',
