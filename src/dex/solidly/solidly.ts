import { UniswapV2 } from '../uniswap-v2/uniswap-v2';
import {
  Network,
  NULL_ADDRESS,
  SUBGRAPH_TIMEOUT,
  DEST_TOKEN_PARASWAP_TRANSFERS,
  SRC_TOKEN_PARASWAP_TRANSFERS,
} from '../../constants';
import {
  AdapterExchangeParam,
  Address,
  ExchangePrices,
  PoolLiquidity,
  SimpleExchangeParam,
  Token,
  TransferFeeParams,
} from '../../types';
import { IDexHelper } from '../../dex-helper';
import erc20ABI from '../../abi/erc20.json';
import { UniswapData, UniswapV2Data } from '../uniswap-v2/types';
import { getBigIntPow, getDexKeysWithNetwork } from '../../utils';
import solidlyFactoryABI from '../../abi/solidly/SolidlyFactory.json';
import solidlyPair from '../../abi/solidly/SolidlyPair.json';
import _ from 'lodash';
import { NumberAsString, SwapSide } from '@paraswap/core';
import { Interface, AbiCoder } from '@ethersproject/abi';
import { SolidlyStablePool } from './solidly-stable-pool';
import { Uniswapv2ConstantProductPool } from '../uniswap-v2/uniswap-v2-constant-product-pool';
import {
  PoolState,
  SolidlyData,
  SolidlyPair,
  SolidlyPool,
  SolidlyPoolOrderedParams,
} from './types';
import { SolidlyConfig, Adapters } from './config';
import { applyTransferFee } from '../../lib/token-transfer-fee';

const erc20Iface = new Interface(erc20ABI);
const solidlyPairIface = new Interface(solidlyPair);
const defaultAbiCoder = new AbiCoder();

function encodePools(
  pools: SolidlyPool[],
  feeFactor: number,
): NumberAsString[] {
  return pools.map(({ fee, direction, address }) => {
    return (
      (BigInt(feeFactor - fee) << 161n) +
      ((direction ? 0n : 1n) << 160n) +
      BigInt(address)
    ).toString();
  });
}

export class Solidly extends UniswapV2 {
  pairs: { [key: string]: SolidlyPair } = {};
  stableFee?: number;
  volatileFee?: number;

  readonly isFeeOnTransferSupported: boolean = true;
  readonly SRC_TOKEN_DEX_TRANSFERS = 1;
  readonly DEST_TOKEN_DEX_TRANSFERS = 1;

  public static dexKeysWithNetwork: { key: string; networks: Network[] }[] =
    getDexKeysWithNetwork(
      _.omit(SolidlyConfig, [
        'Velodrome',
        'VelodromeV2',
        'SpiritSwapV2',
        'Cone',
        'SolidlyV2',
        'Thena',
        'SoliSnek',
        'Chronos',
        'Ramses',
        'Equalizer',
<<<<<<< HEAD
        'Fvm',
        'Usdfi',
=======
        'Velocimeter',
>>>>>>> 119593fe
      ]),
    );

  constructor(
    protected network: Network,
    dexKey: string,
    protected dexHelper: IDexHelper,
    isDynamicFees = false,
    factoryAddress?: Address,
    subgraphURL?: string,
    initCode?: string,
    feeCode?: number,
    poolGasCost?: number,
    routerAddress?: Address,
  ) {
    super(
      network,
      dexKey,
      dexHelper,
      isDynamicFees,
      factoryAddress !== undefined
        ? factoryAddress
        : SolidlyConfig[dexKey][network].factoryAddress,
      subgraphURL === ''
        ? undefined
        : subgraphURL !== undefined
        ? subgraphURL
        : SolidlyConfig[dexKey][network].subgraphURL,
      initCode !== undefined
        ? initCode
        : SolidlyConfig[dexKey][network].initCode,
      feeCode !== undefined ? feeCode : SolidlyConfig[dexKey][network].feeCode,
      poolGasCost !== undefined
        ? poolGasCost
        : SolidlyConfig[dexKey][network].poolGasCost,
      solidlyPairIface,
      Adapters[network] || undefined,
    );

    this.stableFee = SolidlyConfig[dexKey][network].stableFee;
    this.volatileFee = SolidlyConfig[dexKey][network].volatileFee;

    this.factory = new dexHelper.web3Provider.eth.Contract(
      solidlyFactoryABI as any,
      factoryAddress !== undefined
        ? factoryAddress
        : SolidlyConfig[dexKey][network].factoryAddress,
    );

    this.router =
      routerAddress !== undefined
        ? routerAddress
        : SolidlyConfig[dexKey][network].router || '';

    this.feeFactor = SolidlyConfig[dexKey][network].feeFactor || this.feeFactor;
  }

  async findSolidlyPair(from: Token, to: Token, stable: boolean) {
    if (from.address.toLowerCase() === to.address.toLowerCase()) return null;
    const [token0, token1] =
      from.address.toLowerCase() < to.address.toLowerCase()
        ? [from, to]
        : [to, from];

    const typePostfix = this.poolPostfix(stable);
    const key = `${token0.address.toLowerCase()}-${token1.address.toLowerCase()}-${typePostfix}`;
    let pair = this.pairs[key];
    if (pair) return pair;

    let exchange = await this.factory.methods
      // Solidly has additional boolean parameter "StablePool"
      // At first we look for uniswap-like volatile pool
      .getPair(token0.address, token1.address, stable)
      .call();

    if (exchange === NULL_ADDRESS) {
      pair = { token0, token1, stable };
    } else {
      pair = { token0, token1, exchange, stable };
    }
    this.pairs[key] = pair;
    return pair;
  }

  async batchCatchUpPairs(pairs: [Token, Token][], blockNumber: number) {
    if (!blockNumber) return;
    const pairsToFetch: SolidlyPair[] = [];
    for (const _pair of pairs) {
      for (const stable of [false, true]) {
        const pair = await this.findSolidlyPair(_pair[0], _pair[1], stable);
        if (!(pair && pair.exchange)) continue;
        if (!pair.pool) {
          pairsToFetch.push(pair);
        } else if (!pair.pool.getState(blockNumber)) {
          pairsToFetch.push(pair);
        }
      }
    }

    if (!pairsToFetch.length) return;

    const reserves = await this.getManyPoolReserves(pairsToFetch, blockNumber);

    if (reserves.length !== pairsToFetch.length) {
      this.logger.error(
        `Error_getManyPoolReserves didn't get any pool reserves`,
      );
    }

    for (let i = 0; i < pairsToFetch.length; i++) {
      const pairState = reserves[i];
      const pair = pairsToFetch[i];
      if (!pair.pool) {
        await this.addPool(
          pair,
          pairState.reserves0,
          pairState.reserves1,
          pairState.feeCode,
          blockNumber,
        );
      } else pair.pool.setState(pairState, blockNumber);
    }
  }

  async getManyPoolReserves(
    pairs: SolidlyPair[],
    blockNumber: number,
  ): Promise<PoolState[]> {
    try {
      const multiCallFeeData = pairs.map(pair =>
        this.getFeesMultiCallData(pair),
      );
      const calldata = pairs
        .map((pair, i) => {
          let calldata = [
            {
              target: pair.token0.address,
              callData: erc20Iface.encodeFunctionData('balanceOf', [
                pair.exchange!,
              ]),
            },
            {
              target: pair.token1.address,
              callData: erc20Iface.encodeFunctionData('balanceOf', [
                pair.exchange!,
              ]),
            },
          ];
          if (this.isDynamicFees) calldata.push(multiCallFeeData[i]!.callEntry);
          return calldata;
        })
        .flat();

      const data: { returnData: any[] } =
        await this.dexHelper.multiContract.methods
          .aggregate(calldata)
          .call({}, blockNumber);

      const returnData = _.chunk(data.returnData, this.isDynamicFees ? 3 : 2);

      return pairs.map((pair, i) => ({
        reserves0: defaultAbiCoder
          .decode(['uint256'], returnData[i][0])[0]
          .toString(),
        reserves1: defaultAbiCoder
          .decode(['uint256'], returnData[i][1])[0]
          .toString(),
        feeCode: this.isDynamicFees
          ? multiCallFeeData[i]!.callDecoder(returnData[i][2])
          : (pair.stable ? this.stableFee : this.volatileFee) || this.feeCode,
      }));
    } catch (e) {
      this.logger.error(
        `Error_getManyPoolReserves could not get reserves with error:`,
        e,
      );
      return [];
    }
  }

  async getSellPrice(
    priceParams: SolidlyPoolOrderedParams,
    srcAmount: bigint,
  ): Promise<bigint> {
    return priceParams.stable
      ? SolidlyStablePool.getSellPrice(priceParams, srcAmount, this.feeFactor)
      : Uniswapv2ConstantProductPool.getSellPrice(
          priceParams,
          srcAmount,
          this.feeFactor,
        );
  }

  async getBuyPrice(
    priceParams: SolidlyPoolOrderedParams,
    srcAmount: bigint,
  ): Promise<bigint> {
    if (priceParams.stable) throw new Error(`Buy not supported`);
    return Uniswapv2ConstantProductPool.getBuyPrice(
      priceParams,
      srcAmount,
      this.feeFactor,
    );
  }

  async getPricesVolume(
    _from: Token,
    _to: Token,
    amounts: bigint[],
    side: SwapSide,
    blockNumber: number,
    // list of pool identifiers to use for pricing, if undefined use all pools
    limitPools?: string[],
    transferFees: TransferFeeParams = {
      srcFee: 0,
      destFee: 0,
      srcDexFee: 0,
      destDexFee: 0,
    },
  ): Promise<ExchangePrices<UniswapV2Data> | null> {
    try {
      if (side === SwapSide.BUY) return null; // Buy side not implemented yet
      const from = this.dexHelper.config.wrapETH(_from);
      const to = this.dexHelper.config.wrapETH(_to);

      if (from.address.toLowerCase() === to.address.toLowerCase()) {
        return null;
      }

      const tokenAddress = [
        from.address.toLowerCase(),
        to.address.toLowerCase(),
      ]
        .sort((a, b) => (a > b ? 1 : -1))
        .join('_');

      await this.batchCatchUpPairs([[from, to]], blockNumber);

      const resultPromises = [false, true].map(async stable => {
        // We don't support fee on transfer for stable pools yet
        if (
          stable &&
          (transferFees.srcFee !== 0 || transferFees.srcDexFee !== 0)
        ) {
          return null;
        }

        const poolIdentifier =
          `${this.dexKey}_${tokenAddress}` + this.poolPostfix(stable);

        if (limitPools && limitPools.every(p => p !== poolIdentifier))
          return null;

        const isSell = side === SwapSide.SELL;
        const pairParam = await this.getSolidlyPairOrderedParams(
          from,
          to,
          blockNumber,
          stable,
          transferFees.srcDexFee,
        );

        if (!pairParam) return null;

        const unitAmount = getBigIntPow(
          // @ts-expect-error Buy side is not implemented yet
          side === SwapSide.BUY ? to.decimals : from.decimals,
        );

        const [unitVolumeWithFee, ...amountsWithFee] = applyTransferFee(
          [unitAmount, ...amounts],
          side,
          isSell ? transferFees.srcFee : transferFees.destFee,
          isSell ? SRC_TOKEN_PARASWAP_TRANSFERS : DEST_TOKEN_PARASWAP_TRANSFERS,
        );

        const unit =
          // @ts-expect-error Buy side is not implemented yet
          side === SwapSide.BUY
            ? await this.getBuyPricePath(unitVolumeWithFee, [pairParam])
            : await this.getSellPricePath(unitVolumeWithFee, [pairParam]);

        const prices =
          // @ts-expect-error Buy side is not implemented yet
          side === SwapSide.BUY
            ? await Promise.all(
                amountsWithFee.map(amount =>
                  amount === 0n
                    ? 0n
                    : this.getBuyPricePath(amount, [pairParam]),
                ),
              )
            : await Promise.all(
                amountsWithFee.map(amount =>
                  amount === 0n
                    ? 0n
                    : this.getSellPricePath(amount, [pairParam]),
                ),
              );

        const [unitOutWithFee, ...outputsWithFee] = applyTransferFee(
          [unit, ...prices],
          side,
          // This part is confusing, because we treat differently SELL and BUY fees
          // If Buy, we should apply transfer fee on srcToken on top of dexFee applied earlier
          // But for Sell we should apply only one dexFee
          isSell ? transferFees.destDexFee : transferFees.srcFee,
          isSell ? this.DEST_TOKEN_DEX_TRANSFERS : SRC_TOKEN_PARASWAP_TRANSFERS,
        );

        return {
          prices: outputsWithFee,
          unit: unitOutWithFee,
          data: {
            router: this.router,
            path: [from.address.toLowerCase(), to.address.toLowerCase()],
            factory: this.factoryAddress,
            initCode: this.initCode,
            feeFactor: this.feeFactor,
            isFeeTokenInRoute: Object.values(transferFees).some(f => f !== 0),
            pools: [
              {
                address: pairParam.exchange,
                fee: parseInt(pairParam.fee),
                direction: pairParam.direction,
              },
            ],
          },
          exchange: this.dexKey,
          poolIdentifier,
          gasCost: this.poolGasCost,
          poolAddresses: [pairParam.exchange],
        };
      });

      const resultPools = (await Promise.all(
        resultPromises,
      )) as ExchangePrices<UniswapV2Data>;
      const resultPoolsFiltered = resultPools.filter(item => !!item); // filter null elements
      return resultPoolsFiltered.length > 0 ? resultPoolsFiltered : null;
    } catch (e) {
      if (blockNumber === 0)
        this.logger.error(
          `Error_getPricesVolume: Aurelius block manager not yet instantiated`,
        );
      this.logger.error(`Error_getPrices:`, e);
      return null;
    }
  }

  async getTopPoolsForToken(
    tokenAddress: Address,
    count: number,
  ): Promise<PoolLiquidity[]> {
    if (!this.subgraphURL) return [];

    let stableFieldKey = '';

    if (this.dexKey.toLowerCase() === 'solidly') {
      stableFieldKey = 'stable';
    } else if (this.dexKey.toLowerCase() !== 'solidlyv2') {
      stableFieldKey = 'isStable';
    }

    const query = `query ($token: Bytes!, $count: Int) {
      pools0: pairs(first: $count, orderBy: reserveUSD, orderDirection: desc, where: {token0: $token, reserve0_gt: 1, reserve1_gt: 1}) {
        id
        ${stableFieldKey}
        token0 {
          id
          decimals
        }
        token1 {
          id
          decimals
        }
        reserveUSD
      }
      pools1: pairs(first: $count, orderBy: reserveUSD, orderDirection: desc, where: {token1: $token, reserve0_gt: 1, reserve1_gt: 1}) {
        id
        ${stableFieldKey}
        token0 {
          id
          decimals
        }
        token1 {
          id
          decimals
        }
        reserveUSD
      }
    }`;

    const { data } = await this.dexHelper.httpRequest.post(
      this.subgraphURL,
      {
        query,
        variables: { token: tokenAddress.toLowerCase(), count },
      },
      SUBGRAPH_TIMEOUT,
    );

    if (!(data && data.pools0 && data.pools1))
      throw new Error("Couldn't fetch the pools from the subgraph");
    const pools0 = _.map(data.pools0, pool => ({
      exchange: this.dexKey,
      stable: pool[stableFieldKey],
      address: pool.id.toLowerCase(),
      connectorTokens: [
        {
          address: pool.token1.id.toLowerCase(),
          decimals: parseInt(pool.token1.decimals),
        },
      ],
      liquidityUSD: parseFloat(pool.reserveUSD),
    }));

    const pools1 = _.map(data.pools1, pool => ({
      exchange: this.dexKey,
      stable: pool[stableFieldKey],
      address: pool.id.toLowerCase(),
      connectorTokens: [
        {
          address: pool.token0.id.toLowerCase(),
          decimals: parseInt(pool.token0.decimals),
        },
      ],
      liquidityUSD: parseFloat(pool.reserveUSD),
    }));

    return _.slice(
      _.sortBy(_.concat(pools0, pools1), [pool => -1 * pool.liquidityUSD]),
      0,
      count,
    );
  }

  // Same as at uniswap-v2-pool.json, but extended with decimals and stable
  async getSolidlyPairOrderedParams(
    from: Token,
    to: Token,
    blockNumber: number,
    stable: boolean,
    tokenDexTransferFee: number,
  ): Promise<SolidlyPoolOrderedParams | null> {
    const pair = await this.findSolidlyPair(from, to, stable);
    if (!(pair && pair.pool && pair.exchange)) return null;
    const pairState = pair.pool.getState(blockNumber);

    if (!pairState) {
      this.logger.error(
        `Error_orderPairParams expected reserves, got none (maybe the pool doesn't exist) ${
          from.symbol || from.address
        } ${to.symbol || to.address}`,
      );
      return null;
    }

    const fee = (pairState.feeCode + tokenDexTransferFee).toString();
    const pairReversed =
      pair.token1.address.toLowerCase() === from.address.toLowerCase();
    if (pairReversed) {
      return {
        tokenIn: from.address,
        tokenOut: to.address,
        reservesIn: pairState.reserves1,
        reservesOut: pairState.reserves0,
        fee,
        direction: false,
        exchange: pair.exchange,
        decimalsIn: from.decimals,
        decimalsOut: to.decimals,
        stable,
      };
    }
    return {
      tokenIn: from.address,
      tokenOut: to.address,
      reservesIn: pairState.reserves0,
      reservesOut: pairState.reserves1,
      fee,
      direction: true,
      exchange: pair.exchange,
      decimalsIn: from.decimals,
      decimalsOut: to.decimals,
      stable,
    };
  }

  async getPoolIdentifiers(
    _from: Token,
    _to: Token,
    side: SwapSide,
    blockNumber: number,
  ): Promise<string[]> {
    if (side === SwapSide.BUY) return [];

    const from = this.dexHelper.config.wrapETH(_from);
    const to = this.dexHelper.config.wrapETH(_to);

    if (from.address.toLowerCase() === to.address.toLowerCase()) {
      return [];
    }

    const tokenAddress = [from.address.toLowerCase(), to.address.toLowerCase()]
      .sort((a, b) => (a > b ? 1 : -1))
      .join('_');

    const poolIdentifier = `${this.dexKey}_${tokenAddress}`;
    const poolIdentifierUniswap = poolIdentifier + this.poolPostfix(false);
    const poolIdentifierStable = poolIdentifier + this.poolPostfix(true);
    return [poolIdentifierUniswap, poolIdentifierStable];
  }

  poolPostfix(stable: boolean) {
    return stable ? 'S' : 'U';
  }

  async getSimpleParam(
    src: Address,
    dest: Address,
    srcAmount: NumberAsString,
    destAmount: NumberAsString,
    data: UniswapData,
    side: SwapSide,
  ): Promise<SimpleExchangeParam> {
    if (side === SwapSide.BUY) throw new Error(`Buy not supported`);
    return super.getSimpleParam(src, dest, srcAmount, destAmount, data, side);
  }

  getAdapterParam(
    srcToken: Address,
    destToken: Address,
    srcAmount: NumberAsString,
    toAmount: NumberAsString, // required for buy case
    data: SolidlyData,
    side: SwapSide,
  ): AdapterExchangeParam {
    if (side === SwapSide.BUY) throw new Error(`Buy not supported`);
    const pools = encodePools(data.pools, this.feeFactor);
    const weth = this.getWETHAddress(srcToken, destToken, data.wethAddress);
    const payload = this.abiCoder.encodeParameter(
      {
        ParentStruct: {
          weth: 'address',
          pools: 'uint256[]',
          isFeeTokenInRoute: 'bool',
        },
      },
      { weth, pools, isFeeTokenInRoute: data.isFeeTokenInRoute },
    );
    return {
      targetExchange: data.router,
      payload,
      networkFee: '0',
    };
  }
}<|MERGE_RESOLUTION|>--- conflicted
+++ resolved
@@ -75,12 +75,8 @@
         'Chronos',
         'Ramses',
         'Equalizer',
-<<<<<<< HEAD
-        'Fvm',
+        'Velocimeter',
         'Usdfi',
-=======
-        'Velocimeter',
->>>>>>> 119593fe
       ]),
     );
 
