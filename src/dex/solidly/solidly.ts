import { UniswapV2 } from '../uniswap-v2/uniswap-v2';
import {
  Network,
  NULL_ADDRESS,
  SUBGRAPH_TIMEOUT,
  DEST_TOKEN_PARASWAP_TRANSFERS,
  SRC_TOKEN_PARASWAP_TRANSFERS,
} from '../../constants';
import {
  AdapterExchangeParam,
  Address,
  ExchangePrices,
  PoolLiquidity,
  SimpleExchangeParam,
  Token,
  TransferFeeParams,
} from '../../types';
import { IDexHelper } from '../../dex-helper';
import erc20ABI from '../../abi/erc20.json';
import { UniswapData, UniswapV2Data } from '../uniswap-v2/types';
import { getBigIntPow, getDexKeysWithNetwork } from '../../utils';
import solidlyFactoryABI from '../../abi/solidly/SolidlyFactory.json';
import solidlyPair from '../../abi/solidly/SolidlyPair.json';
import _ from 'lodash';
import { NumberAsString, SwapSide } from '@paraswap/core';
import { Interface, AbiCoder } from '@ethersproject/abi';
import { SolidlyStablePool } from './solidly-stable-pool';
import { Uniswapv2ConstantProductPool } from '../uniswap-v2/uniswap-v2-constant-product-pool';
import {
  PoolState,
  SolidlyData,
  SolidlyPair,
  SolidlyPool,
  SolidlyPoolOrderedParams,
} from './types';
import { SolidlyConfig, Adapters } from './config';
import { applyTransferFee } from '../../lib/token-transfer-fee';

const erc20Iface = new Interface(erc20ABI);
const solidlyPairIface = new Interface(solidlyPair);
const defaultAbiCoder = new AbiCoder();

function encodePools(
  pools: SolidlyPool[],
  feeFactor: number,
): NumberAsString[] {
  return pools.map(({ fee, direction, address }) => {
    return (
      (BigInt(feeFactor - fee) << 161n) +
      ((direction ? 0n : 1n) << 160n) +
      BigInt(address)
    ).toString();
  });
}

export class Solidly extends UniswapV2 {
  pairs: { [key: string]: SolidlyPair } = {};
  stableFee?: number;
  volatileFee?: number;

  readonly isFeeOnTransferSupported: boolean = true;
  readonly SRC_TOKEN_DEX_TRANSFERS = 1;
  readonly DEST_TOKEN_DEX_TRANSFERS = 1;

  public static dexKeysWithNetwork: { key: string; networks: Network[] }[] =
    getDexKeysWithNetwork(
      _.omit(SolidlyConfig, [
        'Velodrome',
        'SpiritSwapV2',
        'Cone',
        'SolidlyV2',
<<<<<<< HEAD
        'Thena',
=======
        'SoliSnek',
>>>>>>> 6dea5d38
      ]),
    );

  constructor(
    protected network: Network,
    dexKey: string,
    protected dexHelper: IDexHelper,
    isDynamicFees = false,
    factoryAddress?: Address,
    subgraphURL?: string,
    initCode?: string,
    feeCode?: number,
    poolGasCost?: number,
    routerAddress?: Address,
  ) {
    super(
      network,
      dexKey,
      dexHelper,
      isDynamicFees,
      factoryAddress !== undefined
        ? factoryAddress
        : SolidlyConfig[dexKey][network].factoryAddress,
      subgraphURL === ''
        ? undefined
        : subgraphURL !== undefined
        ? subgraphURL
        : SolidlyConfig[dexKey][network].subgraphURL,
      initCode !== undefined
        ? initCode
        : SolidlyConfig[dexKey][network].initCode,
      feeCode !== undefined ? feeCode : SolidlyConfig[dexKey][network].feeCode,
      poolGasCost !== undefined
        ? poolGasCost
        : SolidlyConfig[dexKey][network].poolGasCost,
      solidlyPairIface,
      Adapters[network] || undefined,
    );

    this.stableFee = SolidlyConfig[dexKey][network].stableFee;
    this.volatileFee = SolidlyConfig[dexKey][network].volatileFee;

    this.factory = new dexHelper.web3Provider.eth.Contract(
      solidlyFactoryABI as any,
      factoryAddress !== undefined
        ? factoryAddress
        : SolidlyConfig[dexKey][network].factoryAddress,
    );

    this.router =
      routerAddress !== undefined
        ? routerAddress
        : SolidlyConfig[dexKey][network].router || '';

    this.feeFactor = SolidlyConfig[dexKey][network].feeFactor || this.feeFactor;
  }

  async findSolidlyPair(from: Token, to: Token, stable: boolean) {
    if (from.address.toLowerCase() === to.address.toLowerCase()) return null;
    const [token0, token1] =
      from.address.toLowerCase() < to.address.toLowerCase()
        ? [from, to]
        : [to, from];

    const typePostfix = this.poolPostfix(stable);
    const key = `${token0.address.toLowerCase()}-${token1.address.toLowerCase()}-${typePostfix}`;
    let pair = this.pairs[key];
    if (pair) return pair;

    let exchange = await this.factory.methods
      // Solidly has additional boolean parameter "StablePool"
      // At first we look for uniswap-like volatile pool
      .getPair(token0.address, token1.address, stable)
      .call();

    if (exchange === NULL_ADDRESS) {
      pair = { token0, token1, stable };
    } else {
      pair = { token0, token1, exchange, stable };
    }
    this.pairs[key] = pair;
    return pair;
  }

  async batchCatchUpPairs(pairs: [Token, Token][], blockNumber: number) {
    if (!blockNumber) return;
    const pairsToFetch: SolidlyPair[] = [];
    for (const _pair of pairs) {
      for (const stable of [false, true]) {
        const pair = await this.findSolidlyPair(_pair[0], _pair[1], stable);
        if (!(pair && pair.exchange)) continue;
        if (!pair.pool) {
          pairsToFetch.push(pair);
        } else if (!pair.pool.getState(blockNumber)) {
          pairsToFetch.push(pair);
        }
      }
    }

    if (!pairsToFetch.length) return;

    const reserves = await this.getManyPoolReserves(pairsToFetch, blockNumber);

    if (reserves.length !== pairsToFetch.length) {
      this.logger.error(
        `Error_getManyPoolReserves didn't get any pool reserves`,
      );
    }

    for (let i = 0; i < pairsToFetch.length; i++) {
      const pairState = reserves[i];
      const pair = pairsToFetch[i];
      if (!pair.pool) {
        await this.addPool(
          pair,
          pairState.reserves0,
          pairState.reserves1,
          pairState.feeCode,
          blockNumber,
        );
      } else pair.pool.setState(pairState, blockNumber);
    }
  }

  async getManyPoolReserves(
    pairs: SolidlyPair[],
    blockNumber: number,
  ): Promise<PoolState[]> {
    try {
      const multiCallFeeData = pairs.map(pair =>
        this.getFeesMultiCallData(pair),
      );
      const calldata = pairs
        .map((pair, i) => {
          let calldata = [
            {
              target: pair.token0.address,
              callData: erc20Iface.encodeFunctionData('balanceOf', [
                pair.exchange!,
              ]),
            },
            {
              target: pair.token1.address,
              callData: erc20Iface.encodeFunctionData('balanceOf', [
                pair.exchange!,
              ]),
            },
          ];
          if (this.isDynamicFees) calldata.push(multiCallFeeData[i]!.callEntry);
          return calldata;
        })
        .flat();

      const data: { returnData: any[] } =
        await this.dexHelper.multiContract.methods
          .aggregate(calldata)
          .call({}, blockNumber);

      const returnData = _.chunk(data.returnData, this.isDynamicFees ? 3 : 2);

      return pairs.map((pair, i) => ({
        reserves0: defaultAbiCoder
          .decode(['uint256'], returnData[i][0])[0]
          .toString(),
        reserves1: defaultAbiCoder
          .decode(['uint256'], returnData[i][1])[0]
          .toString(),
        feeCode: this.isDynamicFees
          ? multiCallFeeData[i]!.callDecoder(returnData[i][2])
          : (pair.stable ? this.stableFee : this.volatileFee) || this.feeCode,
      }));
    } catch (e) {
      this.logger.error(
        `Error_getManyPoolReserves could not get reserves with error:`,
        e,
      );
      return [];
    }
  }

  async getSellPrice(
    priceParams: SolidlyPoolOrderedParams,
    srcAmount: bigint,
  ): Promise<bigint> {
    return priceParams.stable
      ? SolidlyStablePool.getSellPrice(priceParams, srcAmount, this.feeFactor)
      : Uniswapv2ConstantProductPool.getSellPrice(
          priceParams,
          srcAmount,
          this.feeFactor,
        );
  }

  async getBuyPrice(
    priceParams: SolidlyPoolOrderedParams,
    srcAmount: bigint,
  ): Promise<bigint> {
    if (priceParams.stable) throw new Error(`Buy not supported`);
    return Uniswapv2ConstantProductPool.getBuyPrice(
      priceParams,
      srcAmount,
      this.feeFactor,
    );
  }

  async getPricesVolume(
    _from: Token,
    _to: Token,
    amounts: bigint[],
    side: SwapSide,
    blockNumber: number,
    // list of pool identifiers to use for pricing, if undefined use all pools
    limitPools?: string[],
    transferFees: TransferFeeParams = {
      srcFee: 0,
      destFee: 0,
      srcDexFee: 0,
      destDexFee: 0,
    },
  ): Promise<ExchangePrices<UniswapV2Data> | null> {
    try {
      if (side === SwapSide.BUY) return null; // Buy side not implemented yet
      const from = this.dexHelper.config.wrapETH(_from);
      const to = this.dexHelper.config.wrapETH(_to);

      if (from.address.toLowerCase() === to.address.toLowerCase()) {
        return null;
      }

      const tokenAddress = [
        from.address.toLowerCase(),
        to.address.toLowerCase(),
      ]
        .sort((a, b) => (a > b ? 1 : -1))
        .join('_');

      await this.batchCatchUpPairs([[from, to]], blockNumber);

      const resultPromises = [false, true].map(async stable => {
        // We don't support fee on transfer for stable pools yet
        if (
          stable &&
          (transferFees.srcFee !== 0 || transferFees.srcDexFee !== 0)
        ) {
          return null;
        }

        const poolIdentifier =
          `${this.dexKey}_${tokenAddress}` + this.poolPostfix(stable);

        if (limitPools && limitPools.every(p => p !== poolIdentifier))
          return null;

        const isSell = side === SwapSide.SELL;
        const pairParam = await this.getSolidlyPairOrderedParams(
          from,
          to,
          blockNumber,
          stable,
          transferFees.srcDexFee,
        );

        if (!pairParam) return null;

        const unitAmount = getBigIntPow(
          // @ts-expect-error Buy side is not implemented yet
          side === SwapSide.BUY ? to.decimals : from.decimals,
        );

        const [unitVolumeWithFee, ...amountsWithFee] = applyTransferFee(
          [unitAmount, ...amounts],
          side,
          isSell ? transferFees.srcFee : transferFees.destFee,
          isSell ? SRC_TOKEN_PARASWAP_TRANSFERS : DEST_TOKEN_PARASWAP_TRANSFERS,
        );

        const unit =
          // @ts-expect-error Buy side is not implemented yet
          side === SwapSide.BUY
            ? await this.getBuyPricePath(unitVolumeWithFee, [pairParam])
            : await this.getSellPricePath(unitVolumeWithFee, [pairParam]);

        const prices =
          // @ts-expect-error Buy side is not implemented yet
          side === SwapSide.BUY
            ? await Promise.all(
                amountsWithFee.map(amount =>
                  amount === 0n
                    ? 0n
                    : this.getBuyPricePath(amount, [pairParam]),
                ),
              )
            : await Promise.all(
                amountsWithFee.map(amount =>
                  amount === 0n
                    ? 0n
                    : this.getSellPricePath(amount, [pairParam]),
                ),
              );

        const [unitOutWithFee, ...outputsWithFee] = applyTransferFee(
          [unit, ...prices],
          side,
          // This part is confusing, because we treat differently SELL and BUY fees
          // If Buy, we should apply transfer fee on srcToken on top of dexFee applied earlier
          // But for Sell we should apply only one dexFee
          isSell ? transferFees.destDexFee : transferFees.srcFee,
          isSell ? this.DEST_TOKEN_DEX_TRANSFERS : SRC_TOKEN_PARASWAP_TRANSFERS,
        );

        return {
          prices: outputsWithFee,
          unit: unitOutWithFee,
          data: {
            router: this.router,
            path: [from.address.toLowerCase(), to.address.toLowerCase()],
            factory: this.factoryAddress,
            initCode: this.initCode,
            feeFactor: this.feeFactor,
            isFeeTokenInRoute: Object.values(transferFees).some(f => f !== 0),
            pools: [
              {
                address: pairParam.exchange,
                fee: parseInt(pairParam.fee),
                direction: pairParam.direction,
              },
            ],
          },
          exchange: this.dexKey,
          poolIdentifier,
          gasCost: this.poolGasCost,
          poolAddresses: [pairParam.exchange],
        };
      });

      const resultPools = (await Promise.all(
        resultPromises,
      )) as ExchangePrices<UniswapV2Data>;
      const resultPoolsFiltered = resultPools.filter(item => !!item); // filter null elements
      return resultPoolsFiltered.length > 0 ? resultPoolsFiltered : null;
    } catch (e) {
      if (blockNumber === 0)
        this.logger.error(
          `Error_getPricesVolume: Aurelius block manager not yet instantiated`,
        );
      this.logger.error(`Error_getPrices:`, e);
      return null;
    }
  }

  async getTopPoolsForToken(
    tokenAddress: Address,
    count: number,
  ): Promise<PoolLiquidity[]> {
    if (!this.subgraphURL) return [];

    let stableFieldKey = '';

    if (this.dexKey.toLowerCase() === 'solidly') {
      stableFieldKey = 'stable';
    } else if (this.dexKey.toLowerCase() !== 'solidlyv2') {
      stableFieldKey = 'isStable';
    }

    const query = `query ($token: Bytes!, $count: Int) {
      pools0: pairs(first: $count, orderBy: reserveUSD, orderDirection: desc, where: {token0: $token, reserve0_gt: 1, reserve1_gt: 1}) {
        id
        ${stableFieldKey}
        token0 {
          id
          decimals
        }
        token1 {
          id
          decimals
        }
        reserveUSD
      }
      pools1: pairs(first: $count, orderBy: reserveUSD, orderDirection: desc, where: {token1: $token, reserve0_gt: 1, reserve1_gt: 1}) {
        id
        ${stableFieldKey}
        token0 {
          id
          decimals
        }
        token1 {
          id
          decimals
        }
        reserveUSD
      }
    }`;

    const { data } = await this.dexHelper.httpRequest.post(
      this.subgraphURL,
      {
        query,
        variables: { token: tokenAddress.toLowerCase(), count },
      },
      SUBGRAPH_TIMEOUT,
    );

    if (!(data && data.pools0 && data.pools1))
      throw new Error("Couldn't fetch the pools from the subgraph");
    const pools0 = _.map(data.pools0, pool => ({
      exchange: this.dexKey,
      stable: pool[stableFieldKey],
      address: pool.id.toLowerCase(),
      connectorTokens: [
        {
          address: pool.token1.id.toLowerCase(),
          decimals: parseInt(pool.token1.decimals),
        },
      ],
      liquidityUSD: parseFloat(pool.reserveUSD),
    }));

    const pools1 = _.map(data.pools1, pool => ({
      exchange: this.dexKey,
      stable: pool[stableFieldKey],
      address: pool.id.toLowerCase(),
      connectorTokens: [
        {
          address: pool.token0.id.toLowerCase(),
          decimals: parseInt(pool.token0.decimals),
        },
      ],
      liquidityUSD: parseFloat(pool.reserveUSD),
    }));

    return _.slice(
      _.sortBy(_.concat(pools0, pools1), [pool => -1 * pool.liquidityUSD]),
      0,
      count,
    );
  }

  // Same as at uniswap-v2-pool.json, but extended with decimals and stable
  async getSolidlyPairOrderedParams(
    from: Token,
    to: Token,
    blockNumber: number,
    stable: boolean,
    tokenDexTransferFee: number,
  ): Promise<SolidlyPoolOrderedParams | null> {
    const pair = await this.findSolidlyPair(from, to, stable);
    if (!(pair && pair.pool && pair.exchange)) return null;
    const pairState = pair.pool.getState(blockNumber);
    if (!pairState) {
      this.logger.error(
        `Error_orderPairParams expected reserves, got none (maybe the pool doesn't exist) ${
          from.symbol || from.address
        } ${to.symbol || to.address}`,
      );
      return null;
    }

    const fee = (pairState.feeCode + tokenDexTransferFee).toString();
    const pairReversed =
      pair.token1.address.toLowerCase() === from.address.toLowerCase();
    if (pairReversed) {
      return {
        tokenIn: from.address,
        tokenOut: to.address,
        reservesIn: pairState.reserves1,
        reservesOut: pairState.reserves0,
        fee,
        direction: false,
        exchange: pair.exchange,
        decimalsIn: from.decimals,
        decimalsOut: to.decimals,
        stable,
      };
    }
    return {
      tokenIn: from.address,
      tokenOut: to.address,
      reservesIn: pairState.reserves0,
      reservesOut: pairState.reserves1,
      fee,
      direction: true,
      exchange: pair.exchange,
      decimalsIn: from.decimals,
      decimalsOut: to.decimals,
      stable,
    };
  }

  async getPoolIdentifiers(
    _from: Token,
    _to: Token,
    side: SwapSide,
    blockNumber: number,
  ): Promise<string[]> {
    if (side === SwapSide.BUY) return [];

    const from = this.dexHelper.config.wrapETH(_from);
    const to = this.dexHelper.config.wrapETH(_to);

    if (from.address.toLowerCase() === to.address.toLowerCase()) {
      return [];
    }

    const tokenAddress = [from.address.toLowerCase(), to.address.toLowerCase()]
      .sort((a, b) => (a > b ? 1 : -1))
      .join('_');

    const poolIdentifier = `${this.dexKey}_${tokenAddress}`;
    const poolIdentifierUniswap = poolIdentifier + this.poolPostfix(false);
    const poolIdentifierStable = poolIdentifier + this.poolPostfix(true);
    return [poolIdentifierUniswap, poolIdentifierStable];
  }

  poolPostfix(stable: boolean) {
    return stable ? 'S' : 'U';
  }

  async getSimpleParam(
    src: Address,
    dest: Address,
    srcAmount: NumberAsString,
    destAmount: NumberAsString,
    data: UniswapData,
    side: SwapSide,
  ): Promise<SimpleExchangeParam> {
    if (side === SwapSide.BUY) throw new Error(`Buy not supported`);
    return super.getSimpleParam(src, dest, srcAmount, destAmount, data, side);
  }

  getAdapterParam(
    srcToken: Address,
    destToken: Address,
    srcAmount: NumberAsString,
    toAmount: NumberAsString, // required for buy case
    data: SolidlyData,
    side: SwapSide,
  ): AdapterExchangeParam {
    if (side === SwapSide.BUY) throw new Error(`Buy not supported`);
    const pools = encodePools(data.pools, this.feeFactor);
    const weth = this.getWETHAddress(srcToken, destToken, data.wethAddress);
    const payload = this.abiCoder.encodeParameter(
      {
        ParentStruct: {
          weth: 'address',
          pools: 'uint256[]',
          isFeeTokenInRoute: 'bool',
        },
      },
      { weth, pools, isFeeTokenInRoute: data.isFeeTokenInRoute },
    );
    return {
      targetExchange: data.router,
      payload,
      networkFee: '0',
    };
  }
}<|MERGE_RESOLUTION|>--- conflicted
+++ resolved
@@ -69,11 +69,8 @@
         'SpiritSwapV2',
         'Cone',
         'SolidlyV2',
-<<<<<<< HEAD
         'Thena',
-=======
         'SoliSnek',
->>>>>>> 6dea5d38
       ]),
     );
 
