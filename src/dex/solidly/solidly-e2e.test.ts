import dotenv from 'dotenv';
dotenv.config();

import { testE2E } from '../../../tests/utils-e2e';
import {
  Tokens,
  Holders,
  NativeTokenSymbols,
} from '../../../tests/constants-e2e';
import { Network, ContractMethod, SwapSide } from '../../constants';
import { StaticJsonRpcProvider } from '@ethersproject/providers';
import { generateConfig } from '../../config';

function testForNetwork(
  network: Network,
  dexKey: string,
  tokenASymbol: string,
  tokenBSymbol: string,
  tokenAAmount: string,
  tokenBAmount: string,
  nativeTokenAmount: string,
) {
  const provider = new StaticJsonRpcProvider(
    generateConfig(network).privateHttpProvider,
    network,
  );
  const tokens = Tokens[network];
  const holders = Holders[network];
  const nativeTokenSymbol = NativeTokenSymbols[network];

  // TODO: Add any direct swap contractMethod name if it exists
  const sideToContractMethods = new Map([
    [
      SwapSide.SELL,
      [
        ContractMethod.simpleSwap,
        ContractMethod.multiSwap,
        ContractMethod.megaSwap,
      ],
    ],
  ]);

  describe(`${network}`, () => {
    sideToContractMethods.forEach((contractMethods, side) =>
      describe(`${side}`, () => {
        contractMethods.forEach((contractMethod: ContractMethod) => {
          describe(`${contractMethod}`, () => {
            it(`${nativeTokenSymbol} -> ${tokenASymbol}`, async () => {
              await testE2E(
                tokens[nativeTokenSymbol],
                tokens[tokenASymbol],
                holders[nativeTokenSymbol],
                side === SwapSide.SELL ? nativeTokenAmount : tokenAAmount,
                side,
                dexKey,
                contractMethod,
                network,
                provider,
              );
            });
            it(`${tokenASymbol} -> ${nativeTokenSymbol}`, async () => {
              await testE2E(
                tokens[tokenASymbol],
                tokens[nativeTokenSymbol],
                holders[tokenASymbol],
                side === SwapSide.SELL ? tokenAAmount : nativeTokenAmount,
                side,
                dexKey,
                contractMethod,
                network,
                provider,
              );
            });
            it(`${tokenASymbol} -> ${tokenBSymbol}`, async () => {
              await testE2E(
                tokens[tokenASymbol],
                tokens[tokenBSymbol],
                holders[tokenASymbol],
                side === SwapSide.SELL ? tokenAAmount : tokenBAmount,
                side,
                dexKey,
                contractMethod,
                network,
                provider,
              );
            });
          });
        });
      }),
    );
  });
}

describe('Solidly E2E', () => {
  describe('Fantom', () => {
    const network = Network.FANTOM;
    const tokens = Tokens[network];
    const holders = Holders[network];
    const provider = new StaticJsonRpcProvider(
      generateConfig(network).privateHttpProvider,
      network,
    );

    describe(`Solidly`, () => {
      const dexKey = 'Solidly';

      describe(`simpleSwap`, () => {
        describe(`Volatile`, () => {
          it('FTM -> USDC', async () => {
            await testE2E(
              tokens.FTM,
              tokens.USDC,
              holders.FTM,
              '1000000000000000000',
              SwapSide.SELL,
              dexKey,
              ContractMethod.simpleSwap,
              network,
              provider,
            );
          });
          it('FTM -> SPIRIT', async () => {
            await testE2E(
              tokens.FTM,
              tokens.SPIRIT,
              holders.FTM,
              '1000000000000000000',
              SwapSide.SELL,
              dexKey,
              ContractMethod.simpleSwap,
              network,
              provider,
            );
          });
          it('SPIRIT -> FTM', async () => {
            await testE2E(
              tokens.SPIRIT,
              tokens.FTM,
              holders.SPIRIT,
              '11000000000000000000',
              SwapSide.SELL,
              dexKey,
              ContractMethod.simpleSwap,
              network,
              provider,
            );
          });
          it('SPIRIT -> WFTM', async () => {
            await testE2E(
              tokens.SPIRIT,
              tokens.WFTM,
              holders.SPIRIT,
              '1000000000000000000',
              SwapSide.SELL,
              dexKey,
              ContractMethod.simpleSwap,
              network,
              provider,
            );
          });
        });
        describe(`Stable`, () => {
          it('USDC -> USDT', async () => {
            await testE2E(
              tokens.USDC,
              tokens.FUSDT,
              holders.USDC,
              '100000',
              SwapSide.SELL,
              dexKey,
              ContractMethod.simpleSwap,
              network,
              provider,
            );
          });
        });
      });
      describe(`multiSwap`, () => {
        describe(`Volatile`, () => {
          it('FTM -> USDC', async () => {
            await testE2E(
              tokens.FTM,
              tokens.USDC,
              holders.FTM,
              '1000000000000000000',
              SwapSide.SELL,
              dexKey,
              ContractMethod.multiSwap,
              network,
              provider,
            );
          });
          it('FTM -> SPIRIT', async () => {
            await testE2E(
              tokens.FTM,
              tokens.SPIRIT,
              holders.FTM,
              '11000000000000000000',
              SwapSide.SELL,
              dexKey,
              ContractMethod.multiSwap,
              network,
              provider,
            );
          });
          it('SPIRIT -> FTM', async () => {
            await testE2E(
              tokens.SPIRIT,
              tokens.FTM,
              holders.SPIRIT,
              '11000000000000000000',
              SwapSide.SELL,
              dexKey,
              ContractMethod.multiSwap,
              network,
              provider,
            );
          });
          it('SPIRIT -> WFTM', async () => {
            await testE2E(
              tokens.SPIRIT,
              tokens.WFTM,
              holders.SPIRIT,
              '1000000000000000000',
              SwapSide.SELL,
              dexKey,
              ContractMethod.multiSwap,
              network,
              provider,
            );
          });
        });
        describe(`Stable`, () => {
          it('USDC -> USDT', async () => {
            await testE2E(
              tokens.USDC,
              tokens.FUSDT,
              holders.USDC,
              '100000',
              SwapSide.SELL,
              dexKey,
              ContractMethod.multiSwap,
              network,
              provider,
            );
          });
        });
      });
    });

    describe('SpiritSwapV2', () => {
      const dexKey = 'SpiritSwapV2';
      describe(`simpleSwap`, () => {
        describe(`Volatile`, () => {
          it('FTM -> USDC', async () => {
            await testE2E(
              tokens.FTM,
              tokens.USDC,
              holders.FTM,
              '1000000000000000000',
              SwapSide.SELL,
              dexKey,
              ContractMethod.simpleSwap,
              network,
              provider,
            );
          });
          it('FTM -> SPIRIT', async () => {
            await testE2E(
              tokens.FTM,
              tokens.SPIRIT,
              holders.FTM,
              '1000000000000000000',
              SwapSide.SELL,
              dexKey,
              ContractMethod.simpleSwap,
              network,
              provider,
            );
          });
          it('SPIRIT -> FTM', async () => {
            await testE2E(
              tokens.SPIRIT,
              tokens.FTM,
              holders.SPIRIT,
              '11000000000000000000',
              SwapSide.SELL,
              dexKey,
              ContractMethod.simpleSwap,
              network,
              provider,
            );
          });
          it('SPIRIT -> WFTM', async () => {
            await testE2E(
              tokens.SPIRIT,
              tokens.WFTM,
              holders.SPIRIT,
              '1000000000000000000',
              SwapSide.SELL,
              dexKey,
              ContractMethod.simpleSwap,
              network,
              provider,
            );
          });
        });
        describe(`Stable`, () => {
          it('USDC -> USDT', async () => {
            await testE2E(
              tokens.USDC,
              tokens.FUSDT,
              holders.USDC,
              '100000',
              SwapSide.SELL,
              dexKey,
              ContractMethod.simpleSwap,
              network,
              provider,
            );
          });
        });
      });
      describe(`multiSwap`, () => {
        describe(`Volatile`, () => {
          it('FTM -> USDC', async () => {
            await testE2E(
              tokens.FTM,
              tokens.USDC,
              holders.FTM,
              '1000000000000000000',
              SwapSide.SELL,
              dexKey,
              ContractMethod.multiSwap,
              network,
              provider,
            );
          });
          it('FTM -> SPIRIT', async () => {
            await testE2E(
              tokens.FTM,
              tokens.SPIRIT,
              holders.FTM,
              '11000000000000000000',
              SwapSide.SELL,
              dexKey,
              ContractMethod.multiSwap,
              network,
              provider,
            );
          });
          it('SPIRIT -> FTM', async () => {
            await testE2E(
              tokens.SPIRIT,
              tokens.FTM,
              holders.SPIRIT,
              '11000000000000000000',
              SwapSide.SELL,
              dexKey,
              ContractMethod.multiSwap,
              network,
              provider,
            );
          });
          it('SPIRIT -> WFTM', async () => {
            await testE2E(
              tokens.SPIRIT,
              tokens.WFTM,
              holders.SPIRIT,
              '1000000000000000000',
              SwapSide.SELL,
              dexKey,
              ContractMethod.multiSwap,
              network,
              provider,
            );
          });
        });
        describe(`Stable`, () => {
          it('USDC -> USDT', async () => {
            await testE2E(
              tokens.USDC,
              tokens.FUSDT,
              holders.USDC,
              '100000',
              SwapSide.SELL,
              dexKey,
              ContractMethod.multiSwap,
              network,
              provider,
            );
          });
        });
      });
    });

    describe('Equalizer', () => {
      const dexKey = 'Equalizer';
      const network = Network.FANTOM;

      const tokenASymbol: string = 'FUSDT';
      const tokenBSymbol: string = 'USDC';

      const tokenAAmount: string = '111110';
      const tokenBAmount: string = '100000';
      const nativeTokenAmount = '11000000000000000';

      testForNetwork(
        network,
        dexKey,
        tokenASymbol,
        tokenBSymbol,
        tokenAAmount,
        tokenBAmount,
        nativeTokenAmount,
      );
    });

    describe('Fvm', () => {
      const dexKey = 'Fvm';
      const network = Network.FANTOM;

      const tokenASymbol: string = 'lzUSDC';
      const tokenBSymbol: string = 'axlUSDC';

      const tokenAAmount: string = '1111100';
      const tokenBAmount: string = '1000000';
      const nativeTokenAmount = '11000000000000000';

      testForNetwork(
        network,
        dexKey,
        tokenASymbol,
        tokenBSymbol,
        tokenAAmount,
        tokenBAmount,
        nativeTokenAmount,
      );
    });
  });

  describe('Mainnet', () => {
    const network = Network.MAINNET;
    const tokens = Tokens[network];
    const holders = Holders[network];
    const provider = new StaticJsonRpcProvider(
      generateConfig(network).privateHttpProvider,
      network,
    );

    describe(`SolidlyV2`, () => {
      const dexKey = 'SolidlyV2';

      describe(`simpleSwap`, () => {
        describe(`Volatile`, () => {
          it('ETH -> USDC', async () => {
            await testE2E(
              tokens.ETH,
              tokens.USDC,
              holders.ETH,
              '1000000000000000000',
              SwapSide.SELL,
              dexKey,
              ContractMethod.simpleSwap,
              network,
              provider,
            );
          });
        });
        describe(`Stable`, () => {
          it('USDC -> USDT', async () => {
            await testE2E(
              tokens.USDC,
              tokens.USDT,
              holders.USDC,
              '10000000',
              SwapSide.SELL,
              dexKey,
              ContractMethod.simpleSwap,
              network,
              provider,
            );
          });
        });
      });

      describe(`multiSwap`, () => {
        describe(`Volatile`, () => {
          it('ETH -> USDC', async () => {
            await testE2E(
              tokens.ETH,
              tokens.USDC,
              holders.ETH,
              '1000000000000000000',
              SwapSide.SELL,
              dexKey,
              ContractMethod.multiSwap,
              network,
              provider,
            );
          });
        });
        describe(`Stable`, () => {
          it('USDC -> USDT', async () => {
            await testE2E(
              tokens.USDC,
              tokens.USDT,
              holders.USDC,
              '10000000',
              SwapSide.SELL,
              dexKey,
              ContractMethod.multiSwap,
              network,
              provider,
            );
          });
        });
      });
    });
  });

  describe('Polygon', () => {
    const network = Network.POLYGON;
    const tokens = Tokens[network];
    const holders = Holders[network];
    const provider = new StaticJsonRpcProvider(
      generateConfig(network).privateHttpProvider,
      network,
    );

    describe('Dystopia', () => {
      const dexKey = 'Dystopia';
      const usdAmount = '1000000';

      describe('Dystopia UniswapV2 Pools', () => {
        const maticAmount = '1000000000000000000';

        describe('simpleSwap', () => {
          it('MATIC -> TOKEN', async () => {
            await testE2E(
              tokens.MATIC,
              tokens.WETH,
              holders.MATIC,
              maticAmount,
              SwapSide.SELL,
              dexKey,
              ContractMethod.simpleSwap,
              network,
              provider,
            );
          });

          it('Token -> MATIC', async () => {
            await testE2E(
              tokens.USDT,
              tokens.MATIC,
              holders.USDT,
              usdAmount,
              SwapSide.SELL,
              dexKey,
              ContractMethod.simpleSwap,
              network,
              provider,
            );
          });

          it('Token -> Token', async () => {
            await testE2E(
              tokens.WMATIC,
              tokens.WETH,
              holders.WMATIC,
              maticAmount,
              SwapSide.SELL,
              dexKey,
              ContractMethod.simpleSwap,
              network,
              provider,
            );
          });
        });

        describe('multiSwap', () => {
          it('MATIC -> TOKEN', async () => {
            await testE2E(
              tokens.MATIC,
              tokens.WETH,
              holders.MATIC,
              maticAmount,
              SwapSide.SELL,
              dexKey,
              ContractMethod.multiSwap,
              network,
              provider,
            );
          });

          it('Token -> MATIC', async () => {
            await testE2E(
              tokens.USDT,
              tokens.MATIC,
              holders.USDT,
              usdAmount,
              SwapSide.SELL,
              dexKey,
              ContractMethod.multiSwap,
              network,
              provider,
            );
          });

          it('Token -> Token', async () => {
            await testE2E(
              tokens.WMATIC,
              tokens.WETH,
              holders.WMATIC,
              maticAmount,
              SwapSide.SELL,
              dexKey,
              ContractMethod.multiSwap,
              network,
              provider,
            );
          });
        });

        describe('megaSwap', () => {
          it('MATIC -> TOKEN', async () => {
            await testE2E(
              tokens.USDT,
              tokens.MATIC,
              holders.USDT,
              usdAmount,
              SwapSide.SELL,
              dexKey,
              ContractMethod.megaSwap,
              network,
              provider,
            );
          });

          it('Token -> MATIC', async () => {
            await testE2E(
              tokens.USDT,
              tokens.MATIC,
              holders.USDT,
              usdAmount,
              SwapSide.SELL,
              dexKey,
              ContractMethod.megaSwap,
              network,
              provider,
            );
          });

          it('Token -> Token', async () => {
            await testE2E(
              tokens.WMATIC,
              tokens.WETH,
              holders.WMATIC,
              maticAmount,
              SwapSide.SELL,
              dexKey,
              ContractMethod.megaSwap,
              network,
              provider,
            );
          });
        });
      });

      describe('Dystopia Stable Pools', () => {
        describe('simpleSwap', () => {
          it('Token -> Token', async () => {
            await testE2E(
              tokens.USDC,
              tokens.USDT,
              holders.USDC,
              usdAmount,
              SwapSide.SELL,
              dexKey,
              ContractMethod.simpleSwap,
              network,
              provider,
            );
          });
        });

        describe('multiSwap', () => {
          it('Token -> Token', async () => {
            await testE2E(
              tokens.USDC,
              tokens.USDT,
              holders.USDC,
              usdAmount,
              SwapSide.SELL,
              dexKey,
              ContractMethod.multiSwap,
              network,
              provider,
            );
          });
        });

        describe('megaSwap', () => {
          it('Token -> Token', async () => {
            await testE2E(
              tokens.USDC,
              tokens.USDT,
              holders.USDC,
              usdAmount,
              SwapSide.SELL,
              dexKey,
              ContractMethod.megaSwap,
              network,
              provider,
            );
          });
        });
      });
    });
  });

  describe('Optimism', () => {
    const network = Network.OPTIMISM;
    const tokens = Tokens[network];
    const holders = Holders[network];
    const provider = new StaticJsonRpcProvider(
      generateConfig(network).privateHttpProvider,
      network,
    );

    describe('Velodrome', () => {
      const dexKey = 'Velodrome';

      describe('simpleSwap', () => {
        it('NATIVE -> TOKEN', async () => {
          await testE2E(
            tokens.ETH,
            tokens.USDC,
            holders.ETH,
            '3000000000000000000',
            SwapSide.SELL,
            dexKey,
            ContractMethod.simpleSwap,
            network,
            provider,
          );
        });
        it('TOKEN -> NATIVE', async () => {
          await testE2E(
            tokens.USDC,
            tokens.ETH,
            holders.USDC,
            '9900000000',
            SwapSide.SELL,
            dexKey,
            ContractMethod.simpleSwap,
            network,
            provider,
          );
        });
        it('TOKEN -> TOKEN', async () => {
          await testE2E(
            tokens.WETH,
            tokens.USDC,
            holders.WETH,
            '3000000000000000000',
            SwapSide.SELL,
            dexKey,
            ContractMethod.simpleSwap,

            network,
            provider,
          );
        });
      });
      describe('multiSwap', () => {
        it('NATIVE -> TOKEN', async () => {
          await testE2E(
            tokens.ETH,
            tokens.USDC,
            holders.ETH,
            '3000000000000000000',
            SwapSide.SELL,
            dexKey,
            ContractMethod.multiSwap,

            network,
            provider,
          );
        });
        it('TOKEN -> NATIVE', async () => {
          await testE2E(
            tokens.USDC,
            tokens.ETH,
            holders.USDC,
            '9900000000',
            SwapSide.SELL,
            dexKey,
            ContractMethod.multiSwap,
            network,
            provider,
          );
        });
        it('TOKEN -> TOKEN', async () => {
          await testE2E(
            tokens.WETH,
            tokens.USDC,
            holders.WETH,
            '3000000000000000000',
            SwapSide.SELL,
            dexKey,
            ContractMethod.multiSwap,
            network,
            provider,
          );
        });
      });
    });

    describe('VelodromeV2', () => {
      const dexKey = 'VelodromeV2';

      const network = Network.OPTIMISM;

      const tokenASymbol: string = 'USDC';
      const tokenBSymbol: string = 'USDT';

      const tokenAAmount: string = '111110000';
      const tokenBAmount: string = '1100000000';
      const nativeTokenAmount = '11000000000000000';

      testForNetwork(
        network,
        dexKey,
        tokenASymbol,
        tokenBSymbol,
        tokenAAmount,
        tokenBAmount,
        nativeTokenAmount,
      );
    });
  });

  describe('BSC', () => {
    const network = Network.BSC;
    const tokens = Tokens[network];
    const holders = Holders[network];
    const provider = new StaticJsonRpcProvider(
      generateConfig(network).privateHttpProvider,
      network,
    );

    describe('Cone', () => {
      const dexKey = 'Cone';
      const usdAmount = '1000000';

      describe('Cone UniswapV2 Pools', () => {
        const bnbAmount = '1000000000000000000';

        describe('simpleSwap', () => {
          it('BNB -> TOKEN', async () => {
            await testE2E(
              tokens.BNB,
              tokens.BUSD,
              holders.BNB,
              bnbAmount,
              SwapSide.SELL,
              dexKey,
              ContractMethod.simpleSwap,
              network,
              provider,
            );
          });

          it('Token -> BNB', async () => {
            await testE2E(
              tokens.USDT,
              tokens.BNB,
              holders.USDT,
              usdAmount,
              SwapSide.SELL,
              dexKey,
              ContractMethod.simpleSwap,
              network,
              provider,
            );
          });

          it('Token -> Token', async () => {
            await testE2E(
              tokens.WBNB,
              tokens.CONE,
              holders.WBNB,
              bnbAmount,
              SwapSide.SELL,
              dexKey,
              ContractMethod.simpleSwap,
              network,
              provider,
            );
          });
        });

        describe('multiSwap', () => {
          it('BNB -> TOKEN', async () => {
            await testE2E(
              tokens.BNB,
              tokens.BUSD,
              holders.BNB,
              bnbAmount,
              SwapSide.SELL,
              dexKey,
              ContractMethod.multiSwap,
              network,
              provider,
            );
          });

          it('Token -> BNB', async () => {
            await testE2E(
              tokens.USDT,
              tokens.BNB,
              holders.USDT,
              usdAmount,
              SwapSide.SELL,
              dexKey,
              ContractMethod.multiSwap,
              network,
              provider,
            );
          });

          it('Token -> Token', async () => {
            await testE2E(
              tokens.WBNB,
              tokens.CONE,
              holders.WBNB,
              bnbAmount,
              SwapSide.SELL,
              dexKey,
              ContractMethod.multiSwap,
              network,
              provider,
            );
          });
        });

        describe('megaSwap', () => {
          it('BNB -> TOKEN', async () => {
            await testE2E(
              tokens.USDT,
              tokens.BNB,
              holders.USDT,
              usdAmount,
              SwapSide.SELL,
              dexKey,
              ContractMethod.megaSwap,
              network,
              provider,
            );
          });

          it('Token -> BNB', async () => {
            await testE2E(
              tokens.USDT,
              tokens.BNB,
              holders.USDT,
              usdAmount,
              SwapSide.SELL,
              dexKey,
              ContractMethod.megaSwap,
              network,
              provider,
            );
          });

          it('Token -> Token', async () => {
            await testE2E(
              tokens.WBNB,
              tokens.CONE,
              holders.WBNB,
              bnbAmount,
              SwapSide.SELL,
              dexKey,
              ContractMethod.megaSwap,
              network,
              provider,
            );
          });
        });
      });

      describe('Cone Stable Pools', () => {
        describe('simpleSwap', () => {
          it('Token -> Token', async () => {
            await testE2E(
              tokens.USDC,
              tokens.USDT,
              holders.USDC,
              usdAmount,
              SwapSide.SELL,
              dexKey,
              ContractMethod.simpleSwap,
              network,
              provider,
            );
          });
        });

        describe('multiSwap', () => {
          it('Token -> Token', async () => {
            await testE2E(
              tokens.USDC,
              tokens.USDT,
              holders.USDC,
              usdAmount,
              SwapSide.SELL,
              dexKey,
              ContractMethod.multiSwap,
              network,
              provider,
            );
          });
        });

        describe('megaSwap', () => {
          it('Token -> Token', async () => {
            await testE2E(
              tokens.USDC,
              tokens.USDT,
              holders.USDC,
              usdAmount,
              SwapSide.SELL,
              dexKey,
              ContractMethod.megaSwap,
              network,
              provider,
            );
          });
        });
      });
    });

<<<<<<< HEAD
    describe('Usdfi', () => {
      const dexKey = 'Usdfi';
      const usdAmount = '1000000';

      describe('Usdfi UniswapV2 Pools', () => {
        const bnbAmount = '1000000000000000000';

        describe('simpleSwap', () => {
          it('BNB -> TOKEN', async () => {
            await testE2E(
              tokens.BNB,
              tokens.BUSD,
              holders.BNB,
              bnbAmount,
              SwapSide.SELL,
              dexKey,
              ContractMethod.simpleSwap,
              network,
              provider,
            );
          });

          it('Token -> BNB', async () => {
            await testE2E(
              tokens.USDT,
              tokens.BNB,
              holders.USDT,
              usdAmount,
              SwapSide.SELL,
              dexKey,
              ContractMethod.simpleSwap,
              network,
              provider,
            );
          });

          it('Token -> Token', async () => {
            await testE2E(
              tokens.WBNB,
              tokens.CONE,
              holders.WBNB,
              bnbAmount,
              SwapSide.SELL,
              dexKey,
              ContractMethod.simpleSwap,
              network,
              provider,
            );
          });
        });

        describe('multiSwap', () => {
          it('BNB -> TOKEN', async () => {
            await testE2E(
              tokens.BNB,
              tokens.BUSD,
              holders.BNB,
              bnbAmount,
              SwapSide.SELL,
              dexKey,
              ContractMethod.multiSwap,
              network,
              provider,
            );
          });

          it('Token -> BNB', async () => {
            await testE2E(
              tokens.USDT,
              tokens.BNB,
              holders.USDT,
              usdAmount,
              SwapSide.SELL,
              dexKey,
              ContractMethod.multiSwap,
              network,
              provider,
            );
          });

          it('Token -> Token', async () => {
            await testE2E(
              tokens.WBNB,
              tokens.CONE,
              holders.WBNB,
              bnbAmount,
              SwapSide.SELL,
              dexKey,
              ContractMethod.multiSwap,
              network,
              provider,
            );
          });
        });

        describe('megaSwap', () => {
          it('BNB -> TOKEN', async () => {
            await testE2E(
              tokens.USDT,
              tokens.BNB,
              holders.USDT,
              usdAmount,
              SwapSide.SELL,
              dexKey,
              ContractMethod.megaSwap,
              network,
              provider,
            );
          });

          it('Token -> BNB', async () => {
            await testE2E(
              tokens.USDT,
              tokens.BNB,
              holders.USDT,
              usdAmount,
              SwapSide.SELL,
              dexKey,
              ContractMethod.megaSwap,
              network,
              provider,
            );
          });

          it('Token -> Token', async () => {
            await testE2E(
              tokens.WBNB,
              tokens.CONE,
              holders.WBNB,
              bnbAmount,
              SwapSide.SELL,
              dexKey,
              ContractMethod.megaSwap,
              network,
              provider,
            );
          });
        });
      });

      describe('Usdfi Stable Pools', () => {
        describe('simpleSwap', () => {
          it('Token -> Token', async () => {
            await testE2E(
              tokens.USDC,
              tokens.USDT,
              holders.USDC,
              usdAmount,
              SwapSide.SELL,
              dexKey,
              ContractMethod.simpleSwap,
              network,
              provider,
            );
          });
        });

        describe('multiSwap', () => {
          it('Token -> Token', async () => {
            await testE2E(
              tokens.USDC,
              tokens.USDT,
              holders.USDC,
              usdAmount,
              SwapSide.SELL,
              dexKey,
              ContractMethod.multiSwap,
              network,
              provider,
            );
          });
        });

        describe('megaSwap', () => {
          it('Token -> Token', async () => {
            await testE2E(
              tokens.USDC,
              tokens.USDT,
              holders.USDC,
              usdAmount,
              SwapSide.SELL,
              dexKey,
              ContractMethod.megaSwap,
              network,
              provider,
            );
          });
        });
      });
=======
    describe('Thena', () => {
      const dexKey = 'Thena';

      const sideToContractMethods = new Map([
        [
          SwapSide.SELL,
          [
            ContractMethod.simpleSwap,
            ContractMethod.multiSwap,
            ContractMethod.megaSwap,
          ],
        ],
      ]);

      const pairs: { name: string; sellAmount: string }[][] = [
        [
          {
            name: 'BNB',
            sellAmount: '1000000000000000000',
          },
          {
            name: 'USDT',
            sellAmount: '10000000000000000000',
          },
        ],
        [
          {
            name: 'USDT',
            sellAmount: '10000000000000000000',
          },
          {
            name: 'USDC',
            sellAmount: '10000000000000000000',
          },
        ],
        [
          {
            name: 'ETH',
            sellAmount: '5000000000000000000',
          },
          {
            name: 'BNB',
            sellAmount: '1000000000000000000',
          },
        ],
      ];

      sideToContractMethods.forEach((contractMethods, side) =>
        describe(`${side}`, () => {
          contractMethods.forEach((contractMethod: ContractMethod) => {
            pairs.forEach(pair => {
              describe(`${contractMethod}`, () => {
                it(`${pair[0].name} -> ${pair[1].name}`, async () => {
                  await testE2E(
                    tokens[pair[0].name],
                    tokens[pair[1].name],
                    holders[pair[0].name],
                    pair[0].sellAmount,
                    side,
                    dexKey,
                    contractMethod,
                    network,
                    provider,
                  );
                });
                it(`${pair[1].name} -> ${pair[0].name}`, async () => {
                  await testE2E(
                    tokens[pair[1].name],
                    tokens[pair[0].name],
                    holders[pair[1].name],
                    pair[1].sellAmount,
                    side,
                    dexKey,
                    contractMethod,
                    network,
                    provider,
                  );
                });
              });
            });
          });
        }),
      );
>>>>>>> f2995549
    });
  });

  describe('Avalanche', () => {
    const network = Network.AVALANCHE;
    const tokens = Tokens[network];
    const holders = Holders[network];
    const provider = new StaticJsonRpcProvider(
      generateConfig(network).privateHttpProvider,
      network,
    );

    describe('SoliSnek', () => {
      const dexKey = 'SoliSnek';

      describe('simpleSwap', () => {
        it('NATIVE -> TOKEN', async () => {
          await testE2E(
            tokens.AVAX,
            tokens.USDC,
            holders.AVAX,
            '3000000000000000000',
            SwapSide.SELL,
            dexKey,
            ContractMethod.simpleSwap,
            network,
            provider,
          );
        });
        it('TOKEN -> NATIVE', async () => {
          await testE2E(
            tokens.USDC,
            tokens.AVAX,
            holders.USDC,
            '9900000000',
            SwapSide.SELL,
            dexKey,
            ContractMethod.simpleSwap,
            network,
            provider,
          );
        });
        it('TOKEN -> TOKEN', async () => {
          await testE2E(
            tokens.WAVAX,
            tokens.USDC,
            holders.WAVAX,
            '3000000000000000000',
            SwapSide.SELL,
            dexKey,
            ContractMethod.simpleSwap,

            network,
            provider,
          );
        });
      });
      describe('multiSwap', () => {
        it('NATIVE -> TOKEN', async () => {
          await testE2E(
            tokens.AVAX,
            tokens.USDC,
            holders.AVAX,
            '3000000000000000000',
            SwapSide.SELL,
            dexKey,
            ContractMethod.multiSwap,

            network,
            provider,
          );
        });
        it('TOKEN -> NATIVE', async () => {
          await testE2E(
            tokens.USDC,
            tokens.AVAX,
            holders.USDC,
            '9900000000',
            SwapSide.SELL,
            dexKey,
            ContractMethod.multiSwap,
            network,
            provider,
          );
        });
        it('TOKEN -> TOKEN', async () => {
          await testE2E(
            tokens.WAVAX,
            tokens.USDC,
            holders.WAVAX,
            '3000000000000000000',
            SwapSide.SELL,
            dexKey,
            ContractMethod.multiSwap,
            network,
            provider,
          );
        });
      });
    });
  });

  describe('Arbitrum', () => {
    const network = Network.ARBITRUM;
    const tokens = Tokens[network];
    const holders = Holders[network];
    const provider = new StaticJsonRpcProvider(
      generateConfig(network).privateHttpProvider,
      network,
    );

    describe(`Chronos`, () => {
      const dexKey = 'Chronos';

      const sideToContractMethods = new Map([
        [
          SwapSide.SELL,
          [
            ContractMethod.simpleSwap,
            ContractMethod.multiSwap,
            ContractMethod.megaSwap,
          ],
        ],
      ]);

      const pairs: { name: string; sellAmount: string }[][] = [
        [
          {
            name: 'ETH',
            sellAmount: '1000000000000000000',
          },
          {
            name: 'USDC',
            sellAmount: '100000000',
          },
        ],
        [
          {
            name: 'USDT',
            sellAmount: '100000000',
          },
          {
            name: 'USDC',
            sellAmount: '100000000',
          },
        ],
        [
          {
            name: 'USDC',
            sellAmount: '100000000',
          },
          {
            name: 'DAI',
            sellAmount: '100000000000000000000',
          },
        ],
        [
          {
            name: 'ARB',
            sellAmount: '100000000',
          },
          {
            name: 'ETH',
            sellAmount: '100000000000000000000',
          },
        ],
      ];

      sideToContractMethods.forEach((contractMethods, side) =>
        describe(`${side}`, () => {
          contractMethods.forEach((contractMethod: ContractMethod) => {
            pairs.forEach(pair => {
              describe(`${contractMethod}`, () => {
                it(`${pair[0].name} -> ${pair[1].name}`, async () => {
                  await testE2E(
                    tokens[pair[0].name],
                    tokens[pair[1].name],
                    holders[pair[0].name],
                    pair[0].sellAmount,
                    side,
                    dexKey,
                    contractMethod,
                    network,
                    provider,
                  );
                });
                it(`${pair[1].name} -> ${pair[0].name}`, async () => {
                  await testE2E(
                    tokens[pair[1].name],
                    tokens[pair[0].name],
                    holders[pair[1].name],
                    pair[1].sellAmount,
                    side,
                    dexKey,
                    contractMethod,
                    network,
                    provider,
                  );
                });
              });
            });
          });
        }),
      );
    });

    describe('Ramses', () => {
      const dexKey = 'Ramses';

      const sideToContractMethods = new Map([
        [
          SwapSide.SELL,
          [
            ContractMethod.simpleSwap,
            ContractMethod.multiSwap,
            ContractMethod.megaSwap,
          ],
        ],
      ]);

      const pairs: { name: string; sellAmount: string }[][] = [
        [
          {
            name: 'ETH',
            sellAmount: '10000000000000',
          },
          {
            name: 'USDCe',
            sellAmount: '100000000',
          },
        ],
        [
          {
            name: 'WETH',
            sellAmount: '10000000000000',
          },
          {
            name: 'USDCe',
            sellAmount: '100000000',
          },
        ],
        [
          {
            name: 'USDT',
            sellAmount: '100000000',
          },
          {
            name: 'USDCe',
            sellAmount: '100000000',
          },
        ],
        [
          {
            name: 'USDCe',
            sellAmount: '500000',
          },
          {
            name: 'DAI',
            sellAmount: '1000000000000000000',
          },
        ],
      ];

      sideToContractMethods.forEach((contractMethods, side) =>
        describe(`${side}`, () => {
          contractMethods.forEach((contractMethod: ContractMethod) => {
            pairs.forEach(pair => {
              describe(`${contractMethod}`, () => {
                it(`${pair[0].name} -> ${pair[1].name}`, async () => {
                  await testE2E(
                    tokens[pair[0].name],
                    tokens[pair[1].name],
                    holders[pair[0].name],
                    pair[0].sellAmount,
                    side,
                    dexKey,
                    contractMethod,
                    network,
                    provider,
                  );
                });
                it(`${pair[1].name} -> ${pair[0].name}`, async () => {
                  await testE2E(
                    tokens[pair[1].name],
                    tokens[pair[0].name],
                    holders[pair[1].name],
                    pair[1].sellAmount,
                    side,
                    dexKey,
                    contractMethod,
                    network,
                    provider,
                  );
                });
              });
            });
          });
        }),
      );
    });
  });

  describe('Base', () => {
    const network = Network.BASE;

    describe('Aerodrome', () => {
      const dexKey = 'Aerodrome';
      const tokenASymbol: string = 'USDbC';
      const tokenBSymbol: string = 'DAI';

      const tokenAAmount: string = '1111100000';
      const tokenBAmount: string = '100000000000000000';
      const nativeTokenAmount = '100000000000000000';

      testForNetwork(
        network,
        dexKey,
        tokenASymbol,
        tokenBSymbol,
        tokenAAmount,
        tokenBAmount,
        nativeTokenAmount,
      );
    });

    describe('Equalizer', () => {
      const dexKey = 'Equalizer';
      const network = Network.BASE;

      const tokenASymbol: string = 'USDbC';
      const tokenAAmount: string = '1111100000';
      const nativeTokenAmount = '110000000000000000';

      const provider = new StaticJsonRpcProvider(
        generateConfig(network).privateHttpProvider,
        network,
      );
      const tokens = Tokens[network];
      const holders = Holders[network];
      const nativeTokenSymbol = NativeTokenSymbols[network];

      // TODO: Add any direct swap contractMethod name if it exists
      const sideToContractMethods = new Map([
        [
          SwapSide.SELL,
          [
            ContractMethod.simpleSwap,
            ContractMethod.multiSwap,
            ContractMethod.megaSwap,
          ],
        ],
      ]);

      sideToContractMethods.forEach((contractMethods, side) =>
        describe(`${side}`, () => {
          contractMethods.forEach((contractMethod: ContractMethod) => {
            describe(`${contractMethod}`, () => {
              it(`${nativeTokenSymbol} -> ${tokenASymbol}`, async () => {
                await testE2E(
                  tokens[nativeTokenSymbol],
                  tokens[tokenASymbol],
                  holders[nativeTokenSymbol],
                  side === SwapSide.SELL ? nativeTokenAmount : tokenAAmount,
                  side,
                  dexKey,
                  contractMethod,
                  network,
                  provider,
                );
              });
              it(`${tokenASymbol} -> ${nativeTokenSymbol}`, async () => {
                await testE2E(
                  tokens[tokenASymbol],
                  tokens[nativeTokenSymbol],
                  holders[tokenASymbol],
                  side === SwapSide.SELL ? tokenAAmount : nativeTokenAmount,
                  side,
                  dexKey,
                  contractMethod,
                  network,
                  provider,
                );
              });
            });
          });
        }),
      );
    });
  });
});<|MERGE_RESOLUTION|>--- conflicted
+++ resolved
@@ -1042,197 +1042,6 @@
       });
     });
 
-<<<<<<< HEAD
-    describe('Usdfi', () => {
-      const dexKey = 'Usdfi';
-      const usdAmount = '1000000';
-
-      describe('Usdfi UniswapV2 Pools', () => {
-        const bnbAmount = '1000000000000000000';
-
-        describe('simpleSwap', () => {
-          it('BNB -> TOKEN', async () => {
-            await testE2E(
-              tokens.BNB,
-              tokens.BUSD,
-              holders.BNB,
-              bnbAmount,
-              SwapSide.SELL,
-              dexKey,
-              ContractMethod.simpleSwap,
-              network,
-              provider,
-            );
-          });
-
-          it('Token -> BNB', async () => {
-            await testE2E(
-              tokens.USDT,
-              tokens.BNB,
-              holders.USDT,
-              usdAmount,
-              SwapSide.SELL,
-              dexKey,
-              ContractMethod.simpleSwap,
-              network,
-              provider,
-            );
-          });
-
-          it('Token -> Token', async () => {
-            await testE2E(
-              tokens.WBNB,
-              tokens.CONE,
-              holders.WBNB,
-              bnbAmount,
-              SwapSide.SELL,
-              dexKey,
-              ContractMethod.simpleSwap,
-              network,
-              provider,
-            );
-          });
-        });
-
-        describe('multiSwap', () => {
-          it('BNB -> TOKEN', async () => {
-            await testE2E(
-              tokens.BNB,
-              tokens.BUSD,
-              holders.BNB,
-              bnbAmount,
-              SwapSide.SELL,
-              dexKey,
-              ContractMethod.multiSwap,
-              network,
-              provider,
-            );
-          });
-
-          it('Token -> BNB', async () => {
-            await testE2E(
-              tokens.USDT,
-              tokens.BNB,
-              holders.USDT,
-              usdAmount,
-              SwapSide.SELL,
-              dexKey,
-              ContractMethod.multiSwap,
-              network,
-              provider,
-            );
-          });
-
-          it('Token -> Token', async () => {
-            await testE2E(
-              tokens.WBNB,
-              tokens.CONE,
-              holders.WBNB,
-              bnbAmount,
-              SwapSide.SELL,
-              dexKey,
-              ContractMethod.multiSwap,
-              network,
-              provider,
-            );
-          });
-        });
-
-        describe('megaSwap', () => {
-          it('BNB -> TOKEN', async () => {
-            await testE2E(
-              tokens.USDT,
-              tokens.BNB,
-              holders.USDT,
-              usdAmount,
-              SwapSide.SELL,
-              dexKey,
-              ContractMethod.megaSwap,
-              network,
-              provider,
-            );
-          });
-
-          it('Token -> BNB', async () => {
-            await testE2E(
-              tokens.USDT,
-              tokens.BNB,
-              holders.USDT,
-              usdAmount,
-              SwapSide.SELL,
-              dexKey,
-              ContractMethod.megaSwap,
-              network,
-              provider,
-            );
-          });
-
-          it('Token -> Token', async () => {
-            await testE2E(
-              tokens.WBNB,
-              tokens.CONE,
-              holders.WBNB,
-              bnbAmount,
-              SwapSide.SELL,
-              dexKey,
-              ContractMethod.megaSwap,
-              network,
-              provider,
-            );
-          });
-        });
-      });
-
-      describe('Usdfi Stable Pools', () => {
-        describe('simpleSwap', () => {
-          it('Token -> Token', async () => {
-            await testE2E(
-              tokens.USDC,
-              tokens.USDT,
-              holders.USDC,
-              usdAmount,
-              SwapSide.SELL,
-              dexKey,
-              ContractMethod.simpleSwap,
-              network,
-              provider,
-            );
-          });
-        });
-
-        describe('multiSwap', () => {
-          it('Token -> Token', async () => {
-            await testE2E(
-              tokens.USDC,
-              tokens.USDT,
-              holders.USDC,
-              usdAmount,
-              SwapSide.SELL,
-              dexKey,
-              ContractMethod.multiSwap,
-              network,
-              provider,
-            );
-          });
-        });
-
-        describe('megaSwap', () => {
-          it('Token -> Token', async () => {
-            await testE2E(
-              tokens.USDC,
-              tokens.USDT,
-              holders.USDC,
-              usdAmount,
-              SwapSide.SELL,
-              dexKey,
-              ContractMethod.megaSwap,
-              network,
-              provider,
-            );
-          });
-        });
-      });
-=======
     describe('Thena', () => {
       const dexKey = 'Thena';
 
@@ -1316,7 +1125,197 @@
           });
         }),
       );
->>>>>>> f2995549
+    });
+
+    describe('Usdfi', () => {
+      const dexKey = 'Usdfi';
+      const usdAmount = '1000000';
+
+      describe('Usdfi UniswapV2 Pools', () => {
+        const bnbAmount = '1000000000000000000';
+
+        describe('simpleSwap', () => {
+          it('BNB -> TOKEN', async () => {
+            await testE2E(
+              tokens.BNB,
+              tokens.BUSD,
+              holders.BNB,
+              bnbAmount,
+              SwapSide.SELL,
+              dexKey,
+              ContractMethod.simpleSwap,
+              network,
+              provider,
+            );
+          });
+
+          it('Token -> BNB', async () => {
+            await testE2E(
+              tokens.USDT,
+              tokens.BNB,
+              holders.USDT,
+              usdAmount,
+              SwapSide.SELL,
+              dexKey,
+              ContractMethod.simpleSwap,
+              network,
+              provider,
+            );
+          });
+
+          it('Token -> Token', async () => {
+            await testE2E(
+              tokens.WBNB,
+              tokens.CONE,
+              holders.WBNB,
+              bnbAmount,
+              SwapSide.SELL,
+              dexKey,
+              ContractMethod.simpleSwap,
+              network,
+              provider,
+            );
+          });
+        });
+
+        describe('multiSwap', () => {
+          it('BNB -> TOKEN', async () => {
+            await testE2E(
+              tokens.BNB,
+              tokens.BUSD,
+              holders.BNB,
+              bnbAmount,
+              SwapSide.SELL,
+              dexKey,
+              ContractMethod.multiSwap,
+              network,
+              provider,
+            );
+          });
+
+          it('Token -> BNB', async () => {
+            await testE2E(
+              tokens.USDT,
+              tokens.BNB,
+              holders.USDT,
+              usdAmount,
+              SwapSide.SELL,
+              dexKey,
+              ContractMethod.multiSwap,
+              network,
+              provider,
+            );
+          });
+
+          it('Token -> Token', async () => {
+            await testE2E(
+              tokens.WBNB,
+              tokens.CONE,
+              holders.WBNB,
+              bnbAmount,
+              SwapSide.SELL,
+              dexKey,
+              ContractMethod.multiSwap,
+              network,
+              provider,
+            );
+          });
+        });
+
+        describe('megaSwap', () => {
+          it('BNB -> TOKEN', async () => {
+            await testE2E(
+              tokens.USDT,
+              tokens.BNB,
+              holders.USDT,
+              usdAmount,
+              SwapSide.SELL,
+              dexKey,
+              ContractMethod.megaSwap,
+              network,
+              provider,
+            );
+          });
+
+          it('Token -> BNB', async () => {
+            await testE2E(
+              tokens.USDT,
+              tokens.BNB,
+              holders.USDT,
+              usdAmount,
+              SwapSide.SELL,
+              dexKey,
+              ContractMethod.megaSwap,
+              network,
+              provider,
+            );
+          });
+
+          it('Token -> Token', async () => {
+            await testE2E(
+              tokens.WBNB,
+              tokens.CONE,
+              holders.WBNB,
+              bnbAmount,
+              SwapSide.SELL,
+              dexKey,
+              ContractMethod.megaSwap,
+              network,
+              provider,
+            );
+          });
+        });
+      });
+
+      describe('Usdfi Stable Pools', () => {
+        describe('simpleSwap', () => {
+          it('Token -> Token', async () => {
+            await testE2E(
+              tokens.USDC,
+              tokens.USDT,
+              holders.USDC,
+              usdAmount,
+              SwapSide.SELL,
+              dexKey,
+              ContractMethod.simpleSwap,
+              network,
+              provider,
+            );
+          });
+        });
+
+        describe('multiSwap', () => {
+          it('Token -> Token', async () => {
+            await testE2E(
+              tokens.USDC,
+              tokens.USDT,
+              holders.USDC,
+              usdAmount,
+              SwapSide.SELL,
+              dexKey,
+              ContractMethod.multiSwap,
+              network,
+              provider,
+            );
+          });
+        });
+
+        describe('megaSwap', () => {
+          it('Token -> Token', async () => {
+            await testE2E(
+              tokens.USDC,
+              tokens.USDT,
+              holders.USDC,
+              usdAmount,
+              SwapSide.SELL,
+              dexKey,
+              ContractMethod.megaSwap,
+              network,
+              provider,
+            );
+          });
+        });
+      });
     });
   });
 
