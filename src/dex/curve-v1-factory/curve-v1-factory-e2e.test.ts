--- conflicted
+++ resolved
@@ -172,12 +172,7 @@
       tokenBAmount,
     );
   });
-<<<<<<< HEAD
   describe('Polygon_V6', () => {
-=======
-
-  describe('Polygon', () => {
->>>>>>> fdfc0878
     const network = Network.POLYGON;
 
     const tokenASymbol: string = 'USDC';
