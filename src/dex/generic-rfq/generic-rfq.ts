import BigNumber from 'bignumber.js';
import {
  Token,
  ExchangePrices,
  ExchangeTxInfo,
  PreprocessTransactionOptions,
  Config,
  PoolLiquidity,
  Address,
  DexExchangeParam,
} from '../../types';
import { Network, SwapSide } from '../../constants';
import { IDexHelper } from '../../dex-helper';
import { ParaSwapLimitOrders } from '../paraswap-limit-orders/paraswap-limit-orders';
import { BN_0, BN_1, getBigNumberPow } from '../../bignumber-constants';
import { ParaSwapLimitOrdersData } from '../paraswap-limit-orders/types';
import { ONE_ORDER_GASCOST } from '../paraswap-limit-orders/constant';
import { RateFetcher } from './rate-fetcher';
import {
  PriceAndAmountBigNumber,
  RFQConfig,
  RFQDirectPayload,
  RFQParams,
  SlippageCheckError,
} from './types';
<<<<<<< HEAD
import { NumberAsString, OptimalSwapExchange } from '@paraswap/core';
import { BI_MAX_UINT256 } from '../../bigint-constants';
import { SpecialDex } from '../../executor/types';
=======
import {
  ContractMethodV6,
  NumberAsString,
  OptimalSwapExchange,
  ParaSwapVersion,
} from '@paraswap/core';
import { BI_MAX_UINT256 } from '../../bigint-constants';
import { SpecialDex } from '../../executor/types';
import { hexConcat, hexZeroPad, hexlify } from 'ethers/lib/utils';
import { isETHAddress, uuidToBytes16 } from '../../utils';
>>>>>>> 4a974690

export const OVERORDER_BPS = 100;
export const BPS_MAX_VALUE = 10000n;

export const overOrder = (amount: string, bps: number) =>
  ((BigInt(amount) * (BPS_MAX_VALUE + BigInt(bps))) / BPS_MAX_VALUE).toString();

export class GenericRFQ extends ParaSwapLimitOrders {
  readonly isStatePollingDex = true;
  private rateFetcher: RateFetcher;

  public static dexKeysWithNetwork: { key: string; networks: Network[] }[] = [];

  static builderDexKeysWithNetwork(config: Config): void {
    Object.keys(config.rfqConfigs).forEach(rfqName =>
      this.dexKeysWithNetwork.push({
        key: rfqName,
        networks: [config.network],
      }),
    );
  }

  constructor(
    protected network: Network,
    dexKey: string,
    protected dexHelper: IDexHelper,
    private config: RFQConfig,
  ) {
    super(network, dexKey, dexHelper);
    this.rateFetcher = new RateFetcher(dexHelper, config, dexKey, this.logger);
  }

  async initializePricing(blockNumber: number): Promise<void> {
    await this.rateFetcher.initialize();
    if (!this.dexHelper.config.isSlave) {
      this.rateFetcher.start();
    }
    return;
  }

  getIdentifier(srcToken: Address, destToken: Address) {
    // Keep only destination token in order to prevent taping into the same market maker liquidity during same swap (double spending)
    return `${this.dexKey}_${destToken}`.toLowerCase();
  }

  async getPoolIdentifiers(
    srcToken: Token,
    destToken: Token,
    side: SwapSide,
    blockNumber: number,
  ): Promise<string[]> {
    const _destToken = this.dexHelper.config.wrapETH(destToken);
    return [this.getIdentifier(srcToken.address, _destToken.address)];
  }

  calcOutsFromAmounts(
    amounts: BigNumber[],
    outMultiplier: BigNumber,
    amountsWithRates: PriceAndAmountBigNumber[],
  ): bigint[] {
    let lastOrderIndex = 0;
    let lastTotalSrcAmount = BN_0;
    let lastTotalDestAmount = BN_0;
    const outputs = new Array<BigNumber>(amounts.length).fill(BN_0);
    for (const [i, amount] of amounts.entries()) {
      if (amount.isZero()) {
        outputs[i] = BN_0;
      } else {
        let srcAmountLeft = amount.minus(lastTotalSrcAmount);
        let destAmountFilled = lastTotalDestAmount;
        while (lastOrderIndex < amountsWithRates.length) {
          const [price, amount] = amountsWithRates[lastOrderIndex];
          if (srcAmountLeft.gt(amount)) {
            const destAmount = amount.multipliedBy(price);

            srcAmountLeft = srcAmountLeft.minus(amount);
            destAmountFilled = destAmountFilled.plus(destAmount);

            lastTotalSrcAmount = lastTotalSrcAmount.plus(amount);
            lastTotalDestAmount = lastTotalDestAmount.plus(destAmount);
            lastOrderIndex++;
          } else {
            destAmountFilled = destAmountFilled.plus(
              srcAmountLeft.multipliedBy(price),
            );
            srcAmountLeft = BN_0;
            break;
          }
        }
        if (srcAmountLeft.isZero()) {
          outputs[i] = destAmountFilled;
        } else {
          // If current amount was unfillable, then bigger amounts are unfillable as well
          break;
        }
      }
    }

    return outputs.map(o => BigInt(o.multipliedBy(outMultiplier).toFixed(0)));
  }

  async getPricesVolume(
    srcToken: Token,
    destToken: Token,
    amounts: bigint[],
    side: SwapSide,
    blockNumber: number,
    limitPools?: string[],
  ): Promise<ExchangePrices<ParaSwapLimitOrdersData> | null> {
    const _srcToken = this.dexHelper.config.wrapETH(srcToken);
    const _destToken = this.dexHelper.config.wrapETH(destToken);

    _srcToken.address = _srcToken.address.toLowerCase();
    _destToken.address = _destToken.address.toLowerCase();
    if (_srcToken.address === _destToken.address) return null;

    const expectedIdentifier = this.getIdentifier(
      _srcToken.address,
      _destToken.address,
    );

    if (!limitPools?.includes(expectedIdentifier)) {
      return null;
    }

    const rates = await this.rateFetcher.getOrderPrice(
      _srcToken,
      _destToken,
      side,
    );
    if (!rates) {
      return null;
    }

    const inDecimals =
      side === SwapSide.SELL ? _srcToken.decimals : _destToken.decimals;
    const outDecimals =
      side === SwapSide.SELL ? _destToken.decimals : _srcToken.decimals;

    const _amountsInBN = amounts.map(a =>
      new BigNumber(a.toString()).dividedBy(getBigNumberPow(inDecimals)),
    );

    const unitVolume = BN_1;

    const unitResults = this.calcOutsFromAmounts(
      [unitVolume],
      getBigNumberPow(outDecimals),
      rates,
    );

    const unit = unitResults[0];
    const outputs = this.calcOutsFromAmounts(
      _amountsInBN,
      getBigNumberPow(outDecimals),
      rates,
    );
    return [
      {
        gasCost: Number(ONE_ORDER_GASCOST),
        exchange: this.dexKey,
        poolIdentifier: expectedIdentifier,
        prices: outputs,
        unit,
        data: {
          orderInfos: null,
        },
      },
    ];
  }

<<<<<<< HEAD
=======
  static getDirectFunctionNameV6(): string[] {
    return [ContractMethodV6.swapExactAmountInOutOnAugustusRFQTryBatchFill];
  }

  getDirectParamV6(
    srcToken: Address,
    destToken: Address,
    fromAmount: NumberAsString,
    toAmount: NumberAsString,
    quotedAmount: NumberAsString,
    data: ParaSwapLimitOrdersData,
    side: SwapSide,
    permit: string,
    uuid: string,
    partnerAndFee: string,
    beneficiary: string,
    blockNumber: number,
    contractMethod?: string,
  ) {
    if (!contractMethod) throw new Error(`contractMethod need to be passed`);
    if (!GenericRFQ.getDirectFunctionNameV6().includes(contractMethod!)) {
      throw new Error(`Invalid contract method ${contractMethod}`);
    }
    if (data.orderInfos === null) {
      throw new Error(
        `Error_${this.dexKey}_getDirectParamV6 payload is not received. It may be because of` +
          `not calling preProcessTransaction before`,
      );
    }

    // 2 if dest is ETH, 1 if src is ETH, 0 if none
    const wrap = isETHAddress(destToken) ? 2 : isETHAddress(srcToken) ? 1 : 0;

    // 1 if need approve, 0 if not
    const approve = data.isApproved ? 0 : 1;

    // 0 for SELL, 1 for BUY
    const direction = side === SwapSide.SELL ? 0 : 1;

    const wrapApproveDirection = (direction << 3) | (approve << 2) | wrap;

    const metadata = hexConcat([
      hexZeroPad(uuidToBytes16(uuid), 16),
      hexZeroPad(hexlify(blockNumber), 16),
    ]);

    const params: RFQParams = [
      fromAmount,
      toAmount,
      wrapApproveDirection.toString(),
      metadata,
      beneficiary,
    ];

    const payload: RFQDirectPayload = [params, data.orderInfos, permit];

    const encoder = (...params: (string | RFQDirectPayload)[]) => {
      return this.augustusV6Interface.encodeFunctionData(
        ContractMethodV6.swapExactAmountInOutOnAugustusRFQTryBatchFill,
        [...params],
      );
    };

    return { params: payload, encoder, networkFee: '0' };
  }

>>>>>>> 4a974690
  getDexParam(
    srcToken: Address,
    destToken: Address,
    srcAmount: NumberAsString,
    destAmount: NumberAsString,
    recipient: Address,
    data: ParaSwapLimitOrdersData,
    side: SwapSide,
  ): DexExchangeParam {
    const { orderInfos } = data;

    if (orderInfos === null) {
      throw new Error(
        `Error_${this.dexKey}_getDexParam payload is not received. It may be because of` +
          `not calling preProcessTransaction before`,
      );
    }

    const isSell = side === SwapSide.SELL;

    const specialDexExchangeData = this.rfqIface.encodeFunctionData(
      isSell ? 'tryBatchFillOrderTakerAmount' : 'tryBatchFillOrderMakerAmount',
<<<<<<< HEAD
      [orderInfos, isSell ? srcAmount : destAmount, this.augustusV6Address],
=======
      [orderInfos, isSell ? srcAmount : destAmount, recipient],
>>>>>>> 4a974690
    );

    return {
      needWrapNative: this.needWrapNative,
      dexFuncHasRecipient: true,
      dexFuncHasDestToken: true,
      exchangeData: specialDexExchangeData,
      specialDexFlag: SpecialDex.SWAP_ON_AUGUSTUS_RFQ,
      targetExchange: this.augustusRFQAddress,
    };
  }

  async preProcessTransaction?(
    optimalSwapExchange: OptimalSwapExchange<ParaSwapLimitOrdersData>,
    srcToken: Token,
    destToken: Token,
    side: SwapSide,
    options: PreprocessTransactionOptions,
  ): Promise<[OptimalSwapExchange<ParaSwapLimitOrdersData>, ExchangeTxInfo]> {
    const isSell = side === SwapSide.SELL;

    const order = await this.rateFetcher.getFirmRate(
      srcToken,
      destToken,
      isSell
        ? overOrder(optimalSwapExchange.srcAmount, OVERORDER_BPS)
        : overOrder(optimalSwapExchange.destAmount, 1),
      side,
<<<<<<< HEAD
      this.augustusAddress,
=======
      options.executionContractAddress,
>>>>>>> 4a974690
      options.txOrigin,
      options.executionContractAddress,
      options.partner,
    );

    const expiryAsBigInt = BigInt(order.order.expiry);
    const minDeadline = expiryAsBigInt > 0 ? expiryAsBigInt : BI_MAX_UINT256;

    const makerAssetAmount = BigInt(order.order.makerAmount);
    const takerAssetAmount = BigInt(order.order.takerAmount);

    const srcAmount = BigInt(optimalSwapExchange.srcAmount);
    const destAmount = BigInt(optimalSwapExchange.destAmount);

    const slippageFactor = options.slippageFactor;

    if (side === SwapSide.SELL) {
      const makerAssetAmountFilled =
        takerAssetAmount > srcAmount
          ? (makerAssetAmount * srcAmount) / takerAssetAmount
          : makerAssetAmount;

      if (
        makerAssetAmountFilled <
        BigInt(
          new BigNumber(destAmount.toString()).times(slippageFactor).toFixed(0),
        )
      ) {
        const message = `${this.dexKey}: too much slippage on quote ${side} makerAssetAmountFilled ${makerAssetAmountFilled} / destAmount ${destAmount} < ${slippageFactor}`;
        this.logger.warn(message);
        throw new SlippageCheckError(message);
      }
    } else {
      if (makerAssetAmount < destAmount) {
        // Won't receive enough assets
        const message = `${this.dexKey}: too much slippage on quote ${side}  makerAssetAmount ${makerAssetAmount} < destAmount ${destAmount}`;
        this.logger.warn(message);
        throw new SlippageCheckError(message);
      } else {
        if (
          takerAssetAmount >
          BigInt(slippageFactor.times(srcAmount.toString()).toFixed(0))
        ) {
          const message = `${
            this.dexKey
          }: too much slippage on quote ${side} takerAssetAmount ${takerAssetAmount} / srcAmount ${srcAmount} > ${slippageFactor.toFixed()}`;
          this.logger.warn(message);
          throw new SlippageCheckError(message);
        }
      }
    }

    let isApproved = false;

    // as direct method is available only for v6, no need to check approve for v5
    // because it's either done in getSimpleParam or approve call is done by default in adapters
    if (options.version === ParaSwapVersion.V6) {
      isApproved = await this.hasAugustusAllowance(
        // ETH always need to be wrapped for RFQ
        this.dexHelper.config.wrapETH(srcToken).address,
        this.augustusRFQAddress,
        optimalSwapExchange.srcAmount,
        ParaSwapVersion.V6,
      );
    }

    return [
      { ...optimalSwapExchange, data: { orderInfos: [order], isApproved } },
      { deadline: minDeadline },
    ];
  }

  async getTopPoolsForToken(
    tokenAddress: string,
    limit: number,
  ): Promise<PoolLiquidity[]> {
    const pairs = this.rateFetcher.getPairsLiquidity(
      tokenAddress.toLowerCase(),
    );

    return pairs.map(pair => ({
      exchange: this.dexKey,
      address: this.config.maker,
      connectorTokens: pair.connectorTokens,
      liquidityUSD: pair.liquidityUSD,
    }));
  }

  async isBlacklisted(userAddress: string): Promise<boolean> {
    return this.rateFetcher.isBlackListed(userAddress);
  }

  async setBlacklist(userAddress: string): Promise<boolean> {
    await this.dexHelper.cache.hset(
      this.rateFetcher.blackListCacheKey,
      userAddress.toLowerCase(),
      'true',
    );
    return true;
  }

  releaseResources(): void {
    if (this.rateFetcher) {
      this.rateFetcher.stop();
    }
  }
}<|MERGE_RESOLUTION|>--- conflicted
+++ resolved
@@ -23,11 +23,6 @@
   RFQParams,
   SlippageCheckError,
 } from './types';
-<<<<<<< HEAD
-import { NumberAsString, OptimalSwapExchange } from '@paraswap/core';
-import { BI_MAX_UINT256 } from '../../bigint-constants';
-import { SpecialDex } from '../../executor/types';
-=======
 import {
   ContractMethodV6,
   NumberAsString,
@@ -38,7 +33,6 @@
 import { SpecialDex } from '../../executor/types';
 import { hexConcat, hexZeroPad, hexlify } from 'ethers/lib/utils';
 import { isETHAddress, uuidToBytes16 } from '../../utils';
->>>>>>> 4a974690
 
 export const OVERORDER_BPS = 100;
 export const BPS_MAX_VALUE = 10000n;
@@ -210,8 +204,6 @@
     ];
   }
 
-<<<<<<< HEAD
-=======
   static getDirectFunctionNameV6(): string[] {
     return [ContractMethodV6.swapExactAmountInOutOnAugustusRFQTryBatchFill];
   }
@@ -278,7 +270,6 @@
     return { params: payload, encoder, networkFee: '0' };
   }
 
->>>>>>> 4a974690
   getDexParam(
     srcToken: Address,
     destToken: Address,
@@ -301,11 +292,7 @@
 
     const specialDexExchangeData = this.rfqIface.encodeFunctionData(
       isSell ? 'tryBatchFillOrderTakerAmount' : 'tryBatchFillOrderMakerAmount',
-<<<<<<< HEAD
-      [orderInfos, isSell ? srcAmount : destAmount, this.augustusV6Address],
-=======
       [orderInfos, isSell ? srcAmount : destAmount, recipient],
->>>>>>> 4a974690
     );
 
     return {
@@ -334,11 +321,7 @@
         ? overOrder(optimalSwapExchange.srcAmount, OVERORDER_BPS)
         : overOrder(optimalSwapExchange.destAmount, 1),
       side,
-<<<<<<< HEAD
-      this.augustusAddress,
-=======
       options.executionContractAddress,
->>>>>>> 4a974690
       options.txOrigin,
       options.executionContractAddress,
       options.partner,
