import dotenv from 'dotenv';
dotenv.config();

import { ethers } from 'ethers';
import { Network, ContractMethod, SwapSide, MAX_UINT } from '../../constants';
import { generateConfig } from '../../config';
import { newTestE2E, getEnv } from '../../../tests/utils-e2e';
import {
  SmartTokens,
  GENERIC_ADDR1,
  Tokens,
} from '../../../tests/constants-e2e';
import { RFQConfig } from './types';
import { testConfig } from './e2e-test-config';
import { SmartToken } from '../../../tests/smart-tokens';
import { Token } from '../../types';

const PK_KEY = process.env.TEST_PK_KEY;

if (!PK_KEY) {
  throw new Error('Missing TEST_PK_KEY');
}

const testAccount = new ethers.Wallet(PK_KEY!);

jest.setTimeout(1000 * 60 * 3);

const buildConfigForGenericRFQ = (): RFQConfig => {
  const url = getEnv('GENERIC_RFQ_URL');

  const secret = {
    secretKey: Buffer.from(getEnv('GENERIC_RFQ_SECRET_KEY'), 'base64').toString(
      'binary',
    ),
    accessKey: getEnv('GENERIC_RFQ_ACCESS_KEY'),
    domain: 'paraswap',
  };

  const pathToRemove = getEnv('GENERIC_RFQ_PATH_TO_OVERRIDE', true);

  return {
    maker: getEnv('GENERIC_RFQ_MAKER_ADDRESS'),
    tokensConfig: {
      reqParams: {
        url: `${url}/tokens`,
        method: 'GET',
      },
      secret,
      intervalMs: 1000 * 60 * 60 * 10, // every 10 minutes
      dataTTLS: 1000 * 60 * 60 * 11, // ttl 11 minutes
    },
    pairsConfig: {
      reqParams: {
        url: `${url}/pairs`,
        method: 'GET',
      },
      secret,
      intervalMs: 1000 * 60 * 60 * 10, // every 10 minutes
      dataTTLS: 1000 * 60 * 60 * 11, // ttl 11 minutes
    },
    rateConfig: {
      reqParams: {
        url: `${url}/prices`,
        method: 'GET',
      },
      secret,
      intervalMs: 1000 * 60 * 60 * 1, // every 1 minute
      dataTTLS: 1000 * 60 * 60 * 1, // ttl 1 minute
    },
    firmRateConfig: {
      url: `${url}/firm`,
      method: 'POST',
      secret,
    },
    blacklistConfig: {
      reqParams: {
        url: `${url}/blacklist`,
        method: 'GET',
      },
      secret,
      intervalMs: 1000 * 60 * 60 * 10,
      dataTTLS: 1000 * 60 * 60 * 11,
    },
    pathToRemove,
  };
};

const SKIP_TENDERLY = !!getEnv('GENERIC_RFQ_SKIP_TENDERLY', true);
const dexKey = 'YOUR_NAME';

describe(`GenericRFQ ${dexKey} E2E`, () => {
  for (const [_network, testCases] of Object.entries(testConfig)) {
    const network = parseInt(_network, 10);
    const tokens = Tokens[network];
    const smartTokens = SmartTokens[network];
    const config = generateConfig(network);

    config.rfqConfigs[dexKey] = buildConfigForGenericRFQ();
    describe(`${Network[network]}`, () => {
      for (const testCase of testCases) {
<<<<<<< HEAD
        if (!smartTokens.hasOwnProperty(testCase.srcToken)) {
          throw new Error(
            `Please add "addBalance" and "addAllowance" functions for ${testCase.srcToken} on ${Network[network]} (in constants-e2e.ts).`,
          );
        }
        if (!smartTokens.hasOwnProperty(testCase.destToken)) {
          throw new Error(
            `Please add "addBalance" and "addAllowance" functions for ${testCase.destToken} on ${Network[network]} (in constants-e2e.ts).`,
          );
        }
        const srcToken = smartTokens[testCase.srcToken];
        const destToken = smartTokens[testCase.destToken];
=======
        let srcToken: Token | SmartToken, destToken: Token | SmartToken;

        if (SKIP_TENDERLY) {
          srcToken = tokens[testCase.srcToken];
          destToken = tokens[testCase.destToken];
        } else {
          if (!smartTokens.hasOwnProperty(testCase.srcToken)) {
            throw new Error(
              `Please add "addBalance" and "addAllowance" functions for ${testCase.srcToken} on ${Network[network]} (in constants-e2e.ts).`,
            );
          }
          if (!smartTokens.hasOwnProperty(testCase.destToken)) {
            throw new Error(
              `Please add "addBalance" and "addAllowance" functions for ${testCase.destToken} on ${Network[network]} (in constants-e2e.ts).`,
            );
          }
          srcToken = smartTokens[testCase.srcToken];
          destToken = smartTokens[testCase.destToken];
>>>>>>> 1ad65490

          srcToken.addBalance(testAccount.address, MAX_UINT);
          srcToken.addAllowance(
            testAccount.address,
            config.augustusRFQAddress,
            MAX_UINT,
          );

          destToken.addBalance(testAccount.address, MAX_UINT);
          destToken.addAllowance(
            testAccount.address,
            config.augustusRFQAddress,
            MAX_UINT,
          );
        }
        const contractMethod =
          testCase.swapSide === SwapSide.BUY
            ? ContractMethod.simpleBuy
            : ContractMethod.simpleSwap;
        describe(`${contractMethod}`, () => {
          it(`${testCase.swapSide} ${testCase.srcToken} -> ${testCase.destToken}`, async () => {
            await newTestE2E({
              config,
              srcToken,
              destToken,
              senderAddress: GENERIC_ADDR1,
              thirdPartyAddress: testAccount.address,
              _amount: testCase.amount,
              swapSide: testCase.swapSide as SwapSide,
              dexKey: dexKey,
              contractMethod,
              network,
              sleepMs: 5000,
              skipTenderly: SKIP_TENDERLY,
            });
          });
        });
      }
    });
  }
});<|MERGE_RESOLUTION|>--- conflicted
+++ resolved
@@ -98,20 +98,6 @@
     config.rfqConfigs[dexKey] = buildConfigForGenericRFQ();
     describe(`${Network[network]}`, () => {
       for (const testCase of testCases) {
-<<<<<<< HEAD
-        if (!smartTokens.hasOwnProperty(testCase.srcToken)) {
-          throw new Error(
-            `Please add "addBalance" and "addAllowance" functions for ${testCase.srcToken} on ${Network[network]} (in constants-e2e.ts).`,
-          );
-        }
-        if (!smartTokens.hasOwnProperty(testCase.destToken)) {
-          throw new Error(
-            `Please add "addBalance" and "addAllowance" functions for ${testCase.destToken} on ${Network[network]} (in constants-e2e.ts).`,
-          );
-        }
-        const srcToken = smartTokens[testCase.srcToken];
-        const destToken = smartTokens[testCase.destToken];
-=======
         let srcToken: Token | SmartToken, destToken: Token | SmartToken;
 
         if (SKIP_TENDERLY) {
@@ -130,7 +116,6 @@
           }
           srcToken = smartTokens[testCase.srcToken];
           destToken = smartTokens[testCase.destToken];
->>>>>>> 1ad65490
 
           srcToken.addBalance(testAccount.address, MAX_UINT);
           srcToken.addAllowance(
