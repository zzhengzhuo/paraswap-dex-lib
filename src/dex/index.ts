--- conflicted
+++ resolved
@@ -109,11 +109,8 @@
 import { UniswapV4 } from './uniswap-v4/uniswap-v4';
 import { PancakeSwapV2 } from './uniswap-v2/pancake-swap-v2';
 import { uniswapV4Merge } from './uniswap-v4/optimizer';
-<<<<<<< HEAD
 import { AaveV3PtRollOver } from './aave-v3-pt-roll-over/aave-v3-pt-roll-over';
-=======
 import { RingV2 } from './uniswap-v2/ring-v2';
->>>>>>> 6c81731b
 
 const LegacyDexes = [
   CurveV2,
@@ -216,11 +213,8 @@
   UsualMUsd0,
   UsualPP,
   Ekubo,
-<<<<<<< HEAD
   AaveV3PtRollOver,
-=======
   RingV2,
->>>>>>> 6c81731b
 ];
 
 export type LegacyDexConstructor = new (dexHelper: IDexHelper) => IDexTxBuilder<
