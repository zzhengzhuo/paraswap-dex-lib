--- conflicted
+++ resolved
@@ -4,21 +4,12 @@
 import { UniswapV2 } from './uniswap-v2';
 import { ZeroX } from './zerox';
 
-<<<<<<< HEAD
-export function getDexMap(augustusAddress: Address, network: number, provider: JsonRpcProvider): DexMap {
-  const dexes = [UniswapV2, ZeroX];
-  return dexes.reduce((acc: DexMap, dex: new (augustusAddress: Address, network: number, provider: JsonRpcProvider) => IDex<any, any>) => {
-    const dexObj = new dex(augustusAddress, network, provider);
-    acc[dexObj.getDEXKey()] = dexObj;
-    return acc;
-  }, {});
-=======
 export function getDexMap(
   augustusAddress: Address,
   network: number,
   provider: JsonRpcProvider,
 ): DexMap {
-  const dexes = [UniswapV2];
+  const dexes = [UniswapV2, ZeroX];
   return dexes.reduce(
     (
       acc: DexMap,
@@ -34,5 +25,4 @@
     },
     {},
   );
->>>>>>> c8b86098
 }