--- conflicted
+++ resolved
@@ -85,11 +85,8 @@
 import { AaveV3Stata } from './aave-v3-stata/aave-v3-stata';
 import { ConcentratorArusd } from './concentrator-arusd/concentrator-arusd';
 import { FxProtocolRusd } from './fx-protocol-rusd/fx-protocol-rusd';
-<<<<<<< HEAD
 import { AaveGsm } from './aave-gsm/aave-gsm';
-=======
 import { LitePsm } from './lite-psm/lite-psm';
->>>>>>> 5ca48d63
 
 const LegacyDexes = [
   CurveV2,
@@ -170,11 +167,8 @@
   AaveV3Stata,
   ConcentratorArusd,
   FxProtocolRusd,
-<<<<<<< HEAD
   AaveGsm,
-=======
   LitePsm,
->>>>>>> 5ca48d63
 ];
 
 export type LegacyDexConstructor = new (dexHelper: IDexHelper) => IDexTxBuilder<
