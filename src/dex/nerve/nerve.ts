import { Interface } from '@ethersproject/abi';
import { DeepReadonly } from 'ts-essentials';
import {
  Token,
  Address,
  ExchangePrices,
  AdapterExchangeParam,
  SimpleExchangeParam,
  PoolLiquidity,
  Logger,
} from '../../types';
import nervePoolABIDefault from '../../abi/nerve/nerve-pool.json';
import { SwapSide, Network } from '../../constants';
import { getDexKeysWithNetwork, getBigIntPow } from '../../utils';
import { IDex } from '../../dex/idex';
import { IDexHelper } from '../../dex-helper/idex-helper';
import {
  NerveData,
  PoolState,
  DexParams,
  EventPoolMappings,
  OptimizedNerveData,
  NervePoolFunctions,
  NervePoolSwapParams,
  NervePoolConfig,
} from './types';
import { SimpleExchange } from '../simple-exchange';
import { NerveConfig, Adapters, NERVE_GAS_COST } from './config';
import { NerveEventPool } from './nerve-pool';
import _ from 'lodash';
import { bigIntify } from './utils';

export class Nerve
  extends SimpleExchange
  implements IDex<NerveData, DexParams, OptimizedNerveData>
{
  protected eventPools: EventPoolMappings = {};

  readonly hasConstantPriceLargeAmounts = false;

  readonly minConversionRate = '1';

  public static dexKeysWithNetwork: {
    key: string;
    networks: Network[];
  }[] = getDexKeysWithNetwork(NerveConfig);

  logger: Logger;

  static getIdentifier(dexKey: string, poolAddress: string) {
    return `${dexKey.toLowerCase()}_${poolAddress.toLowerCase()}`;
  }

  constructor(
    protected network: Network,
    protected dexKey: string,
    protected dexHelper: IDexHelper,
    protected adapters = Adapters[network] || {},
    protected poolConfigs = NerveConfig[dexKey][network].poolConfigs,
    protected nervePoolIface = new Interface(nervePoolABIDefault),
  ) {
<<<<<<< HEAD
    super(dexHelper.config.data.augustusAddress, dexHelper.provider);
=======
    super(dexHelper.augustusAddress, dexHelper.web3Provider);
>>>>>>> 28f94e21
    this.logger = dexHelper.getLogger(dexKey);
  }

  get allPools() {
    return Object.values(this.eventPools);
  }

  async setupEventPool(poolConfig: NervePoolConfig, blockNumber: number) {
    const poolIdentifier = Nerve.getIdentifier(this.dexKey, poolConfig.address);

    if (!poolConfig.isMetapool) {
      const newPool = new NerveEventPool(
        this.dexKey,
        this.network,
        this.dexHelper,
        this.logger,
        poolConfig.name,
      );
      this.eventPools[poolIdentifier] = newPool;

      // Generate first state for the blockNumber and subscribe to logs
      const newPoolState = await newPool.generateState(blockNumber);
      newPool.setState(newPoolState, blockNumber);
      this.dexHelper.blockManager.subscribeToLogs(
        newPool,
        newPool.addressesSubscribed,
        blockNumber,
      );
    } else {
      this.logger.warn(
        `We don't support metapools for Nerve. Check config: ${poolConfig.name}`,
      );
      // No need to throw because we want to initialize other pools
    }
  }

  async initializePricing(blockNumber: number) {
    await Promise.all(
      Object.values(this.poolConfigs).map(
        async poolConfig => await this.setupEventPool(poolConfig, blockNumber),
      ),
    );
  }

  getAdapters(side: SwapSide): { name: string; index: number }[] | null {
    return this.adapters[side] || null;
  }

  async getStates(
    pools?: NerveEventPool[],
    blockNumber?: number,
  ): Promise<DeepReadonly<{ state: PoolState; pool: NerveEventPool }[]>> {
    const _pools = pools === undefined ? this.allPools : pools;

    const _blockNumber =
      blockNumber === undefined
        ? await this.dexHelper.web3Provider.eth.getBlockNumber()
        : blockNumber;

    // TODO: Need to batch this RPC calls in one multicall
    return Promise.all(
      _pools.map(async eventPool => {
        let state = eventPool.getState(_blockNumber);
        if (!state || !state.isValid) {
          this.logger.info(
            `State for ${this.dexKey} pool ${eventPool.name} is stale or invalid on block ${_blockNumber}. Generating new one`,
          );
          const newState = await eventPool.generateState(_blockNumber);
          eventPool.setState(newState, _blockNumber);
          return { state: newState, pool: eventPool };
        } else {
          return { state, pool: eventPool };
        }
      }),
    );
  }

  async getPoolIdentifiers(
    srcToken: Token,
    destToken: Token,
    side: SwapSide,
    blockNumber: number,
  ): Promise<string[]> {
    if (side === SwapSide.BUY) return [];

    const _srcToken = this.dexHelper.config.wrapETH(srcToken);
    const _destToken = this.dexHelper.config.wrapETH(destToken);

    return this.allPools
      .filter(pool => {
        return (
          pool.tokenAddresses.includes(_srcToken.address.toLowerCase()) &&
          pool.tokenAddresses.includes(_destToken.address.toLowerCase())
        );
      })
      .map(pool => Nerve.getIdentifier(this.dexKey, pool.address));
  }

  async getPricesVolume(
    srcToken: Token,
    destToken: Token,
    amounts: bigint[],
    side: SwapSide,
    blockNumber: number,
    limitPools?: string[],
  ): Promise<null | ExchangePrices<NerveData>> {
    try {
      if (side === SwapSide.BUY) return null;

      const _srcToken = this.dexHelper.config.wrapETH(srcToken);
      const _destToken = this.dexHelper.config.wrapETH(destToken);

      if (
        _srcToken.address.toLowerCase() === _destToken.address.toLowerCase()
      ) {
        return null;
      }

      const filterPoolsByIdentifiers = (
        identifiers: string[],
        pools: NerveEventPool[],
      ) => {
        return pools.filter(pool =>
          identifiers.includes(Nerve.getIdentifier(this.dexKey, pool.address)),
        );
      };

      const selectedPools = !limitPools
        ? filterPoolsByIdentifiers(
            await this.getPoolIdentifiers(
              _srcToken,
              _destToken,
              side,
              blockNumber,
            ),
            this.allPools,
          )
        : filterPoolsByIdentifiers(limitPools, this.allPools);

      const statePoolPair = await this.getStates(selectedPools, blockNumber);

      // here side === SwapSide.SELL
      const unitVolume = getBigIntPow(_srcToken.decimals);

      const _amounts = [unitVolume, ...amounts.slice(1)];

      const result: ExchangePrices<NerveData> = [];
      for (const { pool, state } of statePoolPair) {
        const srcIndex = pool.tokens.findIndex(
          token =>
            token.address.toLowerCase() === _srcToken.address.toLowerCase(),
        );
        const destIndex = pool.tokens.findIndex(
          token =>
            token.address.toLowerCase() === _destToken.address.toLowerCase(),
        );

        const _prices: bigint[] = [];
        for (const _amount of _amounts) {
          try {
            const out = pool.math.calculateSwap(
              state,
              srcIndex,
              destIndex,
              _amount,
              // Actually we need here block timestamp, but +- 15 seconds shouldn't
              // affect the calculations
              bigIntify((Date.now() / 1000).toFixed(0)),
            );
            _prices.push(out.dy);
          } catch (e) {
            // Something unexpected happen, so set invalidated state.
            // Later it will be regenerated
            pool.setState({ ...state, isValid: false }, blockNumber);
            this.logger.error(
              `${this.dexKey} protocol ${pool.name} (${pool.address}) pool can not calculate out swap for amount ${_amount}`,
            );
            return null;
          }
        }

        const unit = _prices[0];

        result.push({
          unit,
          prices: [0n, ..._prices.slice(1)],
          data: {
            i: srcIndex.toString(),
            j: destIndex.toString(),
            exchange: pool.address,
            deadline: (Math.floor(Date.now() / 1000) + 10 * 60).toString(),
          },
          poolIdentifier: Nerve.getIdentifier(this.dexKey, pool.address),
          exchange: this.dexKey,
          gasCost: NERVE_GAS_COST,
          poolAddresses: [pool.address],
        });
      }
      return result;
    } catch (e) {
      if (blockNumber === 0)
        this.logger.error(
          `Error_getPricesVolume: Aurelius block manager not yet instantiated`,
        );
      this.logger.error(`Error_getPrices:`, e);
      return null;
    }
  }

  getAdapterParam(
    srcToken: string,
    destToken: string,
    srcAmount: string,
    destAmount: string,
    data: OptimizedNerveData,
    side: SwapSide,
  ): AdapterExchangeParam {
    if (side === SwapSide.BUY) throw new Error(`Buy not supported`);

    const { i, j, deadline } = data;
    const payload = this.abiCoder.encodeParameter(
      {
        ParentStruct: {
          i: 'int128',
          j: 'int128',
          deadline: 'uint256',
        },
      },
      { i, j, deadline },
    );
    return {
      targetExchange: data.exchange,
      payload,
      networkFee: '0',
    };
  }

  async getSimpleParam(
    srcToken: string,
    destToken: string,
    srcAmount: string,
    destAmount: string,
    data: OptimizedNerveData,
    side: SwapSide,
  ): Promise<SimpleExchangeParam> {
    if (side === SwapSide.BUY) throw new Error(`Buy not supported`);

    const { exchange, i, j, deadline } = data;

    const swapFunctionParam: NervePoolSwapParams = [
      i,
      j,
      srcAmount,
      this.minConversionRate,
      deadline,
    ];

    const swapData = this.nervePoolIface.encodeFunctionData(
      NervePoolFunctions.swap,
      swapFunctionParam,
    );

    return this.buildSimpleParamWithoutWETHConversion(
      srcToken,
      srcAmount,
      destToken,
      destAmount,
      swapData,
      exchange,
    );
  }

  async getTopPoolsForToken(
    tokenAddress: Address,
    limit: number,
  ): Promise<PoolLiquidity[]> {
    // We set decimals to default as we don't really care of actual number.
    // We use here only address
    const wrappedTokenAddress = this.dexHelper.config.wrapETH({
      address: tokenAddress,
      decimals: 18,
    });

    const selectedPools = this.allPools.filter(pool =>
      pool.tokenAddresses.includes(wrappedTokenAddress.address),
    );

    return Promise.all(
      // As the state is readonly we spread it to receive a copy,
      // It is not a deep copy, so we shouldn't alter the nested objects
      [...(await this.getStates(selectedPools))]
        .sort((a, b) => {
          const diff = b.state.lpToken_supply - a.state.lpToken_supply;
          if (diff === 0n) {
            return 0;
          } else if (diff.toString().startsWith('-')) {
            return -1;
          } else {
            return 1;
          }
        })
        .slice(0, limit)
        .map(async ({ state, pool }) => {
          const normalisedBalances = pool.math._xp(state);
          const totalLiquidity = normalisedBalances.reduce(
            (prev, acc) => prev + acc,
            0n,
          );

          let priceInUSD = 0;
          if (pool.poolConfig.isUSDPool) {
            // We force here precision to be 0
            priceInUSD = Number(
              totalLiquidity /
                bigIntify(10) ** pool.math.POOL_PRECISION_DECIMALS,
            );
          } else {
            priceInUSD = await this.dexHelper.getTokenUSDPrice(
              {
                // I assume that the first indexed token is the most popular
                address: pool.tokens[0].address,
                decimals: Number(pool.math.POOL_PRECISION_DECIMALS),
              },
              totalLiquidity,
            );
          }

          return {
            exchange: pool.name,
            address: pool.address,
            connectorTokens: _(pool.tokens)
              .uniqBy('address')
              .filter(
                token =>
                  token.address.toLowerCase() !==
                  wrappedTokenAddress.address.toLowerCase(),
              )
              .value(),
            liquidityUSD: priceInUSD,
          };
        }),
    );
  }
}<|MERGE_RESOLUTION|>--- conflicted
+++ resolved
@@ -59,11 +59,7 @@
     protected poolConfigs = NerveConfig[dexKey][network].poolConfigs,
     protected nervePoolIface = new Interface(nervePoolABIDefault),
   ) {
-<<<<<<< HEAD
-    super(dexHelper.config.data.augustusAddress, dexHelper.provider);
-=======
-    super(dexHelper.augustusAddress, dexHelper.web3Provider);
->>>>>>> 28f94e21
+    super(dexHelper.config.data.augustusAddress, dexHelper.web3Provider);
     this.logger = dexHelper.getLogger(dexKey);
   }
 
