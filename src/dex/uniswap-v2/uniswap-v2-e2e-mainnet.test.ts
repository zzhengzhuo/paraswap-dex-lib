import dotenv from 'dotenv';
dotenv.config();

import { testE2E } from '../../../tests/utils-e2e';
import { Tokens, Holders } from '../../../tests/constants-e2e';
import { Network, ContractMethod, SwapSide } from '../../constants';
import { StaticJsonRpcProvider } from '@ethersproject/providers';
import { generateConfig } from '../../config';

describe('UniswapV2 E2E Mainnet', () => {
  const network = Network.MAINNET;
  const tokens = Tokens[network];
  const holders = Holders[network];
  const provider = new StaticJsonRpcProvider(
    generateConfig(network).privateHttpProvider,
    network,
  );

  describe('UniswapV2', () => {
    const dexKey = 'UniswapV2';

    describe('Simpleswap', () => {
      it('ETH -> TOKEN', async () => {
        await testE2E(
          tokens.ETH,
          tokens.USDC,
          holders.ETH,
          '7000000000000000000',
          SwapSide.SELL,
          dexKey,
          ContractMethod.simpleSwap,
          network,
          provider,
        );
      });
      it('TOKEN -> ETH', async () => {
        await testE2E(
          tokens.USDC,
          tokens.ETH,
          holders.USDC,
          '2000000000',
          SwapSide.SELL,
          dexKey,
          ContractMethod.simpleSwap,
          network,
          provider,
        );
      });
      it('TOKEN -> TOKEN', async () => {
        await testE2E(
          tokens.WBTC,
          tokens.BADGER,
          holders.WBTC,
          '20000000',
          SwapSide.SELL,
          dexKey,
          ContractMethod.simpleSwap,
          network,
          provider,
        );
      });
    });

    describe('Multiswap', () => {
      it('ETH -> TOKEN', async () => {
        await testE2E(
          tokens.ETH,
          tokens.WBTC,
          holders.ETH,
          '7000000000000000',
          SwapSide.SELL,
          dexKey,
          ContractMethod.multiSwap,
          network,
          provider,
        );
      });
      it('TOKEN -> ETH', async () => {
        await testE2E(
          tokens.BADGER,
          tokens.ETH,
          holders.BADGER,
          '700000000000000000000',
          SwapSide.SELL,
          dexKey,
          ContractMethod.multiSwap,
          network,
          provider,
        );
      });
      it('TOKEN -> TOKEN', async () => {
        await testE2E(
          tokens.USDC,
          tokens.WBTC,
          holders.USDC,
          '200000000',
          SwapSide.SELL,
          dexKey,
          ContractMethod.multiSwap,
          network,
          provider,
        );
      });
    });

    describe('swapOnUniswap', () => {
      it('ETH -> TOKEN', async () => {
        await testE2E(
          tokens.ETH,
          tokens.WBTC,
          holders.ETH,
          '7000000000000000',
          SwapSide.SELL,
          dexKey,
          ContractMethod.swapOnUniswap,
          network,
          provider,
        );
      });
      it('TOKEN[BADGER] -> ETH', async () => {
        await testE2E(
          tokens.BADGER,
          tokens.ETH,
          holders.BADGER,
          '700000000000000000000',
          SwapSide.SELL,
          dexKey,
          ContractMethod.swapOnUniswap,
          network,
          provider,
        );
      });
      it('TOKEN[USDC] -> ETH', async () => {
        await testE2E(
          tokens.USDC,
          tokens.ETH,
          holders.USDC,
          '200000000',
          SwapSide.SELL,
          dexKey,
          ContractMethod.swapOnUniswap,
          network,
          provider,
        );
      });
      it('TOKEN -> TOKEN', async () => {
        await testE2E(
          tokens.USDC,
          tokens.WBTC,
          holders.USDC,
          '200000000',
          SwapSide.SELL,
          dexKey,
          ContractMethod.swapOnUniswap,
          network,
          provider,
        );
      });
    });

    describe('swapOnUniswapFork', () => {
      it('ETH -> TOKEN', async () => {
        await testE2E(
          tokens.ETH,
          tokens.WBTC,
          holders.ETH,
          '7000000000000000',
          SwapSide.SELL,
          dexKey,
          ContractMethod.swapOnUniswapFork,
          network,
          provider,
        );
      });
      it('TOKEN -> ETH', async () => {
        await testE2E(
          tokens.BADGER,
          tokens.ETH,
          holders.BADGER,
          '700000000000000000000',
          SwapSide.SELL,
          dexKey,
          ContractMethod.swapOnUniswapFork,
          network,
          provider,
        );
      });
      it('TOKEN -> TOKEN', async () => {
        await testE2E(
          tokens.USDC,
          tokens.WBTC,
          holders.USDC,
          '200000000',
          SwapSide.SELL,
          dexKey,
          ContractMethod.swapOnUniswapFork,
          network,
          provider,
        );
      });
    });

    describe('swapOnUniswapV2Fork', () => {
      it('ETH -> TOKEN', async () => {
        await testE2E(
          tokens.ETH,
          tokens.WBTC,
          holders.ETH,
          '7000000000000000',
          SwapSide.SELL,
          dexKey,
          ContractMethod.swapOnUniswapV2Fork,
          network,
          provider,
        );
      });
      it('TOKEN -> ETH', async () => {
        await testE2E(
          tokens.BADGER,
          tokens.ETH,
          holders.BADGER,
          '700000000000000000000',
          SwapSide.SELL,
          dexKey,
          ContractMethod.swapOnUniswapV2Fork,
          network,
          provider,
        );
      });
      it('TOKEN -> TOKEN', async () => {
        await testE2E(
          tokens.USDC,
          tokens.WBTC,
          holders.USDC,
          '200000000',
          SwapSide.SELL,
          dexKey,
          ContractMethod.swapOnUniswapV2Fork,
          network,
          provider,
        );
      });
    });

    describe('buyOnUniswap', () => {
      it('TOKEN -> ETH', async () => {
        await testE2E(
          tokens.USDT,
          tokens.ETH,
          holders.USDT,
          '700000000000000000',
          SwapSide.BUY,
          dexKey,
          ContractMethod.buyOnUniswap,
          network,
          provider,
        );
      });
      it('ETH -> TOKEN[BADGER]', async () => {
        await testE2E(
          tokens.ETH,
          tokens.BADGER,
          holders.ETH,
          '700000000000000000000',
          SwapSide.BUY,
          dexKey,
          ContractMethod.buyOnUniswap,
          network,
          provider,
        );
      });
      it('TOKEN[USDC] -> ETH', async () => {
        await testE2E(
          tokens.USDC,
          tokens.ETH,
          holders.USDC,
          '2000000000000000000',
          SwapSide.BUY,
          dexKey,
          ContractMethod.buyOnUniswap,
          network,
          provider,
        );
      });

      it('TOKEN -> TOKEN', async () => {
        await testE2E(
          tokens.USDC,
          tokens.WBTC,
          holders.USDC,
          '200000000',
          SwapSide.BUY,
          dexKey,
          ContractMethod.buyOnUniswap,
          network,
          provider,
        );
      });
    });

    describe('buyOnUniswapFork', () => {
      it('TOKEN -> ETH', async () => {
        await testE2E(
          tokens.USDT,
          tokens.ETH,
          holders.USDT,
          '700000000000000000',
          SwapSide.BUY,
          dexKey,
          ContractMethod.buyOnUniswapFork,
          network,
          provider,
        );
      });
      it('ETH -> TOKEN[BADGER]', async () => {
        await testE2E(
          tokens.ETH,
          tokens.BADGER,
          holders.ETH,
          '700000000000000000000',
          SwapSide.BUY,
          dexKey,
          ContractMethod.buyOnUniswapFork,
          network,
          provider,
        );
      });
      it('TOKEN[USDC] -> ETH', async () => {
        await testE2E(
          tokens.USDC,
          tokens.ETH,
          holders.USDC,
          '2000000000000000000',
          SwapSide.BUY,
          dexKey,
          ContractMethod.buyOnUniswapFork,
          network,
          provider,
        );
      });

      it('TOKEN -> TOKEN', async () => {
        await testE2E(
          tokens.USDC,
          tokens.WBTC,
          holders.USDC,
          '200000000',
          SwapSide.BUY,
          dexKey,
          ContractMethod.buyOnUniswapFork,
          network,
          provider,
        );
      });
    });

    describe('buyOnUniswapV2Fork', () => {
      it('TOKEN -> ETH', async () => {
        await testE2E(
          tokens.USDT,
          tokens.ETH,
          holders.USDT,
          '700000000000000000',
          SwapSide.BUY,
          dexKey,
          ContractMethod.buyOnUniswapV2Fork,
          network,
          provider,
        );
      });
      it('ETH -> TOKEN[BADGER]', async () => {
        await testE2E(
          tokens.ETH,
          tokens.BADGER,
          holders.ETH,
          '700000000000000000000',
          SwapSide.BUY,
          dexKey,
          ContractMethod.buyOnUniswapV2Fork,
          network,
          provider,
        );
      });
      it('TOKEN[USDC] -> ETH', async () => {
        await testE2E(
          tokens.USDC,
          tokens.ETH,
          holders.USDC,
          '2000000000000000000',
          SwapSide.BUY,
          dexKey,
          ContractMethod.buyOnUniswapV2Fork,
          network,
          provider,
        );
      });

      it('TOKEN -> TOKEN', async () => {
        await testE2E(
          tokens.USDC,
          tokens.WBTC,
          holders.USDC,
          '200000000',
          SwapSide.BUY,
          dexKey,
          ContractMethod.buyOnUniswapV2Fork,
          network,
          provider,
        );
      });
    });

    describe('simpleBuy', () => {
      it('TOKEN -> ETH', async () => {
        await testE2E(
          tokens.USDT,
          tokens.ETH,
          holders.USDT,
          '700000000000000000',
          SwapSide.BUY,
          dexKey,
          ContractMethod.simpleBuy,
          network,
          provider,
        );
      });
      it('ETH -> TOKEN[BADGER]', async () => {
        await testE2E(
          tokens.ETH,
          tokens.BADGER,
          holders.ETH,
          '700000000000000000000',
          SwapSide.BUY,
          dexKey,
          ContractMethod.simpleBuy,
          network,
          provider,
        );
      });
      it('TOKEN[USDC] -> ETH', async () => {
        await testE2E(
          tokens.USDC,
          tokens.ETH,
          holders.USDC,
          '2000000000000000000',
          SwapSide.BUY,
          dexKey,
          ContractMethod.simpleBuy,
          network,
          provider,
        );
      });
      it('TOKEN -> TOKEN', async () => {
        await testE2E(
          tokens.USDC,
          tokens.WBTC,
          holders.USDC,
          '20000000',
          SwapSide.BUY,
          dexKey,
          ContractMethod.simpleBuy,
          network,
          provider,
        );
      });
    });

    describe('BuyMethod', () => {
      it('TOKEN -> ETH', async () => {
        await testE2E(
          tokens.USDT,
          tokens.ETH,
          holders.USDT,
          '700000000000000000',
          SwapSide.BUY,
          dexKey,
          ContractMethod.buy,
          network,
          provider,
        );
      });
      it('ETH -> TOKEN[BADGER]', async () => {
        await testE2E(
          tokens.ETH,
          tokens.BADGER,
          holders.ETH,
          '700000000000000000000',
          SwapSide.BUY,
          dexKey,
          ContractMethod.buy,
          network,
          provider,
        );
      });
      it('TOKEN[USDC] -> ETH', async () => {
        await testE2E(
          tokens.USDC,
          tokens.ETH,
          holders.USDC,
          '2000000000000000000',
          SwapSide.BUY,
          dexKey,
          ContractMethod.buy,
          network,
          provider,
        );
      });
      it('TOKEN -> TOKEN', async () => {
        await testE2E(
          tokens.USDC,
          tokens.WBTC,
          holders.USDC,
          '20000000',
          SwapSide.BUY,
          dexKey,
          ContractMethod.buy,
          network,
          provider,
        );
      });
    });

    describe('STETH->ETH', () => {
      it('simpleSwap', async () => {
        await testE2E(
          tokens.STETH,
          tokens.ETH,
          holders.STETH,
          '1000000000000000000',
          SwapSide.SELL,
          dexKey,
          ContractMethod.simpleSwap,
          network,
          provider,
        );
      });
      it('multiSwap', async () => {
        await testE2E(
          tokens.STETH,
          tokens.ETH,
          holders.STETH,
          '1000000000000000000',
          SwapSide.SELL,
          dexKey,
          ContractMethod.multiSwap,
          network,
          provider,
        );
      });
      it('megaSwap', async () => {
        await testE2E(
          tokens.STETH,
          tokens.ETH,
          holders.STETH,
          '1000000000000000000',
          SwapSide.SELL,
          dexKey,
          ContractMethod.megaSwap,
          network,
          provider,
        );
      });
    });
  });

  describe('SushiSwap', () => {
    const dexKey = 'SushiSwap';

    describe('Simpleswap', () => {
      it('SushiSwap ETH -> TOKEN', async () => {
        await testE2E(
          tokens.ETH,
          tokens.USDC,
          holders.ETH,
          '7000000000000000000',
          SwapSide.SELL,
          dexKey,
          ContractMethod.simpleSwap,
          network,
          provider,
        );
      });
      it('SushiSwap TOKEN -> ETH', async () => {
        await testE2E(
          tokens.USDC,
          tokens.ETH,
          holders.USDC,
          '2000000000',
          SwapSide.SELL,
          dexKey,
          ContractMethod.simpleSwap,
          network,
          provider,
        );
      });
      it('SushiSwap TOKEN -> TOKEN', async () => {
        await testE2E(
          tokens.WBTC,
          tokens.BADGER,
          holders.WBTC,
          '20000000',
          SwapSide.SELL,
          dexKey,
          ContractMethod.simpleSwap,
          network,
          provider,
        );
      });
    });

    describe('MultiSwap', () => {
      it('SushiSwap ETH -> TOKEN', async () => {
        await testE2E(
          tokens.ETH,
          tokens.WBTC,
          holders.ETH,
          '7000000000000000',
          SwapSide.SELL,
          dexKey,
          ContractMethod.multiSwap,
          network,
          provider,
        );
      });
      it('SushiSwap TOKEN -> ETH', async () => {
        await testE2E(
          tokens.BADGER,
          tokens.ETH,
          holders.BADGER,
          '700000000000000000000',
          SwapSide.SELL,
          dexKey,
          ContractMethod.multiSwap,
          network,
          provider,
        );
      });
      it('SushiSwap TOKEN -> TOKEN', async () => {
        await testE2E(
          tokens.USDT,
          tokens.WBTC,
          holders.USDT,
          '200000000',
          SwapSide.SELL,
          dexKey,
          ContractMethod.multiSwap,
          network,
          provider,
        );
      });
    });

    describe('swapOnUniswapFork', () => {
      it('SushiSwap ETH -> TOKEN', async () => {
        await testE2E(
          tokens.ETH,
          tokens.WBTC,
          holders.ETH,
          '7000000000000000',
          SwapSide.SELL,
          dexKey,
          ContractMethod.swapOnUniswapFork,
          network,
          provider,
        );
      });
      it('SushiSwap TOKEN -> ETH', async () => {
        await testE2E(
          tokens.BADGER,
          tokens.ETH,
          holders.BADGER,
          '700000000000000000000',
          SwapSide.SELL,
          dexKey,
          ContractMethod.swapOnUniswapFork,
          network,
          provider,
        );
      });
      it('SushiSwap TOKEN -> TOKEN', async () => {
        await testE2E(
          tokens.USDT,
          tokens.WBTC,
          holders.USDT,
          '2000000',
          SwapSide.SELL,
          dexKey,
          ContractMethod.swapOnUniswapFork,
          network,
          provider,
        );
      });
    });
    describe('swapOnUniswapV2Fork', () => {
      it('SAITAMA -> ETH', async () => {
        await testE2E(
          tokens.SAITAMA,
          tokens.ETH,
          holders.SAITAMA,
          '11111111111000000000',
          SwapSide.SELL,
          dexKey,
          ContractMethod.swapOnUniswapV2Fork,
          network,
          provider,
        );
      });
      it('ETH -> SAITAMA', async () => {
        await testE2E(
          tokens.ETH,
          tokens.SAITAMA,
          holders.ETH,
          '11111111111000000000',
          SwapSide.SELL,
          dexKey,
          ContractMethod.swapOnUniswapV2Fork,
          network,
          provider,
        );
      });
    });
    describe('buyOnUniswapV2Fork', () => {
      it('SAITAMA -> ETH', async () => {
        await testE2E(
          tokens.SAITAMA,
          tokens.ETH,
          holders.SAITAMA,
          '60000000000000000',
          SwapSide.BUY,
          dexKey,
          ContractMethod.buyOnUniswapV2Fork,
          network,
          provider,
        );
      });
      it('ETH -> SAITAMA', async () => {
        await testE2E(
          tokens.ETH,
          tokens.SAITAMA,
          holders.ETH,
          '11111111111000000000',
          SwapSide.BUY,
          dexKey,
          ContractMethod.buyOnUniswapV2Fork,
          network,
          provider,
        );
      });
    });
  });

  describe('DefiSwap', () => {
    const dexKey = 'DefiSwap';

    describe('Simpleswap', () => {
      it('DefiSwap ETH -> TOKEN', async () => {
        await testE2E(
          tokens.ETH,
          tokens.USDC,
          holders.ETH,
          '7000000000000000000',
          SwapSide.SELL,
          dexKey,
          ContractMethod.simpleSwap,
          network,
          provider,
        );
      });
      it('DefiSwap TOKEN -> ETH', async () => {
        await testE2E(
          tokens.USDC,
          tokens.ETH,
          holders.USDC,
          '2000000000',
          SwapSide.SELL,
          dexKey,
          ContractMethod.simpleSwap,
          network,
          provider,
        );
      });
      it('DefiSwap TOKEN -> TOKEN', async () => {
        await testE2E(
          tokens.WBTC,
          tokens.renBTC,
          holders.WBTC,
          '20000000',
          SwapSide.SELL,
          dexKey,
          ContractMethod.simpleSwap,
          network,
          provider,
        );
      });
    });

    describe('Multiswap', () => {
      it('DefiSwap ETH -> TOKEN', async () => {
        await testE2E(
          tokens.ETH,
          tokens.WBTC,
          holders.ETH,
          '7000000000000000',
          SwapSide.SELL,
          dexKey,
          ContractMethod.multiSwap,
          network,
          provider,
        );
      });
      it('DefiSwap TOKEN -> ETH', async () => {
        await testE2E(
          tokens.LINK,
          tokens.ETH,
          holders.LINK,
          '700000000000000000000',
          SwapSide.SELL,
          dexKey,
          ContractMethod.multiSwap,
          network,
          provider,
        );
      });
      it('DefiSwap TOKEN -> TOKEN', async () => {
        await testE2E(
          tokens.USDC,
          tokens.WBTC,
          holders.USDC,
          '200000000',
          SwapSide.SELL,
          dexKey,
          ContractMethod.multiSwap,
          network,
          provider,
        );
      });
    });

    describe('swapOnUniswapFork', () => {
      it('DefiSwap ETH -> TOKEN', async () => {
        await testE2E(
          tokens.ETH,
          tokens.WBTC,
          holders.ETH,
          '7000000000000000',
          SwapSide.SELL,
          dexKey,
          ContractMethod.swapOnUniswapFork,
          network,
          provider,
        );
      });
      it('DefiSwap TOKEN -> ETH', async () => {
        await testE2E(
          tokens.LINK,
          tokens.ETH,
          holders.LINK,
          '700000000000000000000',
          SwapSide.SELL,
          dexKey,
          ContractMethod.swapOnUniswapFork,
          network,
          provider,
        );
      });
      it('DefiSwap TOKEN -> TOKEN', async () => {
        await testE2E(
          tokens.USDC,
          tokens.WBTC,
          holders.USDC,
          '200000000',
          SwapSide.SELL,
          dexKey,
          ContractMethod.swapOnUniswapFork,
          network,
          provider,
        );
      });
    });
  });

  describe('ShibaSwap', () => {
    const dexKey = 'ShibaSwap';

    describe('Simpleswap', () => {
      it('TOKEN -> ETH', async () => {
        await testE2E(
          tokens.USDT,
          tokens.ETH,
          holders.USDT,
          '20000000',
          SwapSide.SELL,
          dexKey,
          ContractMethod.simpleSwap,
          network,
          provider,
        );
      });
      it('ETH -> TOKEN', async () => {
        await testE2E(
          tokens.ETH,
          tokens.USDT,
          holders.ETH,
          '1000000000000000000',
          SwapSide.SELL,
          dexKey,
          ContractMethod.simpleSwap,
          network,
          provider,
        );
      });
      it('TOKEN -> TOKEN', async () => {
        await testE2E(
          tokens.WETH,
          tokens.USDT,
          holders.WETH,
          '1000000000000000000',
          SwapSide.SELL,
          dexKey,
          ContractMethod.simpleSwap,
          network,
          provider,
        );
      });
    });
    describe('MultiSwap', () => {
      it('TOKEN -> ETH', async () => {
        await testE2E(
          tokens.USDT,
          tokens.ETH,
          holders.USDT,
          '20000000',
          SwapSide.SELL,
          dexKey,
          ContractMethod.multiSwap,
          network,
          provider,
        );
      });
      it('ETH -> TOKEN', async () => {
        await testE2E(
          tokens.ETH,
          tokens.USDT,
          holders.ETH,
          '10000000000000000',
          SwapSide.SELL,
          dexKey,
          ContractMethod.multiSwap,
          network,
          provider,
        );
      });
      it('TOKEN -> TOKEN', async () => {
        await testE2E(
          tokens.USDC,
          tokens.USDT,
          holders.USDC,
          '200000000',
          SwapSide.SELL,
          dexKey,
          ContractMethod.multiSwap,
          network,
          provider,
        );
      });
    });
    describe('SimpleBuy', () => {
      it('TOKEN -> ETH', async () => {
        await testE2E(
          tokens.USDT,
          tokens.ETH,
          holders.USDT,
          '10000000000000000',
          SwapSide.BUY,
          dexKey,
          ContractMethod.simpleBuy,
          network,
          provider,
        );
      });
      it('ETH -> TOKEN', async () => {
        await testE2E(
          tokens.ETH,
          tokens.USDT,
          holders.ETH,
          '20000000',
          SwapSide.BUY,
          dexKey,
          ContractMethod.simpleBuy,
          network,
          provider,
        );
      });
      it('TOKEN -> TOKEN', async () => {
        await testE2E(
          tokens.USDC,
          tokens.USDT,
          holders.USDC,
          '2000000',
          SwapSide.BUY,
          dexKey,
          ContractMethod.simpleBuy,
          network,
          provider,
        );
      });
    });
    describe('MegaSwap', () => {
      it('TOKEN -> ETH', async () => {
        await testE2E(
          tokens.USDT,
          tokens.ETH,
          holders.USDT,
          '20000000',
          SwapSide.SELL,
          dexKey,
          ContractMethod.megaSwap,
          network,
          provider,
        );
      });
      it('ETH -> TOKEN', async () => {
        await testE2E(
          tokens.ETH,
          tokens.USDT,
          holders.ETH,
          '10000000000000000',
          SwapSide.SELL,
          dexKey,
          ContractMethod.megaSwap,
          network,
          provider,
        );
      });
      it('TOKEN -> TOKEN', async () => {
        await testE2E(
          tokens.USDC,
          tokens.USDT,
          holders.USDC,
          '200000000',
          SwapSide.SELL,
          dexKey,
          ContractMethod.megaSwap,
          network,
          provider,
        );
      });
    });
  });

  describe('SakeSwap', () => {
    const dexKey = 'SakeSwap';

    describe('Simpleswap', () => {
      // http://localhost:3333/v2/prices/?from=0xdac17f958d2ee523a2206206994597c13d831ec7&to=0xEeeeeEeeeEeEeeEeEeEeeEEEeeeeEeeeeeeeEEeE&amount=200000000&includeDEXS=SakeSwap&side=SELL&network=1
      it('TOKEN -> ETH', async () => {
        await testE2E(
          tokens.USDT,
          tokens.ETH,
          holders.USDT,
          '200000000',
          SwapSide.SELL,
          dexKey,
          ContractMethod.simpleSwap,
          network,
          provider,
        );
      });
      it('ETH -> TOKEN', async () => {
        // http://localhost:3333/v2/prices/?from=0xEeeeeEeeeEeEeeEeEeEeeEEEeeeeEeeeeeeeEEeE&to=0xdac17f958d2ee523a2206206994597c13d831ec7&amount=1000000000000000000&includeDEXS=SakeSwap&side=SELL&network=1
        await testE2E(
          tokens.ETH,
          tokens.USDT,
          holders.ETH,
          '500000000000000000',
          SwapSide.SELL,
          dexKey,
          ContractMethod.simpleSwap,
          network,
          provider,
        );
      });
      it('TOKEN -> TOKEN', async () => {
        // http://localhost:3333/v2/prices/?from=0x2260fac5e5542a773aa44fbcfedf7c193bc2c599&to=0xdac17f958d2ee523a2206206994597c13d831ec7&amount=1000000&includeDEXS=SakeSwap&side=SELL&network=1
        await testE2E(
          tokens.WBTC,
          tokens.USDT,
          holders.WBTC,
          '50000',
          SwapSide.SELL,
          dexKey,
          ContractMethod.simpleSwap,
          network,
          provider,
        );
      });
    });
    describe('SimpleBuy', () => {
      // http://localhost:3333/v2/prices/?from=0xa0b86991c6218b36c1d19d4a2e9eb0ce3606eb48&to=0xEeeeeEeeeEeEeeEeEeEeeEEEeeeeEeeeeeeeEEeE&amount=2000000000&includeDEXS=SakeSwap&side=BUY&network=1
      it('TOKEN -> ETH', async () => {
        await testE2E(
          tokens.LINK,
          tokens.ETH,
          holders.LINK,
          '2000000000',
          SwapSide.BUY,
          dexKey,
          ContractMethod.simpleBuy,
          network,
          provider,
        );
      });
      it('ETH -> TOKEN', async () => {
        // http://localhost:3333/v2/prices/?from=0xEeeeeEeeeEeEeeEeEeEeeEEEeeeeEeeeeeeeEEeE&to=0xdac17f958d2ee523a2206206994597c13d831ec7&amount=1000000&includeDEXS=SakeSwap&side=BUY&network=1
        await testE2E(
          tokens.ETH,
          tokens.USDT,
          holders.ETH,
          '1000000',
          SwapSide.BUY,
          dexKey,
          ContractMethod.simpleBuy,
          network,
          provider,
        );
      });
      it('TOKEN -> TOKEN', async () => {
        // http://localhost:3333/v2/prices/?from=0x2260fac5e5542a773aa44fbcfedf7c193bc2c599&to=0xdac17f958d2ee523a2206206994597c13d831ec7&amount=100000&includeDEXS=SakeSwap&side=BUY&network=1
        await testE2E(
          tokens.WBTC,
          tokens.USDT,
          holders.WBTC,
          '100000',
          SwapSide.BUY,
          dexKey,
          ContractMethod.simpleBuy,
          network,
          provider,
        );
      });
    });
    describe('Multiswap', () => {
      it('TOKEN -> ETH', async () => {
        await testE2E(
          tokens.USDT,
          tokens.ETH,
          holders.USDT,
          '200000000',
          SwapSide.SELL,
          dexKey,
          ContractMethod.multiSwap,
          network,
          provider,
        );
      });
      it('ETH -> TOKEN', async () => {
        await testE2E(
          tokens.ETH,
          tokens.USDT,
          holders.ETH,
          '500000000000000000',
          SwapSide.SELL,
          dexKey,
          ContractMethod.multiSwap,
          network,
          provider,
        );
      });
      it('TOKEN -> TOKEN', async () => {
        await testE2E(
          tokens.WBTC,
          tokens.USDT,
          holders.WBTC,
          '1000000',
          SwapSide.SELL,
          dexKey,
          ContractMethod.multiSwap,
          network,
          provider,
        );
      });
    });
    describe('MegaPath', () => {
      it('TOKEN -> ETH', async () => {
        await testE2E(
          tokens.USDT,
          tokens.ETH,
          holders.USDT,
          '200000000',
          SwapSide.SELL,
          dexKey,
          ContractMethod.megaSwap,
          network,
          provider,
        );
      });
      it('ETH -> TOKEN', async () => {
        await testE2E(
          tokens.ETH,
          tokens.USDT,
          holders.ETH,
          '500000000000000000',
          SwapSide.SELL,
          dexKey,
          ContractMethod.megaSwap,
          network,
          provider,
        );
      });
      it('TOKEN -> TOKEN', async () => {
        await testE2E(
          tokens.WBTC,
          tokens.USDT,
          holders.WBTC,
          '1000000',
          SwapSide.SELL,
          dexKey,
          ContractMethod.megaSwap,
          network,
          provider,
        );
      });
    });
  });

<<<<<<< HEAD
  describe(`Swapsicle`, () => {
    const dexKey = 'Swapsicle';

    const sideToContractMethods = new Map([
      [
        SwapSide.SELL,
        [
          ContractMethod.simpleSwap,
          ContractMethod.multiSwap,
          ContractMethod.megaSwap,
        ],
      ],
      [SwapSide.BUY, [ContractMethod.simpleBuy, ContractMethod.buy]],
    ]);

    const pairs: { name: string; sellAmount: string; buyAmount: string }[][] = [
      [{ name: 'USDC', sellAmount: '7000', buyAmount: '10000' }, { name: 'WETH', sellAmount: '1000000000000000000', buyAmount: '4000' }],
    ];

    sideToContractMethods.forEach((contractMethods, side) =>
      describe(`${side}`, () => {
        contractMethods.forEach((contractMethod: ContractMethod) => {
          pairs.forEach((pair) => {
            describe(`${contractMethod}`, () => {
              it(`${pair[0].name} -> ${pair[1].name}`, async () => {
                await testE2E(
                  tokens[pair[0].name],
                  tokens[pair[1].name],
                  holders[pair[0].name],
                  side === SwapSide.SELL ? pair[0].sellAmount : pair[0].buyAmount,
                  side,
                  dexKey,
                  contractMethod,
                  network,
                  provider,
                );
              });
              it(`${pair[1].name} -> ${pair[0].name}`, async () => {
                await testE2E(
                  tokens[pair[1].name],
                  tokens[pair[0].name],
                  holders[pair[1].name],
                  side === SwapSide.SELL ? pair[1].sellAmount : pair[1].buyAmount,
                  side,
                  dexKey,
                  contractMethod,
                  network,
                  provider,
                );
              });
            });
          });
        });
      }),
    );
=======
  describe('PancakeSwapV2', () => {
    const dexKey = 'PancakeSwapV2';

    describe('Simpleswap', () => {
      it('TOKEN -> ETH', async () => {
        await testE2E(
          tokens.USDT,
          tokens.ETH,
          holders.USDT,
          '200000000',
          SwapSide.SELL,
          dexKey,
          ContractMethod.simpleSwap,
          network,
          provider,
        );
      });
      it('ETH -> TOKEN', async () => {
        await testE2E(
          tokens.ETH,
          tokens.USDT,
          holders.ETH,
          '500000000000000000',
          SwapSide.SELL,
          dexKey,
          ContractMethod.simpleSwap,
          network,
          provider,
        );
      });
      it('TOKEN -> TOKEN', async () => {
        await testE2E(
          tokens.USDC,
          tokens.STG,
          holders.USDC,
          '50000',
          SwapSide.SELL,
          dexKey,
          ContractMethod.simpleSwap,
          network,
          provider,
        );
      });
    });

    describe('SimpleBuy', () => {
      it('TOKEN -> ETH', async () => {
        await testE2E(
          tokens.USDT,
          tokens.ETH,
          holders.USDT,
          '2000000000',
          SwapSide.BUY,
          dexKey,
          ContractMethod.simpleBuy,
          network,
          provider,
        );
      });
      it('ETH -> TOKEN', async () => {
        await testE2E(
          tokens.ETH,
          tokens.USDT,
          holders.ETH,
          '1000000',
          SwapSide.BUY,
          dexKey,
          ContractMethod.simpleBuy,
          network,
          provider,
        );
      });
      it('TOKEN -> TOKEN', async () => {
        await testE2E(
          tokens.USDC,
          tokens.STG,
          holders.USDC,
          '100000',
          SwapSide.BUY,
          dexKey,
          ContractMethod.simpleBuy,
          network,
          provider,
        );
      });
    });

    describe('Multiswap', () => {
      it('TOKEN -> ETH', async () => {
        await testE2E(
          tokens.USDT,
          tokens.ETH,
          holders.USDT,
          '200000000',
          SwapSide.SELL,
          dexKey,
          ContractMethod.multiSwap,
          network,
          provider,
        );
      });
      it('ETH -> TOKEN', async () => {
        await testE2E(
          tokens.ETH,
          tokens.USDT,
          holders.ETH,
          '500000000000000000',
          SwapSide.SELL,
          dexKey,
          ContractMethod.multiSwap,
          network,
          provider,
        );
      });
      it('TOKEN -> TOKEN', async () => {
        await testE2E(
          tokens.USDC,
          tokens.STG,
          holders.USDC,
          '1000000',
          SwapSide.SELL,
          dexKey,
          ContractMethod.multiSwap,
          network,
          provider,
        );
      });
    });
    describe('MegaPath', () => {
      it('TOKEN -> ETH', async () => {
        await testE2E(
          tokens.USDT,
          tokens.ETH,
          holders.USDT,
          '200000000',
          SwapSide.SELL,
          dexKey,
          ContractMethod.megaSwap,
          network,
          provider,
        );
      });
      it('ETH -> TOKEN', async () => {
        await testE2E(
          tokens.ETH,
          tokens.USDT,
          holders.ETH,
          '500000000000000000',
          SwapSide.SELL,
          dexKey,
          ContractMethod.megaSwap,
          network,
          provider,
        );
      });
      it('TOKEN -> TOKEN', async () => {
        await testE2E(
          tokens.USDC,
          tokens.STG,
          holders.USDC,
          '1000000',
          SwapSide.SELL,
          dexKey,
          ContractMethod.megaSwap,
          network,
          provider,
        );
      });
    });
>>>>>>> 6b843844
  });
});<|MERGE_RESOLUTION|>--- conflicted
+++ resolved
@@ -1223,7 +1223,177 @@
     });
   });
 
-<<<<<<< HEAD
+  describe('PancakeSwapV2', () => {
+    const dexKey = 'PancakeSwapV2';
+
+    describe('Simpleswap', () => {
+      it('TOKEN -> ETH', async () => {
+        await testE2E(
+          tokens.USDT,
+          tokens.ETH,
+          holders.USDT,
+          '200000000',
+          SwapSide.SELL,
+          dexKey,
+          ContractMethod.simpleSwap,
+          network,
+          provider,
+        );
+      });
+      it('ETH -> TOKEN', async () => {
+        await testE2E(
+          tokens.ETH,
+          tokens.USDT,
+          holders.ETH,
+          '500000000000000000',
+          SwapSide.SELL,
+          dexKey,
+          ContractMethod.simpleSwap,
+          network,
+          provider,
+        );
+      });
+      it('TOKEN -> TOKEN', async () => {
+        await testE2E(
+          tokens.USDC,
+          tokens.STG,
+          holders.USDC,
+          '50000',
+          SwapSide.SELL,
+          dexKey,
+          ContractMethod.simpleSwap,
+          network,
+          provider,
+        );
+      });
+    });
+
+    describe('SimpleBuy', () => {
+      it('TOKEN -> ETH', async () => {
+        await testE2E(
+          tokens.USDT,
+          tokens.ETH,
+          holders.USDT,
+          '2000000000',
+          SwapSide.BUY,
+          dexKey,
+          ContractMethod.simpleBuy,
+          network,
+          provider,
+        );
+      });
+      it('ETH -> TOKEN', async () => {
+        await testE2E(
+          tokens.ETH,
+          tokens.USDT,
+          holders.ETH,
+          '1000000',
+          SwapSide.BUY,
+          dexKey,
+          ContractMethod.simpleBuy,
+          network,
+          provider,
+        );
+      });
+      it('TOKEN -> TOKEN', async () => {
+        await testE2E(
+          tokens.USDC,
+          tokens.STG,
+          holders.USDC,
+          '100000',
+          SwapSide.BUY,
+          dexKey,
+          ContractMethod.simpleBuy,
+          network,
+          provider,
+        );
+      });
+    });
+
+    describe('Multiswap', () => {
+      it('TOKEN -> ETH', async () => {
+        await testE2E(
+          tokens.USDT,
+          tokens.ETH,
+          holders.USDT,
+          '200000000',
+          SwapSide.SELL,
+          dexKey,
+          ContractMethod.multiSwap,
+          network,
+          provider,
+        );
+      });
+      it('ETH -> TOKEN', async () => {
+        await testE2E(
+          tokens.ETH,
+          tokens.USDT,
+          holders.ETH,
+          '500000000000000000',
+          SwapSide.SELL,
+          dexKey,
+          ContractMethod.multiSwap,
+          network,
+          provider,
+        );
+      });
+      it('TOKEN -> TOKEN', async () => {
+        await testE2E(
+          tokens.USDC,
+          tokens.STG,
+          holders.USDC,
+          '1000000',
+          SwapSide.SELL,
+          dexKey,
+          ContractMethod.multiSwap,
+          network,
+          provider,
+        );
+      });
+    });
+    describe('MegaPath', () => {
+      it('TOKEN -> ETH', async () => {
+        await testE2E(
+          tokens.USDT,
+          tokens.ETH,
+          holders.USDT,
+          '200000000',
+          SwapSide.SELL,
+          dexKey,
+          ContractMethod.megaSwap,
+          network,
+          provider,
+        );
+      });
+      it('ETH -> TOKEN', async () => {
+        await testE2E(
+          tokens.ETH,
+          tokens.USDT,
+          holders.ETH,
+          '500000000000000000',
+          SwapSide.SELL,
+          dexKey,
+          ContractMethod.megaSwap,
+          network,
+          provider,
+        );
+      });
+      it('TOKEN -> TOKEN', async () => {
+        await testE2E(
+          tokens.USDC,
+          tokens.STG,
+          holders.USDC,
+          '1000000',
+          SwapSide.SELL,
+          dexKey,
+          ContractMethod.megaSwap,
+          network,
+          provider,
+        );
+      });
+    });
+  });
+
   describe(`Swapsicle`, () => {
     const dexKey = 'Swapsicle';
 
@@ -1279,176 +1449,5 @@
         });
       }),
     );
-=======
-  describe('PancakeSwapV2', () => {
-    const dexKey = 'PancakeSwapV2';
-
-    describe('Simpleswap', () => {
-      it('TOKEN -> ETH', async () => {
-        await testE2E(
-          tokens.USDT,
-          tokens.ETH,
-          holders.USDT,
-          '200000000',
-          SwapSide.SELL,
-          dexKey,
-          ContractMethod.simpleSwap,
-          network,
-          provider,
-        );
-      });
-      it('ETH -> TOKEN', async () => {
-        await testE2E(
-          tokens.ETH,
-          tokens.USDT,
-          holders.ETH,
-          '500000000000000000',
-          SwapSide.SELL,
-          dexKey,
-          ContractMethod.simpleSwap,
-          network,
-          provider,
-        );
-      });
-      it('TOKEN -> TOKEN', async () => {
-        await testE2E(
-          tokens.USDC,
-          tokens.STG,
-          holders.USDC,
-          '50000',
-          SwapSide.SELL,
-          dexKey,
-          ContractMethod.simpleSwap,
-          network,
-          provider,
-        );
-      });
-    });
-
-    describe('SimpleBuy', () => {
-      it('TOKEN -> ETH', async () => {
-        await testE2E(
-          tokens.USDT,
-          tokens.ETH,
-          holders.USDT,
-          '2000000000',
-          SwapSide.BUY,
-          dexKey,
-          ContractMethod.simpleBuy,
-          network,
-          provider,
-        );
-      });
-      it('ETH -> TOKEN', async () => {
-        await testE2E(
-          tokens.ETH,
-          tokens.USDT,
-          holders.ETH,
-          '1000000',
-          SwapSide.BUY,
-          dexKey,
-          ContractMethod.simpleBuy,
-          network,
-          provider,
-        );
-      });
-      it('TOKEN -> TOKEN', async () => {
-        await testE2E(
-          tokens.USDC,
-          tokens.STG,
-          holders.USDC,
-          '100000',
-          SwapSide.BUY,
-          dexKey,
-          ContractMethod.simpleBuy,
-          network,
-          provider,
-        );
-      });
-    });
-
-    describe('Multiswap', () => {
-      it('TOKEN -> ETH', async () => {
-        await testE2E(
-          tokens.USDT,
-          tokens.ETH,
-          holders.USDT,
-          '200000000',
-          SwapSide.SELL,
-          dexKey,
-          ContractMethod.multiSwap,
-          network,
-          provider,
-        );
-      });
-      it('ETH -> TOKEN', async () => {
-        await testE2E(
-          tokens.ETH,
-          tokens.USDT,
-          holders.ETH,
-          '500000000000000000',
-          SwapSide.SELL,
-          dexKey,
-          ContractMethod.multiSwap,
-          network,
-          provider,
-        );
-      });
-      it('TOKEN -> TOKEN', async () => {
-        await testE2E(
-          tokens.USDC,
-          tokens.STG,
-          holders.USDC,
-          '1000000',
-          SwapSide.SELL,
-          dexKey,
-          ContractMethod.multiSwap,
-          network,
-          provider,
-        );
-      });
-    });
-    describe('MegaPath', () => {
-      it('TOKEN -> ETH', async () => {
-        await testE2E(
-          tokens.USDT,
-          tokens.ETH,
-          holders.USDT,
-          '200000000',
-          SwapSide.SELL,
-          dexKey,
-          ContractMethod.megaSwap,
-          network,
-          provider,
-        );
-      });
-      it('ETH -> TOKEN', async () => {
-        await testE2E(
-          tokens.ETH,
-          tokens.USDT,
-          holders.ETH,
-          '500000000000000000',
-          SwapSide.SELL,
-          dexKey,
-          ContractMethod.megaSwap,
-          network,
-          provider,
-        );
-      });
-      it('TOKEN -> TOKEN', async () => {
-        await testE2E(
-          tokens.USDC,
-          tokens.STG,
-          holders.USDC,
-          '1000000',
-          SwapSide.SELL,
-          dexKey,
-          ContractMethod.megaSwap,
-          network,
-          provider,
-        );
-      });
-    });
->>>>>>> 6b843844
   });
 });