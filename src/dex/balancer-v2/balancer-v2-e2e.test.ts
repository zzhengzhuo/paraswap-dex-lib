--- conflicted
+++ resolved
@@ -11,11 +11,7 @@
 import { StaticJsonRpcProvider } from '@ethersproject/providers';
 
 import { generateConfig } from '../../config';
-<<<<<<< HEAD
-import * as Net from 'net';
-=======
 import { DirectMethodsV6 } from './constants';
->>>>>>> d5e1c5b2
 
 jest.setTimeout(50 * 1000);
 
@@ -815,7 +811,7 @@
         ContractMethod.multiSwap,
         network,
         provider,
-        [`${dexKey}_0x17f1ef81707811ea15d9ee7c741179bbe2a63887`],
+        // [`${dexKey}_0x17f1ef81707811ea15d9ee7c741179bbe2a63887`],
       );
     });
 
@@ -830,7 +826,7 @@
         ContractMethod.multiSwap,
         network,
         provider,
-        [`${dexKey}_0x17f1ef81707811ea15d9ee7c741179bbe2a63887`],
+        // [`${dexKey}_0x17f1ef81707811ea15d9ee7c741179bbe2a63887`],
       );
     });
   });
