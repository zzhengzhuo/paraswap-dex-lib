--- conflicted
+++ resolved
@@ -172,27 +172,17 @@
           provider,
         );
       });
-<<<<<<< HEAD
       it('DAI -> USDC, Virtual Boosted Pool', async () => {
         await testE2E(
           tokens['DAI'],
           tokens['USDC'],
           holders['DAI'],
           '200000000000000000000',
-=======
-      it('wstETH -> ETH, MetaStable Pool', async () => {
-        await testE2E(
-          tokens['wstETH'],
-          tokens['ETH'],
-          holders['wstETH'],
-          '3000000000000000000',
->>>>>>> bb8a9b3e
-          SwapSide.SELL,
-          dexKey,
-          ContractMethod.simpleSwap,
-          network,
-          provider,
-<<<<<<< HEAD
+          SwapSide.SELL,
+          dexKey,
+          ContractMethod.simpleSwap,
+          network,
+          provider,
           [
             'BalancerV2_0x7b50775383d3d6f0215a8f290f2c9e2eebbeceb2virtualboosted',
             'BalancerV2_0x7b50775383d3d6f0215a8f290f2c9e2eebbeceb2',
@@ -200,8 +190,20 @@
             'BalancerV2_0x804cdb9116a10bb78768d3252355a1b18067bf8f',
             'BalancerV2_0x9210f1204b5a24742eba12f710636d76240df3d0',
           ],
-=======
->>>>>>> bb8a9b3e
+        );
+      });
+
+      it('wstETH -> ETH, MetaStable Pool', async () => {
+        await testE2E(
+          tokens['wstETH'],
+          tokens['ETH'],
+          holders['wstETH'],
+          '3000000000000000000',
+          SwapSide.SELL,
+          dexKey,
+          ContractMethod.simpleSwap,
+          network,
+          provider,
         );
       });
     });
