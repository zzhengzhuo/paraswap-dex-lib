import { Interface } from '@ethersproject/abi';
import { BigNumber } from '@ethersproject/bignumber';
import { BasePool } from './balancer-v2-pool';
import { isSameAddress, decodeThrowError } from './utils';
import * as StableMath from './StableMath';
<<<<<<< HEAD
import { BZERO } from './balancer-v2-math';
import {
  SubgraphPoolBase,
  PoolState,
  callData,
  TokenState,
  PoolBase,
} from './types';
=======
import { SubgraphPoolBase, PoolState, callData, TokenState } from './types';
>>>>>>> 72625df4
import { SwapSide } from '../../constants';
import MetaStablePoolABI from '../../abi/balancer-v2/meta-stable-pool.json';

enum PairTypes {
  BptToToken,
  TokenToBpt,
  TokenToToken,
}

type PhantomStablePoolPairData = {
  tokens: string[];
  balances: bigint[];
  indexIn: number;
  indexOut: number;
  scalingFactors: bigint[];
  bptIndex: number;
  swapFee: bigint;
  amp: bigint;
};

/*
/**
 * StablePool with preminted BPT and rate providers for each token, allowing for e.g. wrapped tokens with a known
 * price ratio, such as Compound's cTokens.
 * BPT is preminted on Pool initialization and registered as one of the Pool's tokens, allowing for swaps to behave as
 * single-token joins or exits (by swapping a token for BPT). Regular joins and exits are disabled, since no BPT is
 * minted or burned after initialization.
 * Preminted BPT is sometimes called Phantom BPT, as the preminted BPT (which is deposited in the Vault as balance of
 * the Pool) doesn't belong to any entity until transferred out of the Pool. The Pool's arithmetic behaves as if it
 * didn't exist, and the BPT total supply is not a useful value: we rely on the 'virtual supply' (how much BPT is
 * actually owned by some entity) instead.
 */
export class PhantomStablePool extends BasePool implements PoolBase {
  // This is the maximum token amount the Vault can hold. In regular operation, the total BPT supply remains constant
  // and equal to _INITIAL_BPT_SUPPLY, but most of it remains in the Pool, waiting to be exchanged for tokens. The
  // actual amount of BPT in circulation is the total supply minus the amount held by the Pool, and is known as the
  // 'virtual supply'.
  MAX_TOKEN_BALANCE = BigNumber.from('2').pow('112').sub('1');
  vaultAddress: string;
  vaultInterface: Interface;
  poolInterface: Interface;
  gasCost = 130000;

  constructor(vaultAddress: string, vaultInterface: Interface) {
    super();
    this.vaultAddress = vaultAddress;
    this.vaultInterface = vaultInterface;
    this.poolInterface = new Interface(MetaStablePoolABI);
  }

  /*
    scaling factors should include rate:
    i.e.
    scalingFactors: pool.tokens.map(({ decimals, priceRate }) =>
        MathSol.mulDownFixed(getTokenScalingFactor(decimals), priceRate)
    )
    */
  onSell(amounts: bigint[], poolPairData: PhantomStablePoolPairData): bigint[] {
    return this._swapGivenIn(
      amounts,
      poolPairData.tokens,
      poolPairData.balances,
      poolPairData.indexIn,
      poolPairData.indexOut,
      poolPairData.bptIndex,
      poolPairData.scalingFactors,
      poolPairData.swapFee,
      poolPairData.amp,
    );
  }

  // StablePool's `_onSwapGivenIn` and `_onSwapGivenOut` handlers are meant to process swaps between Pool tokens.
  // Since one of the Pool's tokens is the preminted BPT, we need to a) handle swaps where that tokens is involved
  // separately (as they are effectively single-token joins or exits), and b) remove BPT from the balances array when
  // processing regular swaps before delegating those to StablePool's handler.
  removeBPT(
    balances: bigint[],
    tokenIndexIn: number,
    tokenIndexOut: number,
    bptIndex: number,
  ): {
    balances: bigint[];
    indexIn: number;
    indexOut: number;
  } {
    if (bptIndex != -1) {
      balances.splice(bptIndex, 1);
      if (bptIndex < tokenIndexIn) tokenIndexIn -= 1;
      if (bptIndex < tokenIndexOut) tokenIndexOut -= 1;
    }
    return {
      balances,
      indexIn: tokenIndexIn,
      indexOut: tokenIndexOut,
    };
  }

  _swapGivenIn(
    tokenAmountsIn: bigint[],
    tokens: string[],
    balances: bigint[],
    indexIn: number,
    indexOut: number,
    bptIndex: number,
    scalingFactors: bigint[],
    swapFeePercentage: bigint,
    amplificationParameter: bigint,
  ): bigint[] {
    // Phantom pools allow trading between token and pool BPT
    let pairType: PairTypes;
    if (isSameAddress(tokens[indexIn], tokens[bptIndex])) {
      pairType = PairTypes.BptToToken;
    } else if (isSameAddress(tokens[indexOut], tokens[bptIndex])) {
      pairType = PairTypes.TokenToBpt;
    } else {
      pairType = PairTypes.TokenToToken;
    }

    // Fees are subtracted before scaling, to reduce the complexity of the rounding direction analysis.
    const tokenAmountsInWithFee = tokenAmountsIn.map(a =>
      this._subtractSwapFeeAmount(a, swapFeePercentage),
    );
    const balancesUpscaled = this._upscaleArray(balances, scalingFactors);
    const tokenAmountsInScaled = tokenAmountsInWithFee.map(a =>
      this._upscale(a, scalingFactors[indexIn]),
    );

    // VirtualBPTSupply must be used for the maths
    const virtualBptSupply = this.MAX_TOKEN_BALANCE.sub(
      balances[bptIndex],
    ).toBigInt();

    const droppedBpt = this.removeBPT(
      balancesUpscaled,
      indexIn,
      indexOut,
      bptIndex,
    );

    const amountsOut = this._onSwapGivenIn(
      tokenAmountsInScaled,
      droppedBpt.balances,
      droppedBpt.indexIn,
      droppedBpt.indexOut,
      amplificationParameter,
      virtualBptSupply,
      pairType,
    );

    // amountOut tokens are exiting the Pool, so we round down.
    return amountsOut.map(a =>
      this._downscaleDown(a, scalingFactors[indexOut]),
    );
  }

  /*
     Called when a swap with the Pool occurs, where the amount of tokens entering the Pool is known.
     All amounts are upscaled.
     Swap fee is already deducted.
     The return value is also considered upscaled, and should be downscaled (rounding down)
     */
  _onSwapGivenIn(
    tokenAmountsIn: bigint[],
    balances: bigint[],
    indexIn: number,
    indexOut: number,
    _amplificationParameter: bigint,
    virtualBptSupply: bigint,
    pairType: PairTypes,
  ): bigint[] {
    const invariant = StableMath._calculateInvariant(
      _amplificationParameter,
      balances,
      true,
    );

    const amountsOut: bigint[] = [];

    if (pairType === PairTypes.TokenToBpt) {
      tokenAmountsIn.forEach(amountIn => {
        let amt: bigint;
        try {
          const amountsInBigInt = Array(balances.length).fill(0n);
          amountsInBigInt[indexIn] = amountIn;

          amt = StableMath._calcBptOutGivenExactTokensIn(
            _amplificationParameter,
            balances,
            amountsInBigInt,
            virtualBptSupply,
            invariant,
          );
        } catch (err) {
          amt = 0n;
        }
        amountsOut.push(amt);
      });
    } else if (pairType === PairTypes.BptToToken) {
      tokenAmountsIn.forEach(amountIn => {
        let amt: bigint;
        try {
          amt = StableMath._calcTokenOutGivenExactBptIn(
            _amplificationParameter,
            balances,
            indexOut,
            amountIn,
            virtualBptSupply,
            invariant,
          );
        } catch (err) {
          amt = 0n;
        }
        amountsOut.push(amt);
      });
    } else {
      tokenAmountsIn.forEach(amountIn => {
        let amt: bigint;
        try {
          amt = StableMath._calcOutGivenIn(
            _amplificationParameter,
            balances,
            indexIn,
            indexOut,
            amountIn,
            invariant,
          );
        } catch (err) {
          amt = 0n;
        }
        amountsOut.push(amt);
      });
    }
    return amountsOut;
  }

  /*
    Helper function to parse pool data into params for onSell function.
    */
  parsePoolPairData(
    pool: SubgraphPoolBase,
    poolStates: { [address: string]: PoolState },
    tokenIn: string,
    tokenOut: string,
  ): PhantomStablePoolPairData {
    const poolState = poolStates[pool.address];
    let indexIn = 0,
      indexOut = 0,
      bptIndex = 0;
    const balances: bigint[] = [];
    const scalingFactors: bigint[] = [];

    const tokens = pool.tokens.map((t, i) => {
      if (t.address.toLowerCase() === tokenIn.toLowerCase()) indexIn = i;
      if (t.address.toLowerCase() === tokenOut.toLowerCase()) indexOut = i;
      if (t.address.toLowerCase() === pool.address.toLowerCase()) bptIndex = i;

      balances.push(poolState.tokens[t.address.toLowerCase()].balance);
      scalingFactors.push(
        poolState.tokens[t.address.toLowerCase()].scalingFactor || 0n,
      );
      return t.address;
    });

    const poolPairData: PhantomStablePoolPairData = {
      tokens,
      balances,
      indexIn,
      indexOut,
      scalingFactors,
      bptIndex,
      swapFee: poolState.swapFee,
      amp: poolState.amp ? poolState.amp : 0n,
    };
    return poolPairData;
  }

  /*
  Helper function to construct onchain multicall data for PhantomStablePool.
  Main difference to standard StablePool is scaling factors which includes rate.
  This also applies to MetaStablePool.
  */
  getOnChainCalls(pool: SubgraphPoolBase): callData[] {
    return [
      {
        target: this.vaultAddress,
        callData: this.vaultInterface.encodeFunctionData('getPoolTokens', [
          pool.id,
        ]),
      },
      {
        target: pool.address,
        callData: this.poolInterface.encodeFunctionData('getSwapFeePercentage'),
      },
      {
        target: pool.address,
        callData: this.poolInterface.encodeFunctionData('getScalingFactors'),
      },
      {
        target: pool.address,
        callData: this.poolInterface.encodeFunctionData(
          'getAmplificationParameter',
        ),
      },
    ];
  }

  /*
  Helper function to decodes multicall data for a PhantomStable Pool.
  Main difference to standard StablePool is scaling factors which includes rate.
  This also applies to MetaStablePool.
  data must contain returnData
  startIndex is where to start in returnData. Allows this decode function to be called along with other pool types.
  */
  decodeOnChainCalls(
    pool: SubgraphPoolBase,
    data: { success: boolean; returnData: any }[],
    startIndex: number,
  ): [{ [address: string]: PoolState }, number] {
    const pools = {} as { [address: string]: PoolState };

    const poolTokens = decodeThrowError(
      this.vaultInterface,
      'getPoolTokens',
      data[startIndex++],
      pool.address,
    );
    const swapFee = decodeThrowError(
      this.poolInterface,
      'getSwapFeePercentage',
      data[startIndex++],
      pool.address,
    )[0];
    const scalingFactors = decodeThrowError(
      this.poolInterface,
      'getScalingFactors',
      data[startIndex++],
      pool.address,
    )[0];
    const amp = decodeThrowError(
      this.poolInterface,
      'getAmplificationParameter',
      data[startIndex++],
      pool.address,
    );

    const poolState: PoolState = {
      swapFee: BigInt(swapFee.toString()),
      tokens: poolTokens.tokens.reduce(
        (ptAcc: { [address: string]: TokenState }, pt: string, j: number) => {
          const tokenState: TokenState = {
            balance: BigInt(poolTokens.balances[j].toString()),
          };

          if (scalingFactors)
            tokenState.scalingFactor = BigInt(scalingFactors[j].toString());

          ptAcc[pt.toLowerCase()] = tokenState;
          return ptAcc;
        },
        {},
      ),
      gasCost: this.gasCost,
    };

    if (amp) {
      poolState.amp = BigInt(amp.value.toString());
    }

    pools[pool.address] = poolState;

    return [pools, startIndex];
  }

  /*
  For stable pools there is no Swap limit. As an approx - use almost the total balance of token out as we can add any amount of tokenIn and expect some back.
  */
  checkBalance(
    amounts: bigint[],
    unitVolume: bigint,
    side: SwapSide,
    poolPairData: PhantomStablePoolPairData,
  ): boolean {
    const swapMax =
      (this._upscale(
        poolPairData.balances[poolPairData.indexOut],
        poolPairData.scalingFactors[poolPairData.indexOut],
      ) *
        99n) /
      100n;
    const swapAmount =
      amounts[amounts.length - 1] > unitVolume
        ? amounts[amounts.length - 1]
        : unitVolume;
    return swapMax > swapAmount;
  }
}<|MERGE_RESOLUTION|>--- conflicted
+++ resolved
@@ -3,8 +3,6 @@
 import { BasePool } from './balancer-v2-pool';
 import { isSameAddress, decodeThrowError } from './utils';
 import * as StableMath from './StableMath';
-<<<<<<< HEAD
-import { BZERO } from './balancer-v2-math';
 import {
   SubgraphPoolBase,
   PoolState,
@@ -12,9 +10,6 @@
   TokenState,
   PoolBase,
 } from './types';
-=======
-import { SubgraphPoolBase, PoolState, callData, TokenState } from './types';
->>>>>>> 72625df4
 import { SwapSide } from '../../constants';
 import MetaStablePoolABI from '../../abi/balancer-v2/meta-stable-pool.json';
 
