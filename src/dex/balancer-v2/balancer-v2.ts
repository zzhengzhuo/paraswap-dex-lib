import { Interface } from '@ethersproject/abi';
import { DeepReadonly } from 'ts-essentials';
import _ from 'lodash';
import {
  Token,
  Address,
  ExchangePrices,
  PoolPrices,
  Log,
  AdapterExchangeParam,
  SimpleExchangeParam,
  PoolLiquidity,
  Logger,
} from '../../types';
import {
  SwapSide,
  ETHER_ADDRESS,
  NULL_ADDRESS,
  MAX_INT,
  MAX_UINT,
  Network,
  SUBGRAPH_TIMEOUT,
} from '../../constants';
import * as CALLDATA_GAS_COST from '../../calldata-gas-cost';
import { StablePool, WeightedPool } from './balancer-v2-pool';
import { PhantomStablePool } from './PhantomStablePool';
import { LinearPool } from './LinearPool';
import VaultABI from '../../abi/balancer-v2/vault.json';
import { StatefulEventSubscriber } from '../../stateful-event-subscriber';
import { getDexKeysWithNetwork, getBigIntPow } from '../../utils';
import { IDex } from '../../dex/idex';
import { IDexHelper } from '../../dex-helper';
import {
  PoolState,
  SubgraphPoolBase,
  BalancerV2Data,
  BalancerParam,
  OptimizedBalancerV2Data,
  SwapTypes,
  PoolStateMap,
  PoolStateCache,
} from './types';
import { SimpleExchange } from '../simple-exchange';
import { BalancerConfig, Adapters } from './config';

const fetchAllPools = `query ($count: Int) {
<<<<<<< HEAD
  pools: pools(first: $count, orderBy: totalLiquidity, orderDirection: desc, where: {swapEnabled: true, poolType_in: ["MetaStable", "Stable", "Weighted", "LiquidityBootstrapping", "Investment", "StablePhantom", "AaveLinear", "ERC4626Linear", "Linear", "ComposableStable"]}) {
=======
  pools: pools(first: $count, orderBy: totalLiquidity, orderDirection: desc, where: {totalShares_not_in: ["0", "0.000000000001"], swapEnabled: true, poolType_in: ["MetaStable", "Stable", "Weighted", "LiquidityBootstrapping", "Investment", "StablePhantom", "AaveLinear", "ERC4626Linear", "ComposableStable"]}) {
>>>>>>> 914b311d
    id
    address
    poolType
    tokens {
      address
      decimals
    }
    mainIndex
    wrappedIndex
  }
}`;

const fetchWeightUpdating = `query ($count: Int, $timestampPast: Int, $timestampFuture: Int) {
  gradualWeightUpdates(
    first: $count,
    where: {startTimestamp_lt: $timestampFuture, endTimestamp_gt: $timestampPast }
  ) {
    poolId {
      address
    }
  }
}`;

// These should match the Balancer Pool types available on Subgraph
enum BalancerPoolTypes {
  Weighted = 'Weighted',
  Stable = 'Stable',
  MetaStable = 'MetaStable',
  LiquidityBootstrapping = 'LiquidityBootstrapping',
  Investment = 'Investment',
  AaveLinear = 'AaveLinear',
  StablePhantom = 'StablePhantom',
  ERC4626Linear = 'ERC4626Linear',
  Linear = 'Linear',
  ComposableStable = 'ComposableStable',
}

const BALANCER_V2_CHUNKS = 10;
const MAX_POOL_CNT = 1000; // Taken from SOR
const POOL_CACHE_TTL = 60 * 60; // 1 hr
const POOL_EVENT_DISABLED_TTL = 5 * 60; // 5 min
const POOL_EVENT_REENABLE_DELAY = 7 * 24 * 60 * 60; // 1 week

function typecastReadOnlyPoolState(pool: DeepReadonly<PoolState>): PoolState {
  return _.cloneDeep(pool) as PoolState;
}

export class BalancerV2EventPool extends StatefulEventSubscriber<PoolStateMap> {
  public vaultInterface: Interface;

  handlers: {
    [event: string]: (event: any, pool: PoolState, log: Log) => PoolState;
  } = {};

  pools: {
    [type: string]: WeightedPool | StablePool | LinearPool | PhantomStablePool;
  };

  public allPools: SubgraphPoolBase[] = [];
  vaultDecoder: (log: Log) => any;

  addressesSubscribed: string[];

  eventSupportedPoolTypes = [
    'Stable',
    'Weighted',
    'LiquidityBootstrapping',
    'Investment',
  ];

  eventRemovedPools = (
    [
      // Gradual weight changes are not currently handled in event system
      // This pool keeps changing weights and is causing pricing issue
      // But should now be handled by eventDisabledPools so don't need here!
      //'0x34809aEDF93066b49F638562c42A9751eDb36DF5',
    ] as Address[]
  ).map(s => s.toLowerCase());

  constructor(
    protected parentName: string,
    protected network: number,
    protected vaultAddress: Address,
    protected subgraphURL: string,
    protected dexHelper: IDexHelper,
    logger: Logger,
  ) {
    super(parentName, logger);
    this.vaultInterface = new Interface(VaultABI);
    const weightedPool = new WeightedPool(
      this.vaultAddress,
      this.vaultInterface,
    );
    const stablePool = new StablePool(this.vaultAddress, this.vaultInterface);
    const stablePhantomPool = new PhantomStablePool(
      this.vaultAddress,
      this.vaultInterface,
    );
    /*
    ComposableStable has same maths as StablePhantom.
    The main difference is that ComposableStables have join/exit functions when StablePhantom did not.
    The difference of note for swaps is ComposableStable must use 'actualSupply' instead of VirtualSupply.
    VirtualSupply could be calculated easily whereas actualSupply cannot hence the use of onchain call.
    */
    const composableStable = new PhantomStablePool(
      this.vaultAddress,
      this.vaultInterface,
      true,
    );
    const linearPool = new LinearPool(this.vaultAddress, this.vaultInterface);

    this.pools = {};
    this.pools[BalancerPoolTypes.Weighted] = weightedPool;
    this.pools[BalancerPoolTypes.Stable] = stablePool;
    this.pools[BalancerPoolTypes.MetaStable] = stablePool;
    this.pools[BalancerPoolTypes.LiquidityBootstrapping] = weightedPool;
    this.pools[BalancerPoolTypes.Investment] = weightedPool;
    this.pools[BalancerPoolTypes.AaveLinear] = linearPool;
    // ERC4626Linear has the same maths and ABI as AaveLinear (has different factory)
    this.pools[BalancerPoolTypes.ERC4626Linear] = linearPool;
    // Beets uses "Linear" generically for all linear pool types
    this.pools[BalancerPoolTypes.Linear] = linearPool;
    this.pools[BalancerPoolTypes.StablePhantom] = stablePhantomPool;
    this.pools[BalancerPoolTypes.ComposableStable] = composableStable;
    this.vaultDecoder = (log: Log) => this.vaultInterface.parseLog(log);
    this.addressesSubscribed = [vaultAddress];

    // Add default handlers
    this.handlers['Swap'] = this.handleSwap.bind(this);
    this.handlers['PoolBalanceChanged'] =
      this.handlePoolBalanceChanged.bind(this);
  }

  protected processLog(
    state: DeepReadonly<PoolStateMap>,
    log: Readonly<Log>,
  ): DeepReadonly<PoolStateMap> | null {
    const _state: PoolStateMap = {};
    for (const [address, pool] of Object.entries(state))
      _state[address] = typecastReadOnlyPoolState(pool);

    try {
      const event = this.vaultDecoder(log);
      if (event.name in this.handlers) {
        const poolAddress = event.args.poolId.slice(0, 42).toLowerCase();
        // Only update the _state if we are tracking the pool
        if (poolAddress in _state) {
          _state[poolAddress] = this.handlers[event.name](
            event,
            _state[poolAddress],
            log,
          );
        }
      }
      return _state;
    } catch (e) {
      this.logger.error(
        `Error_${this.parentName}_processLog could not parse the log with topic ${log.topics}:`,
        e,
      );
      return null;
    }
  }

  async fetchAllSubgraphPools(): Promise<SubgraphPoolBase[]> {
    const cacheKey = 'AllSubgraphPools';
    const cachedPools = await this.dexHelper.cache.get(
      this.parentName,
      this.network,
      cacheKey,
    );
    if (cachedPools) {
      const allPools = JSON.parse(cachedPools);
      this.logger.info(
        `Got ${allPools.length} ${this.parentName}_${this.network} pools from cache`,
      );
      return allPools;
    }

    this.logger.info(
      `Fetching ${this.parentName}_${this.network} Pools from subgraph`,
    );
    const variables = {
      count: MAX_POOL_CNT,
    };
    const { data } = await this.dexHelper.httpRequest.post(
      this.subgraphURL,
      { query: fetchAllPools, variables },
      SUBGRAPH_TIMEOUT,
    );

    if (!(data && data.pools))
      throw new Error('Unable to fetch pools from the subgraph');

    this.dexHelper.cache.setex(
      this.parentName,
      this.network,
      cacheKey,
      POOL_CACHE_TTL,
      JSON.stringify(data.pools),
    );
    const allPools = data.pools;
    this.logger.info(
      `Got ${allPools.length} ${this.parentName}_${this.network} pools from subgraph`,
    );
    return allPools;
  }

  async generateState(blockNumber: number): Promise<Readonly<PoolStateMap>> {
    const allPools = await this.fetchAllSubgraphPools();
    this.allPools = allPools;
    const eventSupportedPools = allPools.filter(
      pool =>
        this.eventSupportedPoolTypes.includes(pool.poolType) &&
        !this.eventRemovedPools.includes(pool.address.toLowerCase()),
    );
    const allPoolsLatestState = await this.getOnChainState(
      eventSupportedPools,
      blockNumber,
    );
    return allPoolsLatestState;
  }

  handleSwap(event: any, pool: PoolState, log: Log): PoolState {
    const tokenIn = event.args.tokenIn.toLowerCase();
    const amountIn = BigInt(event.args.amountIn.toString());
    const tokenOut = event.args.tokenOut.toLowerCase();
    const amountOut = BigInt(event.args.amountOut.toString());
    pool.tokens[tokenIn].balance += amountIn;
    pool.tokens[tokenOut].balance -= amountOut;
    return pool;
  }

  handlePoolBalanceChanged(event: any, pool: PoolState, log: Log): PoolState {
    const tokens = event.args.tokens.map((t: string) => t.toLowerCase());
    const deltas = event.args.deltas.map((d: any) => BigInt(d.toString()));
    const fees = event.args.protocolFeeAmounts.map((d: any) =>
      BigInt(d.toString()),
    ) as bigint[];
    tokens.forEach((t: string, i: number) => {
      const diff = deltas[i] - fees[i];
      pool.tokens[t].balance += diff;
    });
    return pool;
  }

  isSupportedPool(poolType: string): boolean {
    const supportedPoolTypes: string[] = Object.values(BalancerPoolTypes);
    return supportedPoolTypes.includes(poolType);
  }

  getPricesPool(
    from: Token,
    to: Token,
    pool: SubgraphPoolBase,
    poolState: PoolState,
    amounts: bigint[],
    unitVolume: bigint,
    side: SwapSide,
  ): { unit: bigint; prices: bigint[] } | null {
    if (!this.isSupportedPool(pool.poolType)) {
      console.error(`Unsupported Pool Type: ${pool.poolType}`);
      return null;
    }

    const _amounts = [unitVolume, ...amounts.slice(1)];

    const poolPairData = this.pools[pool.poolType].parsePoolPairData(
      pool,
      poolState,
      from.address,
      to.address,
    );

    if (
      !this.pools[pool.poolType].checkBalance(
        amounts,
        unitVolume,
        side,
        poolPairData as any,
      )
    )
      return null;

    const _prices = this.pools[pool.poolType].onSell(
      _amounts,
      poolPairData as any,
    );
    return { unit: _prices[0], prices: [0n, ..._prices.slice(1)] };
  }

  async getOnChainState(
    subgraphPoolBase: SubgraphPoolBase[],
    blockNumber: number,
  ): Promise<PoolStateMap> {
    const multiCallData = subgraphPoolBase
      .map(pool => {
        if (!this.isSupportedPool(pool.poolType)) return [];

        return this.pools[pool.poolType].getOnChainCalls(pool);
      })
      .flat();

    // 500 is an arbitrary number chosen based on the blockGasLimit
    const slicedMultiCallData = _.chunk(multiCallData, 500);

    const returnData = (
      await Promise.all(
        slicedMultiCallData.map(async _multiCallData =>
          this.dexHelper.multiContract.methods
            .tryAggregate(false, _multiCallData)
            .call({}, blockNumber),
        ),
      )
    ).flat();

    let i = 0;
    const onChainStateMap = subgraphPoolBase.reduce(
      (acc: { [address: string]: PoolState }, pool) => {
        if (!this.isSupportedPool(pool.poolType)) return acc;

        const [decoded, newIndex] = this.pools[
          pool.poolType
        ].decodeOnChainCalls(pool, returnData, i);
        i = newIndex;
        acc = { ...acc, ...decoded };
        return acc;
      },
      {},
    );

    return onChainStateMap;
  }
}

export class BalancerV2
  extends SimpleExchange
  implements IDex<BalancerV2Data, BalancerParam, OptimizedBalancerV2Data>
{
  protected eventPools: BalancerV2EventPool;

  readonly hasConstantPriceLargeAmounts = false;

  public static dexKeysWithNetwork: { key: string; networks: Network[] }[] =
    getDexKeysWithNetwork(BalancerConfig);

  logger: Logger;

  // In memory pool state for non-event pools
  nonEventPoolStateCache: PoolStateCache;

  eventDisabledPoolsTimer?: NodeJS.Timer;
  eventDisabledPools: Address[] = [];

  constructor(
    protected network: Network,
    protected dexKey: string,
    protected dexHelper: IDexHelper,
    protected vaultAddress: Address = BalancerConfig[dexKey][network]
      .vaultAddress,
    protected subgraphURL: string = BalancerConfig[dexKey][network].subgraphURL,
    protected adapters = Adapters[network],
  ) {
    super(dexHelper.config.data.augustusAddress, dexHelper.web3Provider);
    // Initialise cache - this will hold pool state of non-event pools in memory to be reused if block hasn't expired
    this.nonEventPoolStateCache = { blockNumber: 0, poolState: {} };
    this.logger = dexHelper.getLogger(dexKey);
    this.eventPools = new BalancerV2EventPool(
      dexKey,
      network,
      vaultAddress,
      subgraphURL,
      dexHelper,
      this.logger,
    );
  }

  async setupEventPools(blockNumber: number) {
    const poolState = await this.eventPools.generateState(blockNumber);
    this.eventPools.setState(poolState, blockNumber);
    this.dexHelper.blockManager.subscribeToLogs(
      this.eventPools,
      this.eventPools.addressesSubscribed,
      blockNumber,
    );
  }

  async fetchEventDisabledPools() {
    const cacheKey = 'eventDisabledPools';
    const poolAddressListFromCache = await this.dexHelper.cache.get(
      this.dexKey,
      this.network,
      cacheKey,
    );
    if (poolAddressListFromCache) {
      this.eventDisabledPools = JSON.parse(poolAddressListFromCache);
      return;
    }
    this.logger.info(
      `Fetching ${this.dexKey}_${this.network} Weight Updates from subgraph`,
    );
    const timeNow = Math.floor(Date.now() / 1000);
    const variables = {
      count: MAX_POOL_CNT,
      timestampPast: timeNow - POOL_EVENT_REENABLE_DELAY,
      timestampFuture: timeNow + POOL_EVENT_DISABLED_TTL,
    };
    const { data } = await this.dexHelper.httpRequest.post(
      this.subgraphURL,
      { query: fetchWeightUpdating, variables },
      SUBGRAPH_TIMEOUT,
    );

    if (!(data && data.gradualWeightUpdates)) {
      throw new Error(
        `${this.dexKey}_${this.network} failed to fetch weight updates from subgraph`,
      );
    }

    this.eventDisabledPools = _.uniq(
      data.gradualWeightUpdates.map(
        (wu: { poolId: { address: Address } }) => wu.poolId.address,
      ),
    );
    const poolAddressList = JSON.stringify(this.eventDisabledPools);
    this.logger.info(
      `Pools blocked from event based on ${this.dexKey}_${this.network}: ${poolAddressList}`,
    );
    this.dexHelper.cache.setex(
      this.dexKey,
      this.network,
      cacheKey,
      POOL_EVENT_DISABLED_TTL,
      poolAddressList,
    );
  }

  async initializePricing(blockNumber: number) {
    if (!this.eventDisabledPoolsTimer) {
      await this.fetchEventDisabledPools();
      this.eventDisabledPoolsTimer = setInterval(async () => {
        try {
          await this.fetchEventDisabledPools();
        } catch (e) {
          this.logger.error(
            `${this.dexKey}: Failed to update event disabled pools:`,
            e,
          );
        }
      }, POOL_EVENT_DISABLED_TTL * 1000);
    }
    await this.setupEventPools(blockNumber);
  }

  releaseResources(): void {
    if (this.eventDisabledPoolsTimer) {
      clearInterval(this.eventDisabledPoolsTimer);
      this.eventDisabledPoolsTimer = undefined;
      this.logger.info(
        `${this.dexKey}: cleared eventDisabledPoolsTimer before shutting down`,
      );
    }
  }

  getPools(from: Token, to: Token): SubgraphPoolBase[] {
    return this.eventPools.allPools
      .filter(
        p =>
          p.tokens.some(
            token => token.address.toLowerCase() === from.address.toLowerCase(),
          ) &&
          p.tokens.some(
            token => token.address.toLowerCase() === to.address.toLowerCase(),
          ),
      )
      .slice(0, 10);
  }

  getAdapters(side: SwapSide): { name: string; index: number }[] | null {
    if (side === SwapSide.BUY) return null;
    return this.adapters;
  }

  async getPoolIdentifiers(
    from: Token,
    to: Token,
    side: SwapSide,
    blockNumber: number,
  ): Promise<string[]> {
    if (side === SwapSide.BUY) return [];
    const _from = this.dexHelper.config.wrapETH(from);
    const _to = this.dexHelper.config.wrapETH(to);

    const pools = this.getPools(_from, _to);

    return pools.map(
      ({ address }) => `${this.dexKey}_${address.toLowerCase()}`,
    );
  }

  /**
   * Returns cached poolState if blockNumber matches cached value. Resets if not.
   */
  private getNonEventPoolStateCache(blockNumber: number): PoolStateMap {
    if (this.nonEventPoolStateCache.blockNumber !== blockNumber)
      this.nonEventPoolStateCache.poolState = {};
    return this.nonEventPoolStateCache.poolState;
  }

  /**
   * Update poolState cache.
   * If same blockNumber as current cache then update with new pool state.
   * If different blockNumber overwrite cache with latest.
   */
  private updateNonEventPoolStateCache(
    poolState: PoolStateMap,
    blockNumber: number,
  ): PoolStateMap {
    if (this.nonEventPoolStateCache.blockNumber !== blockNumber) {
      this.nonEventPoolStateCache.blockNumber = blockNumber;
      this.nonEventPoolStateCache.poolState = poolState;
    } else
      this.nonEventPoolStateCache.poolState = {
        ...this.nonEventPoolStateCache.poolState,
        ...poolState,
      };
    return this.nonEventPoolStateCache.poolState;
  }

  async getPricesVolume(
    from: Token,
    to: Token,
    amounts: bigint[],
    side: SwapSide,
    blockNumber: number,
    limitPools?: string[],
  ): Promise<null | ExchangePrices<BalancerV2Data>> {
    if (side === SwapSide.BUY) return null;
    try {
      const _from = this.dexHelper.config.wrapETH(from);
      const _to = this.dexHelper.config.wrapETH(to);

      const allPools = this.getPools(_from, _to);
      const allowedPools = limitPools
        ? allPools.filter(({ address }) =>
            limitPools.includes(`${this.dexKey}_${address.toLowerCase()}`),
          )
        : allPools;

      if (!allowedPools.length) return null;

      const unitVolume = getBigIntPow(
        (side === SwapSide.SELL ? _from : _to).decimals,
      );

      const eventPoolStatesRO = await this.eventPools.getState(blockNumber);
      if (!eventPoolStatesRO) {
        this.logger.error(`getState returned null`);
      }
      const eventPoolStates = { ...(eventPoolStatesRO || {}) };
      for (const addr of this.eventDisabledPools) delete eventPoolStates[addr];

      // Fetch previously cached non-event pool states
      let nonEventPoolStates = this.getNonEventPoolStateCache(blockNumber);

      // Missing pools are pools that don't already exist in event or non-event
      const missingPools = allowedPools.filter(
        pool =>
          !(
            pool.address.toLowerCase() in eventPoolStates ||
            pool.address.toLowerCase() in nonEventPoolStates
          ),
      );

      // Retrieve onchain state for any missing pools
      if (missingPools.length > 0) {
        const missingPoolsStateMap = await this.eventPools.getOnChainState(
          missingPools,
          blockNumber,
        );
        // Update non-event pool state cache with newly retrieved data so it can be reused in future
        nonEventPoolStates = this.updateNonEventPoolStateCache(
          missingPoolsStateMap,
          blockNumber,
        );
      }

      const poolPrices = allowedPools
        .map((pool: SubgraphPoolBase) => {
          const poolAddress = pool.address.toLowerCase();
          const poolState =
            eventPoolStates[poolAddress] || nonEventPoolStates[poolAddress];
          if (!poolState) {
            this.logger.error(`Unable to find the poolState ${poolAddress}`);
            return null;
          }
          // TODO: re-check what should be the current block time stamp
          try {
            const res = this.eventPools.getPricesPool(
              _from,
              _to,
              pool,
              poolState,
              amounts,
              unitVolume,
              side,
            );
            if (!res) return;
            return {
              unit: res.unit,
              prices: res.prices,
              data: {
                poolId: pool.id,
              },
              poolAddresses: [poolAddress],
              exchange: this.dexKey,
              gasCost: 150 * 1000,
              poolIdentifier: `${this.dexKey}_${poolAddress}`,
            };
          } catch (e) {
            this.logger.error(
              `Error_getPrices ${from.symbol || from.address}, ${
                to.symbol || to.address
              }, ${side}, ${pool.address}:`,
              e,
            );
            return null;
          }
        })
        .filter(p => !!p);
      return poolPrices as ExchangePrices<BalancerV2Data>;
    } catch (e) {
      this.logger.error(
        `Error_getPrices ${from.symbol || from.address}, ${
          to.symbol || to.address
        }, ${side}:`,
        e,
      );
      return null;
    }
  }

  // Returns estimated gas cost of calldata for this DEX in multiSwap
  getCalldataGasCost(
    poolPrices: PoolPrices<BalancerV2Data>,
  ): number | number[] {
    return (
      CALLDATA_GAS_COST.DEX_OVERHEAD +
      CALLDATA_GAS_COST.LENGTH_LARGE +
      // ParentStruct header
      CALLDATA_GAS_COST.OFFSET_SMALL +
      // ParentStruct -> swaps[] header
      CALLDATA_GAS_COST.OFFSET_LARGE +
      // ParentStruct -> assets[] header
      CALLDATA_GAS_COST.OFFSET_LARGE +
      // ParentStruct -> funds
      CALLDATA_GAS_COST.ADDRESS +
      CALLDATA_GAS_COST.BOOL +
      CALLDATA_GAS_COST.ADDRESS +
      CALLDATA_GAS_COST.BOOL +
      // ParentStruct -> limits[] header
      CALLDATA_GAS_COST.OFFSET_LARGE +
      // ParentStruct -> deadline
      CALLDATA_GAS_COST.TIMESTAMP +
      // ParentStruct -> swaps[]
      CALLDATA_GAS_COST.LENGTH_SMALL +
      // ParentStruct -> swaps[0] header
      CALLDATA_GAS_COST.OFFSET_SMALL +
      // ParentStruct -> swaps[0] -> poolId
      CALLDATA_GAS_COST.FULL_WORD +
      // ParentStruct -> swaps[0] -> assetInIndex
      CALLDATA_GAS_COST.INDEX +
      // ParentStruct -> swaps[0] -> assetOutIndex
      CALLDATA_GAS_COST.INDEX +
      // ParentStruct -> swaps[0] -> amount
      CALLDATA_GAS_COST.AMOUNT +
      // ParentStruct -> swaps[0] -> userData header
      CALLDATA_GAS_COST.OFFSET_SMALL +
      // ParentStruct -> swaps[0] -> userData
      CALLDATA_GAS_COST.ZERO +
      // ParentStruct -> assets[]
      CALLDATA_GAS_COST.LENGTH_SMALL +
      // ParentStruct -> assets[0:2]
      CALLDATA_GAS_COST.ADDRESS * 2 +
      // ParentStruct -> limits[]
      CALLDATA_GAS_COST.LENGTH_SMALL +
      // ParentStruct -> limits[0:2]
      CALLDATA_GAS_COST.FULL_WORD * 2
    );
  }

  getAdapterParam(
    srcToken: string,
    destToken: string,
    srcAmount: string,
    destAmount: string,
    data: OptimizedBalancerV2Data,
    side: SwapSide,
  ): AdapterExchangeParam {
    const params = this.getBalancerParam(
      srcToken,
      destToken,
      srcAmount,
      destAmount,
      data,
      side,
    );

    const payload = this.abiCoder.encodeParameter(
      {
        ParentStruct: {
          'swaps[]': {
            poolId: 'bytes32',
            assetInIndex: 'uint256',
            assetOutIndex: 'uint256',
            amount: 'uint256',
            userData: 'bytes',
          },
          assets: 'address[]',
          funds: {
            sender: 'address',
            fromInternalBalance: 'bool',
            recipient: 'address',
            toInternalBalance: 'bool',
          },
          limits: 'int256[]',
          deadline: 'uint256',
        },
      },
      {
        swaps: params[1],
        assets: params[2],
        funds: params[3],
        limits: params[4],
        deadline: params[5],
      },
    );

    return {
      targetExchange: this.vaultAddress,
      payload,
      networkFee: '0',
    };
  }

  private getBalancerParam(
    srcToken: string,
    destToken: string,
    srcAmount: string,
    destAmount: string,
    data: OptimizedBalancerV2Data,
    side: SwapSide,
  ): BalancerParam {
    // BalancerV2 Uses Address(0) as ETH
    const assets = [srcToken, destToken].map(t =>
      t.toLowerCase() === ETHER_ADDRESS.toLowerCase() ? NULL_ADDRESS : t,
    );

    const swaps = data.swaps.map(s => ({
      poolId: s.poolId,
      assetInIndex: 0,
      assetOutIndex: 1,
      amount: s.amount,
      userData: '0x',
    }));

    const funds = {
      sender: this.augustusAddress,
      recipient: this.augustusAddress,
      fromInternalBalance: false,
      toInternalBalance: false,
    };

    const limits = [MAX_INT, MAX_INT];

    const params: BalancerParam = [
      side === SwapSide.SELL ? SwapTypes.SwapExactIn : SwapTypes.SwapExactOut,
      swaps,
      assets,
      funds,
      limits,
      MAX_UINT,
    ];

    return params;
  }

  async getSimpleParam(
    srcToken: string,
    destToken: string,
    srcAmount: string,
    destAmount: string,
    data: OptimizedBalancerV2Data,
    side: SwapSide,
  ): Promise<SimpleExchangeParam> {
    const params = this.getBalancerParam(
      srcToken,
      destToken,
      srcAmount,
      destAmount,
      data,
      side,
    );

    const swapData = this.eventPools.vaultInterface.encodeFunctionData(
      'batchSwap',
      params,
    );

    return this.buildSimpleParamWithoutWETHConversion(
      srcToken,
      srcAmount,
      destToken,
      destAmount,
      swapData,
      this.vaultAddress,
    );
  }

  async getTopPoolsForToken(
    tokenAddress: Address,
    count: number,
  ): Promise<PoolLiquidity[]> {
    const variables = {
      tokens: [tokenAddress],
      count,
    };

    const query = `query ($tokens: [Bytes!], $count: Int) {
      pools (first: $count, orderBy: totalLiquidity, orderDirection: desc,
           where: {tokensList_contains: $tokens,
                   swapEnabled: true,
                   totalLiquidity_gt: 0}) {
        address
        totalLiquidity
        tokens {
          address
          decimals
        }
      }
    }`;
    const { data } = await this.dexHelper.httpRequest.post(
      this.subgraphURL,
      {
        query,
        variables,
      },
      SUBGRAPH_TIMEOUT,
    );

    if (!(data && data.pools))
      throw new Error(
        `Error_${this.dexKey}_Subgraph: couldn't fetch the pools from the subgraph`,
      );

    const pools = _.map(data.pools, (pool: any) => ({
      exchange: this.dexKey,
      address: pool.address.toLowerCase(),
      connectorTokens: pool.tokens.reduce(
        (
          acc: Token[],
          { decimals, address }: { decimals: number; address: string },
        ) => {
          if (address.toLowerCase() != tokenAddress.toLowerCase())
            acc.push({ decimals, address: address.toLowerCase() });
          return acc;
        },
        [],
      ),
      liquidityUSD: parseFloat(pool.totalLiquidity),
    }));

    return pools;
  }
}<|MERGE_RESOLUTION|>--- conflicted
+++ resolved
@@ -44,11 +44,7 @@
 import { BalancerConfig, Adapters } from './config';
 
 const fetchAllPools = `query ($count: Int) {
-<<<<<<< HEAD
-  pools: pools(first: $count, orderBy: totalLiquidity, orderDirection: desc, where: {swapEnabled: true, poolType_in: ["MetaStable", "Stable", "Weighted", "LiquidityBootstrapping", "Investment", "StablePhantom", "AaveLinear", "ERC4626Linear", "Linear", "ComposableStable"]}) {
-=======
-  pools: pools(first: $count, orderBy: totalLiquidity, orderDirection: desc, where: {totalShares_not_in: ["0", "0.000000000001"], swapEnabled: true, poolType_in: ["MetaStable", "Stable", "Weighted", "LiquidityBootstrapping", "Investment", "StablePhantom", "AaveLinear", "ERC4626Linear", "ComposableStable"]}) {
->>>>>>> 914b311d
+  pools: pools(first: $count, orderBy: totalLiquidity, orderDirection: desc, where: {totalShares_not_in: ["0", "0.000000000001"], swapEnabled: true, poolType_in: ["MetaStable", "Stable", "Weighted", "LiquidityBootstrapping", "Investment", "StablePhantom", "AaveLinear", "ERC4626Linear", "Linear", "ComposableStable"]}) {
     id
     address
     poolType
