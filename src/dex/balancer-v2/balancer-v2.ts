--- conflicted
+++ resolved
@@ -108,16 +108,6 @@
     logger: Logger,
   ) {
     super(parentName, logger);
-<<<<<<< HEAD
-    this.poolMaths = {
-      Stable: new StablePool(),
-      Weighted: new WeightedPool(),
-      StablePhantom: new PhantomStablePool(),
-      AaveLinear: new LinearPool(),
-      VirtualBoosted: new VirtualBoostedPool(),
-    };
-=======
->>>>>>> 35164dc3
     this.vaultInterface = new Interface(VaultABI);
     const weightedPool = new WeightedPool(
       this.vaultAddress,
@@ -285,157 +275,8 @@
       return null;
     }
 
-<<<<<<< HEAD
-    switch (pool.poolType) {
-      case 'MetaStable':
-      case 'Stable': {
-        const poolState = poolStates[pool.address];
-        const poolPairData = this.poolMaths['Stable'].parsePoolPairData(
-          pool,
-          poolState,
-          from.address,
-          to.address,
-          pool.poolType === 'MetaStable',
-        );
-        if (
-          !this.poolMaths['Stable'].checkBalance(
-            poolPairData.balances[poolPairData.indexOut],
-            poolPairData.scalingFactors[poolPairData.indexOut],
-            amounts,
-            unitVolume,
-          )
-        )
-          return null;
-
-        const _prices = this.poolMaths['Stable'].onSell(
-          _amounts,
-          poolPairData.balances,
-          poolPairData.indexIn,
-          poolPairData.indexOut,
-          poolPairData.scalingFactors,
-          poolPairData.swapFee,
-          poolPairData.amp,
-        );
-        return { unit: _prices[0], prices: [BigInt(0), ..._prices.slice(1)] };
-      }
-      case 'Weighted':
-      case 'LiquidityBootstrapping':
-      case 'Investment': {
-        const poolState = poolStates[pool.address];
-        const poolPairData = this.poolMaths['Weighted'].parsePoolPairData(
-          pool,
-          poolState,
-          from.address,
-          to.address,
-        );
-
-        if (
-          !this.poolMaths['Weighted'].checkBalance(
-            poolPairData.tokenInBalance,
-            poolPairData.tokenOutBalance,
-            side,
-            amounts,
-            unitVolume,
-          )
-        )
-          return null;
-
-        const _prices = this.poolMaths['Weighted'].onSell(
-          _amounts,
-          poolPairData.tokenInBalance,
-          poolPairData.tokenOutBalance,
-          poolPairData.tokenInScalingFactor,
-          poolPairData.tokenOutScalingFactor,
-          poolPairData.tokenInWeight,
-          poolPairData.tokenOutWeight,
-          poolPairData.swapFee,
-        );
-        return { unit: _prices[0], prices: [BigInt(0), ..._prices.slice(1)] };
-      }
-
-      case 'StablePhantom': {
-        const poolState = poolStates[pool.address];
-        const poolPairData = this.poolMaths['StablePhantom'].parsePoolPairData(
-          pool,
-          poolState,
-          from.address,
-          to.address,
-        );
-        if (
-          !this.poolMaths['StablePhantom'].checkBalance(
-            poolPairData.balances[poolPairData.indexOut],
-            poolPairData.scalingFactors[poolPairData.indexOut],
-            amounts,
-            unitVolume,
-          )
-        )
-          return null;
-        const _prices = this.poolMaths['StablePhantom'].onSell(
-          _amounts,
-          poolPairData.tokens,
-          poolPairData.balances,
-          poolPairData.indexIn,
-          poolPairData.indexOut,
-          poolPairData.bptIndex,
-          poolPairData.scalingFactors,
-          poolPairData.swapFee,
-          poolPairData.amp,
-        );
-        return { unit: _prices[0], prices: [BigInt(0), ..._prices.slice(1)] };
-      }
-
-      case 'AaveLinear': {
-        const poolState = poolStates[pool.address];
-        const poolPairData = this.poolMaths['AaveLinear'].parsePoolPairData(
-          pool,
-          poolState,
-          from.address,
-          to.address,
-        );
-        if (
-          !this.poolMaths['AaveLinear'].checkBalance(
-            poolPairData.balances[poolPairData.indexOut],
-            poolPairData.scalingFactors[poolPairData.indexOut],
-            amounts,
-            unitVolume,
-          )
-        )
-          return null;
-        const _prices = this.poolMaths['AaveLinear'].onSell(
-          _amounts,
-          poolPairData.tokens,
-          poolPairData.balances,
-          poolPairData.indexIn,
-          poolPairData.indexOut,
-          poolPairData.bptIndex,
-          poolPairData.wrappedIndex,
-          poolPairData.mainIndex,
-          poolPairData.scalingFactors,
-          poolPairData.swapFee,
-          poolPairData.lowerTarget,
-          poolPairData.upperTarget,
-        );
-        return { unit: _prices[0], prices: [BigInt(0), ..._prices.slice(1)] };
-      }
-
-      case 'VirtualBoosted': {
-        // TO DO - This is just a rough draft to see if concept is suitable
-        // TO DO - Add checkBalance
-        // VirtualBoosted pools consist of more than one pool so need all poolStates
-        const _prices = this.poolMaths['VirtualBoosted']._calcOutGivenIn(
-          from.address,
-          to.address,
-          pool.address,
-          poolStates,
-          amounts,
-        );
-        // TO DO - This returns the price but not sure how Tx/Swaps would be constructed
-        // i.e. Will return price for DAI/USDC but this is a swap through 3 pools (tokenIn[Linear]inBpt[PhantomStable]outBpt[Linear]tokenOut)
-        return { unit: _prices[0], prices: [BigInt(0), ..._prices.slice(1)] };
-      }
-    }
-=======
     const _amounts = [unitVolume, ...amounts.slice(1)];
+    const poolState = poolStates[pool.address];
 
     const poolPairData = this.pools[pool.poolType].parsePoolPairData(
       pool,
@@ -453,7 +294,6 @@
       )
     )
       return null;
->>>>>>> 35164dc3
 
     const _prices = this.pools[pool.poolType].onSell(
       _amounts,
@@ -470,52 +310,7 @@
       .map(pool => {
         if (!this.isSupportedPool(pool.poolType)) return [];
 
-<<<<<<< HEAD
-        if (['Stable'].includes(pool.poolType)) {
-          // Will create onchain call data for StablePool
-          const stableCalls = StablePool.getOnChainCalls(
-            pool,
-            this.vaultAddress,
-            this.vaultInterface,
-          );
-          poolCallData.push(...stableCalls);
-        }
-
-        if (['AaveLinear'].includes(pool.poolType)) {
-          // Will create onchain call data for linearPools
-          const linearCalls = LinearPool.getOnChainCalls(
-            pool,
-            this.vaultAddress,
-            this.vaultInterface,
-          );
-          poolCallData.push(...linearCalls);
-        }
-
-        if (['MetaStable', 'StablePhantom'].includes(pool.poolType)) {
-          // Will create onchain call data for Meta/PhantomStablePool
-          const metaStableCalls = PhantomStablePool.getOnChainCalls(
-            pool,
-            this.vaultAddress,
-            this.vaultInterface,
-          );
-          poolCallData.push(...metaStableCalls);
-        }
-
-        if (['VirtualBoosted'].includes(pool.poolType)) {
-          // Will create onchain call data for all phantomStable + linearPools associated with the Virtual Pool
-          // Assumes getPoolTokens + getSwapFeePercentage call data is added separately (see above)
-          const virtualBoostedCalls = VirtualBoostedPool.getOnChainCalls(
-            pool,
-            this.vaultAddress,
-            this.vaultInterface,
-          );
-          poolCallData.push(...virtualBoostedCalls);
-        }
-
-        return poolCallData;
-=======
         return this.pools[pool.poolType].getOnChainCalls(pool);
->>>>>>> 35164dc3
       })
       .flat();
 
@@ -537,27 +332,11 @@
       (acc: { [address: string]: PoolState }, pool) => {
         if (!this.isSupportedPool(pool.poolType)) return acc;
 
-<<<<<<< HEAD
-        if (['VirtualBoosted'].includes(pool.poolType)) {
-          // This will decode multicall data for all pools associated with virtual pool
-          const [decoded, newIndex] = VirtualBoostedPool.decodeOnChainCalls(
-            pool,
-            this.vaultInterface,
-            data,
-            i,
-          );
-          i = newIndex;
-          acc = { ...acc, ...decoded };
-          return acc;
-        }
-
-=======
         const [decoded, newIndex] = this.pools[
           pool.poolType
         ].decodeOnChainCalls(pool, returnData, i);
         i = newIndex;
         acc = { ...acc, ...decoded };
->>>>>>> 35164dc3
         return acc;
       },
       {},
