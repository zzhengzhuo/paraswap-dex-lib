--- conflicted
+++ resolved
@@ -178,15 +178,20 @@
     orderBy: totalLiquidity
     orderDirection: desc
     where: {
-<<<<<<< HEAD
-      or: [
+      and: [
+        { 
+          or: [
+            { isInRecoveryMode: false }
+            { isInRecoveryMode: null }
+          ]
+        },
         {
           totalLiquidity_gt: ${MIN_USD_LIQUIDITY_TO_FETCH.toString()},
           totalShares_not_in: ["0", "0.000000000001"],
           id_not_in: [
             ${disabledPoolIds.map(p => `"${p}"`).join(', ')}
           ],
-           address_not_in: [
+          address_not_in: [
             "0x0afbd58beca09545e4fb67772faf3858e610bcd0",
             "0x2ff1a9dbdacd55297452cfd8a4d94724bc22a5f7",
             "0xbc0f2372008005471874e426e86ccfae7b4de79d",
@@ -197,44 +202,6 @@
           swapEnabled: true,
           poolType_in: [
             ${enabledPoolTypes.map(p => `"${p}"`).join(', ')}
-          ]
-        },
-        {
-          totalLiquidity_gte: 0,
-=======
-      and: [
-        { 
-          or: [
-            { isInRecoveryMode: false }
-            { isInRecoveryMode: null }
-          ]
-        },
-        {
-          totalLiquidity_gt: ${MIN_USD_LIQUIDITY_TO_FETCH.toString()},
->>>>>>> 9ae14ab0
-          totalShares_not_in: ["0", "0.000000000001"],
-          id_not_in: [
-            ${disabledPoolIds.map(p => `"${p}"`).join(', ')}
-          ],
-<<<<<<< HEAD
-           address_not_in: [
-=======
-          address_not_in: [
->>>>>>> 9ae14ab0
-            "0x0afbd58beca09545e4fb67772faf3858e610bcd0",
-            "0x2ff1a9dbdacd55297452cfd8a4d94724bc22a5f7",
-            "0xbc0f2372008005471874e426e86ccfae7b4de79d",
-            "0xdba274b4d04097b90a72b62467d828cefd708037",
-            "0xf22ff21e17157340575158ad7394e068048dd98b",
-            "0xf71d0774b214c4cf51e33eb3d30ef98132e4dbaa",
-          ],
-          swapEnabled: true,
-          poolType_in: [
-<<<<<<< HEAD
-             "${BalancerPoolTypes.GyroE}"
-=======
-            ${enabledPoolTypes.map(p => `"${p}"`).join(', ')}
->>>>>>> 9ae14ab0
           ]
         }
       ]
@@ -1684,12 +1651,6 @@
 
     const query = `query ($poolIds: [String!]!, $count: Int) {
       pools (first: $count, orderBy: totalLiquidity, orderDirection: desc,
-<<<<<<< HEAD
-           where: {
-              id_in: $poolIds,
-              swapEnabled: true
-            }) {
-=======
         where: {
           and: [
             { 
@@ -1708,12 +1669,8 @@
         address
         totalLiquidity
         tokens {
->>>>>>> 9ae14ab0
           address
-          totalLiquidity
-          tokens {
-            address
-            decimals
+          decimals
         }
       }
     }`;
