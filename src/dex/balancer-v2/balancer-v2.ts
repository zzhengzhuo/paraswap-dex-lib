--- conflicted
+++ resolved
@@ -80,15 +80,9 @@
 import { NumberAsString, OptimalSwapExchange } from '@paraswap/core';
 import { hexConcat, hexlify, hexZeroPad, solidityPack } from 'ethers/lib/utils';
 import BalancerVaultABI from '../../abi/balancer-v2/vault.json';
-<<<<<<< HEAD
-import { BigNumber, utils } from 'ethers';
-import { Executors, SpecialDex } from '../../executor/types';
-=======
 import { BigNumber } from 'ethers';
 import { SpecialDex } from '../../executor/types';
-import { S } from '@bgd-labs/aave-address-book/dist/AaveV2Ethereum-timF4kft';
 import { extractReturnAmountPosition } from '../../executor/utils';
->>>>>>> fbae41c7
 
 // If you disable some pool, don't forget to clear the cache, otherwise changes won't be applied immediately
 const enabledPoolTypes = [
