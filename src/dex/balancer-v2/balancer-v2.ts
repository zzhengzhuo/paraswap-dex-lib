--- conflicted
+++ resolved
@@ -75,19 +75,10 @@
   VARIABLE_GAS_COST_PER_CYCLE,
 } from './constants';
 import { NumberAsString, OptimalSwapExchange } from '@paraswap/core';
-import AugustusV6ABI from '../../abi/augustus-v6/ABI.json';
+import { hexConcat, hexlify, hexZeroPad, solidityPack } from 'ethers/lib/utils';
 import BalancerVaultABI from '../../abi/balancer-v2/vault.json';
-<<<<<<< HEAD
-import { BigNumber, ethers } from 'ethers';
-import { SpecialDex } from '../../executor/types';
-
-const {
-  utils: { hexlify, hexZeroPad, solidityPack, hexConcat },
-} = ethers;
-=======
 import { BigNumber, utils } from 'ethers';
 import { SpecialDex } from '../../executor/types';
->>>>>>> 4a974690
 
 // If you disable some pool, don't forget to clear the cache, otherwise changes won't be applied immediately
 const enabledPoolTypes = [
@@ -1064,7 +1055,6 @@
     destAmount: string,
     data: OptimizedBalancerV2Data,
     side: SwapSide,
-    recipient?: string,
     isV6Swap?: boolean,
     recipient?: string,
   ): BalancerParam {
@@ -1142,19 +1132,10 @@
     }
 
     const funds = {
-<<<<<<< HEAD
-      sender: isV6Swap
-        ? this.augustusV6Address!
-        : recipient || this.augustusAddress,
-      recipient: isV6Swap
-        ? this.augustusV6Address!
-        : recipient || this.augustusAddress,
-=======
       sender:
         recipient || isV6Swap ? this.augustusV6Address! : this.augustusAddress,
       recipient:
         recipient || isV6Swap ? this.augustusV6Address! : this.augustusAddress,
->>>>>>> 4a974690
       fromInternalBalance: false,
       toInternalBalance: false,
     };
@@ -1357,8 +1338,8 @@
       toAmount,
       data,
       side,
+      true, // v6 call
       beneficiary,
-      true, // v6 call
     );
 
     const isApproved = false; // FIXME: depending on v5 or v6 we should read allowance on different context (if v5 then AugustusV5, if v6 either AgustusV6 (for direct swaps) or executor_N for others). This needs to be node in preProcessing
@@ -1464,10 +1445,7 @@
       destAmount,
       data,
       side,
-<<<<<<< HEAD
-=======
       true,
->>>>>>> 4a974690
       recipient,
     );
 
