--- conflicted
+++ resolved
@@ -23,11 +23,7 @@
 } from '@paraswap/core/build/constants';
 import { GenericSwapTransactionBuilder } from '../generic-swap-transaction-builder';
 import { AddressOrSymbol } from '@paraswap/sdk';
-<<<<<<< HEAD
 import { ParaSwapVersion } from '@paraswap/core';
-=======
-import { ParaSwapVersion } from '@paraswap/core/build/types';
->>>>>>> 4a974690
 
 export interface IParaSwapSDK {
   getPrices(
@@ -227,11 +223,7 @@
 
     const contractMethod = priceRoute.contractMethod;
     const executionContractAddress =
-<<<<<<< HEAD
-      this.transactionBuilder.getContractAddress(priceRoute);
-=======
       this.transactionBuilder.getExecutionContractAddress(priceRoute);
->>>>>>> 4a974690
 
     // Call preprocessTransaction for each exchange before we build transaction
     try {
@@ -281,12 +273,8 @@
                           isDirectMethod: DirectContractMethods.includes(
                             contractMethod as ContractMethod,
                           ),
-<<<<<<< HEAD
                           version: priceRoute.version,
-=======
-                          executionContractAddress,
                           recipient,
->>>>>>> 4a974690
                         },
                       );
 
