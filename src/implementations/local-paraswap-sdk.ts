--- conflicted
+++ resolved
@@ -22,12 +22,8 @@
   SwapSide,
 } from '@paraswap/core/build/constants';
 import { GenericSwapTransactionBuilder } from '../generic-swap-transaction-builder';
-<<<<<<< HEAD
-import { ParaSwapVersion } from '@paraswap/core/build/types';
-=======
 import { AddressOrSymbol } from '@paraswap/sdk';
 import { ParaSwapVersion } from '@paraswap/core';
->>>>>>> dfc43acc
 
 export interface IParaSwapSDK {
   getPrices(
@@ -195,25 +191,14 @@
       gasCost: '0',
       others: [],
       side,
-<<<<<<< HEAD
-=======
-      tokenTransferProxy: this.dexHelper.config.data.tokenTransferProxyAddress,
-      contractAddress: this.dexHelper.config.data.augustusAddress,
-      version: ParaSwapVersion.V6,
->>>>>>> dfc43acc
+      contractAddress: '',
     };
 
     const optimizedRate = this.pricingHelper.optimizeRate(unoptimizedRate);
 
     return {
       ...optimizedRate,
-<<<<<<< HEAD
-      version: ParaSwapVersion.V5,
-      tokenTransferProxy: this.dexHelper.config.data.tokenTransferProxyAddress,
-      contractAddress: this.dexHelper.config.data.augustusAddress,
-=======
       version: ParaSwapVersion.V6,
->>>>>>> dfc43acc
       hmac: '0',
       srcUSD: '0',
       destUSD: '0',
