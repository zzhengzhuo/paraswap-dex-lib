--- conflicted
+++ resolved
@@ -47,25 +47,15 @@
     wrappedNativeTokenAddress: '0xc02aaa39b223fe8d0a0e5c4f27ead9083c756cc2',
     hasEIP1559: true,
     augustusAddress: '0xE4e284Eb7a312d95A7949fCA8C634164358f4492',
-<<<<<<< HEAD
-    augustusV6Address: '0x15C34ca99e8A8430465a19879e558868f9FE7751',
-=======
     augustusV6Address: '0xD25bF99558E6AE1a7997B3C8fd1A52fF15da77E8',
->>>>>>> 24256d90
     augustusRFQAddress: '0xe92b586627ccA7a83dC919cc7127196d70f55a06',
     tokenTransferProxyAddress: '0x216b4b4ba9f3e719726886d34a177484278bfcae',
     multicallV2Address: '0x5BA1e12693Dc8F9c48aAD8770482f4739bEeD696',
     privateHttpProvider: process.env.HTTP_PROVIDER_1,
     executorsAddresses: {
-<<<<<<< HEAD
-      Executor01: '0xB26c25b1b860E654c49700e8e3516d6bc045bb7F',
-      Executor02: '0x427b76b1dE7304E60F1d6515B8A96409B2F33425',
-      Executor03: '0xC73Da9cb11044A8C640EfaA96e3042771EFA3ed3',
-=======
       Executor01: '0xDD5375066f1E408Ab075DFE27Dce6f64aDb9ae7D',
       Executor02: '0xb7F4A865bCe155E6e3662539E2e45cDF89fE4D91',
       Executor03: '0xE9398E5CF661D02A0761e8877E57d848f2C8aa6d',
->>>>>>> 24256d90
     },
     adapterAddresses: {
       Adapter01: '0x9bE264469eF954c139Da4A45Cf76CbCC5e3A6A73',
@@ -211,15 +201,9 @@
     multicallV2Address: '0x275617327c958bD06b5D6b871E7f491D76113dd8',
     privateHttpProvider: process.env.HTTP_PROVIDER_137,
     executorsAddresses: {
-<<<<<<< HEAD
-      Executor01: '0x3BAc6875ce3888A297A01046a0022912f8B64DC8',
-      Executor02: '0x2d4B9cCB8497604B01B4F32dc70A0C6519864382',
-      Executor03: '0xcEF4aA30328d1802C0e596fA6090a9eA36103ea3',
-=======
       Executor01: '0xe1CF6FA2a3E1c60772CC7eA9B3713db528D09301',
       Executor02: '0x88559AF8A75E797cC9ccdf68D836f771BBD96338',
       Executor03: '0xd9b33Ed552C4EB0343E1668e97db5D971C5E7798',
->>>>>>> 24256d90
     },
     hashFlowAuthToken: process.env.API_KEY_HASHFLOW_AUTH_TOKEN || '',
     smardexSubgraphAuthToken: process.env.API_KEY_SMARDEX_SUBGRAPH || '',
