import { Config, Address, Token } from './types';

import { Network, PORT_TEST_SERVER, ETHER_ADDRESS } from './constants';
import { isETHAddress } from './utils';
import { RFQConfig } from './dex/generic-rfq/types';

// Hardcoded and environment values from which actual config is derived
type BaseConfig = {
  network: number;
  networkName: string;
  isTestnet: boolean;
  mainnetNetwork?: number;
  nativeTokenName?: string;
  nativeTokenSymbol: string;
  wrappedNativeTokenName?: string;
  wrappedNativeTokenSymbol?: string;
  wrappedNativeTokenAddress: Address;
  hasEIP1559: boolean;
  augustusAddress: Address;
  augustusV6Address?: Address;
  augustusRFQAddress: Address;
  tokenTransferProxyAddress: Address;
  multicallV2Address: Address;
  privateHttpProvider?: string;
  adapterAddresses: { [name: string]: Address };
  executorsAddresses?: { [name: string]: Address };
  uniswapV2ExchangeRouterAddress: Address;
  uniswapV3EventLoggingSampleRate?: number;
  rfqConfigs: Record<string, RFQConfig>;
  rpcPollingMaxAllowedStateDelayInBlocks: number;
  rpcPollingBlocksBackToTriggerUpdate: number;
  hashFlowAuthToken?: string;
  hashFlowDisabledMMs: string[];
  swaapV2AuthToken?: string;
  dexalotAuthToken?: string;
  smardexSubgraphAuthToken?: string;
  forceRpcFallbackDexs: string[];
};

const baseConfigs: { [network: number]: BaseConfig } = {
  [Network.MAINNET]: {
    network: Network.MAINNET,
    networkName: 'Ethereum Mainnet',
    isTestnet: false,
    nativeTokenName: 'Ether',
    nativeTokenSymbol: 'ETH',
    wrappedNativeTokenAddress: '0xc02aaa39b223fe8d0a0e5c4f27ead9083c756cc2',
    hasEIP1559: true,
    augustusAddress: '0xDEF171Fe48CF0115B1d80b88dc8eAB59176FEe57',
    augustusRFQAddress: '0xe92b586627ccA7a83dC919cc7127196d70f55a06',
    tokenTransferProxyAddress: '0x216b4b4ba9f3e719726886d34a177484278bfcae',
    multicallV2Address: '0x5BA1e12693Dc8F9c48aAD8770482f4739bEeD696',
    privateHttpProvider: process.env.HTTP_PROVIDER_1,
    augustusV6Address: '0x000dB803A70511E09dA650D4C0506d0000100000',
    executorsAddresses: {
      Executor01: '0x9000D0c03F00f002C440030024042c02E2e0E0d0',
      Executor02: '0xb0DE0000b80000520aCf020C52D006500017055f',
      Executor03: '0xBa0200000D0903dC0c1000801B0573090078E09E',
    },
    adapterAddresses: {
      Adapter01: '0x9bE264469eF954c139Da4A45Cf76CbCC5e3A6A73',
      Adapter02: '0xFC2Ba6E830a04C25e207B8214b26d8C713F6881F',
      Adapter03: '0xBAEeb4540f59d30E567a5B563CC0c4587eDd9366',
      Adapter04: '0x369A2FDb910d432f0a07381a5E3d27572c876713',
      Adapter05: '0x3329dfa55A40B450952FBE0203167Ae6908E656d',
      Adapter06: '0xe9166234DFB6d3ec05C82404109C02Ca82b16c22',
      BuyAdapter: '0x84bEF12C9931cE12662cc9F2366b6a5029E4BD29',
      BuyAdapter02: '0xF73335b89e6EeACD4d7D8e397ACCd9F93E723952',
    },
    uniswapV2ExchangeRouterAddress:
      '0xF9234CB08edb93c0d4a4d4c70cC3FfD070e78e07',
    rpcPollingMaxAllowedStateDelayInBlocks: 0,
    rpcPollingBlocksBackToTriggerUpdate: 0,
    swaapV2AuthToken: process.env.API_KEY_SWAAP_V2_AUTH_TOKEN || '',
    hashFlowAuthToken: process.env.API_KEY_HASHFLOW_AUTH_TOKEN || '',
    smardexSubgraphAuthToken: process.env.API_KEY_SMARDEX_SUBGRAPH || '',
    hashFlowDisabledMMs:
      process.env[`HASHFLOW_DISABLED_MMS_1`]?.split(',') || [],
    uniswapV3EventLoggingSampleRate: 0,
    rfqConfigs: {
      DummyParaSwapPool: {
        maker: process.env.TEST_ADDRESS!,
        tokensConfig: {
          reqParams: {
            url: `http://localhost:${PORT_TEST_SERVER}/tokens`,
            method: 'GET',
          },
          secret: {
            domain: 'paraswap-test',
            accessKey: 'access',
            secretKey: 'secret',
          },
          intervalMs: 1000 * 60 * 60 * 10, // every 10 minutes
          dataTTLS: 1000 * 60 * 60 * 11, // ttl 11 minutes
        },
        pairsConfig: {
          reqParams: {
            url: `http://localhost:${PORT_TEST_SERVER}/pairs`,
            method: 'GET',
          },
          secret: {
            domain: 'paraswap-test',
            accessKey: 'access',
            secretKey: 'secret',
          },
          intervalMs: 1000 * 60 * 60 * 10, // every 10 minutes
          dataTTLS: 1000 * 60 * 60 * 11, // ttl 11 minutes
        },
        rateConfig: {
          reqParams: {
            url: `http://localhost:${PORT_TEST_SERVER}/prices`,
            method: 'GET',
          },
          secret: {
            domain: 'paraswap-test',
            accessKey: 'access',
            secretKey: 'secret',
          },
          intervalMs: 1000 * 60 * 60 * 1, // every 1 minute
          dataTTLS: 1000 * 60 * 60 * 1, // ttl 1 minute
        },
        firmRateConfig: {
          url: `http://localhost:${PORT_TEST_SERVER}/firm`,
          method: 'POST',
          secret: {
            domain: 'paraswap-test',
            accessKey: 'access',
            secretKey: 'secret',
          },
        },
      },
    },
    forceRpcFallbackDexs: [],
  },
  [Network.ROPSTEN]: {
    network: Network.ROPSTEN,
    networkName: 'Ethereum Ropsten Testnet',
    isTestnet: true,
    mainnetNetwork: Network.MAINNET,
    nativeTokenName: 'Ether',
    nativeTokenSymbol: 'ETH',
    wrappedNativeTokenAddress: '0xc778417E063141139Fce010982780140Aa0cD5Ab',
    hasEIP1559: true,
    augustusAddress: '0xDEF171Fe48CF0115B1d80b88dc8eAB59176FEe57',
    augustusRFQAddress: '0x34268C38fcbC798814b058656bC0156C7511c0E4',
    tokenTransferProxyAddress: '0x216b4b4ba9f3e719726886d34a177484278bfcae',
    multicallV2Address: '0x5BA1e12693Dc8F9c48aAD8770482f4739bEeD696',
    privateHttpProvider: process.env.HTTP_PROVIDER_3,
    hashFlowDisabledMMs:
      process.env[`HASHFLOW_DISABLED_MMS_3`]?.split(',') || [],

    adapterAddresses: {
      RopstenAdapter01: '0x59b7F6258e78C3E5234bb651656EDd0e08868cd5',
      RopstenBuyAdapter: '0x63e908A4C793a33e40254362ED1A5997a234D85C',
    },
    uniswapV2ExchangeRouterAddress:
      '0x53e693c6C7FFC4446c53B205Cf513105Bf140D7b',
    rfqConfigs: {},
    rpcPollingMaxAllowedStateDelayInBlocks: 5,
    rpcPollingBlocksBackToTriggerUpdate: 3,
    forceRpcFallbackDexs: [],
  },
  [Network.BSC]: {
    network: Network.BSC,
    networkName: 'Binance Smart Chain Mainnet',
    isTestnet: false,
    nativeTokenSymbol: 'BNB',
    wrappedNativeTokenAddress: '0xbb4cdb9cbd36b01bd1cbaebf2de08d9173bc095c',
    hasEIP1559: false,
    augustusAddress: '0xDEF171Fe48CF0115B1d80b88dc8eAB59176FEe57',
    augustusRFQAddress: '0x8DcDfe88EF0351f27437284D0710cD65b20288bb',
    tokenTransferProxyAddress: '0x216b4b4ba9f3e719726886d34a177484278bfcae',
    multicallV2Address: '0xC50F4c1E81c873B2204D7eFf7069Ffec6Fbe136D',
    privateHttpProvider: process.env.HTTP_PROVIDER_56,
    augustusV6Address: '0x000dB803A70511E09dA650D4C0506d0000100000',
    executorsAddresses: {
      Executor01: '0x9000D0c03F00f002C440030024042c02E2e0E0d0',
      Executor02: '0xb0DE0000b80000520aCf020C52D006500017055f',
      Executor03: '0xBa0200000D0903dC0c1000801B0573090078E09E',
    },
    hashFlowAuthToken: process.env.API_KEY_HASHFLOW_AUTH_TOKEN || '',
    smardexSubgraphAuthToken: process.env.API_KEY_SMARDEX_SUBGRAPH || '',
    swaapV2AuthToken: process.env.API_KEY_SWAAP_V2_AUTH_TOKEN || '',
    hashFlowDisabledMMs:
      process.env[`HASHFLOW_DISABLED_MMS_56`]?.split(',') || [],
    adapterAddresses: {
      BscAdapter01: '0xA31d9C571DF00e0F428B0bD24c34D103E8112222',
<<<<<<< HEAD
      BscAdapter02: '0xb9768a1C6e4917E30927beeC4b2874d45fD333Cf',
      BscBuyAdapter: '0x06158216cFf091ADc7340441717edd8Ebd7A54d7',
=======
      BscAdapter02: '0x7A8f0436981B893349514655a00Ca974A6e9fd93',
      BscBuyAdapter: '0x2389726B55948d8D8944b0145204761215AaEc71',
>>>>>>> d5e1c5b2
    },
    rpcPollingMaxAllowedStateDelayInBlocks: 1,
    rpcPollingBlocksBackToTriggerUpdate: 1,
    uniswapV2ExchangeRouterAddress:
      '0x53e693c6C7FFC4446c53B205Cf513105Bf140D7b',
    rfqConfigs: {},
    forceRpcFallbackDexs: [],
  },
  [Network.POLYGON]: {
    network: Network.POLYGON,
    networkName: 'Polygon Mainnet',
    isTestnet: false,
    nativeTokenName: 'Matic',
    nativeTokenSymbol: 'MATIC',
    wrappedNativeTokenAddress: '0x0d500B1d8E8eF31E21C99d1Db9A6444d3ADf1270',
    hasEIP1559: true,
    augustusAddress: '0xDEF171Fe48CF0115B1d80b88dc8eAB59176FEe57',
    augustusRFQAddress: '0xF3CD476C3C4D3Ac5cA2724767f269070CA09A043',
    tokenTransferProxyAddress: '0x216b4b4ba9f3e719726886d34a177484278bfcae',
    multicallV2Address: '0x275617327c958bD06b5D6b871E7f491D76113dd8',
    privateHttpProvider: process.env.HTTP_PROVIDER_137,
    augustusV6Address: '0x000dB803A70511E09dA650D4C0506d0000100000',
    executorsAddresses: {
      Executor01: '0x9000D0c03F00f002C440030024042c02E2e0E0d0',
      Executor02: '0xb0DE0000b80000520aCf020C52D006500017055f',
      Executor03: '0xBa0200000D0903dC0c1000801B0573090078E09E',
    },
    hashFlowAuthToken: process.env.API_KEY_HASHFLOW_AUTH_TOKEN || '',
    smardexSubgraphAuthToken: process.env.API_KEY_SMARDEX_SUBGRAPH || '',
    hashFlowDisabledMMs:
      process.env[`HASHFLOW_DISABLED_MMS_137`]?.split(',') || [],
    adapterAddresses: {
      PolygonAdapter01: '0xE44769f42E1e9592f86B82f206407a8f7C84b4ed',
      PolygonAdapter02: '0xE7d4CC1589311BD7Bb58739269748a20DAAD755D',
      PolygonBuyAdapter: '0x8643Aa3E63dF7742223A713C7525677df336183f',
    },
    uniswapV2ExchangeRouterAddress:
      '0xf3938337F7294fEf84e9B2c6D548A93F956Cc281',
    uniswapV3EventLoggingSampleRate: 0,
    rfqConfigs: {},
    rpcPollingMaxAllowedStateDelayInBlocks: 2,
    rpcPollingBlocksBackToTriggerUpdate: 1,
    swaapV2AuthToken: process.env.API_KEY_SWAAP_V2_AUTH_TOKEN || '',
    forceRpcFallbackDexs: [],
  },
  [Network.AVALANCHE]: {
    network: Network.AVALANCHE,
    networkName: 'Avalanche Mainnet C-Chain',
    isTestnet: false,
    nativeTokenName: 'Avax',
    nativeTokenSymbol: 'AVAX',
    wrappedNativeTokenAddress: '0xB31f66AA3C1e785363F0875A1B74E27b85FD66c7',
    hasEIP1559: true,
    augustusAddress: '0xDEF171Fe48CF0115B1d80b88dc8eAB59176FEe57',
    augustusRFQAddress: '0x34302c4267d0dA0A8c65510282Cc22E9e39df51f',
    tokenTransferProxyAddress: '0x216b4b4ba9f3e719726886d34a177484278bfcae',
    multicallV2Address: '0xd7Fc8aD069f95B6e2835f4DEff03eF84241cF0E1',
    privateHttpProvider: process.env.HTTP_PROVIDER_43114,
    hashFlowAuthToken: process.env.API_KEY_HASHFLOW_AUTH_TOKEN || '',
    smardexSubgraphAuthToken: process.env.API_KEY_SMARDEX_SUBGRAPH || '',
    hashFlowDisabledMMs:
      process.env[`HASHFLOW_DISABLED_MMS_43114`]?.split(',') || [],
    dexalotAuthToken: process.env.API_KEY_DEXALOT_AUTH_TOKEN || '',
    augustusV6Address: '0x000dB803A70511E09dA650D4C0506d0000100000',
    executorsAddresses: {
      Executor01: '0x9000D0c03F00f002C440030024042c02E2e0E0d0',
      Executor02: '0xb0DE0000b80000520aCf020C52D006500017055f',
      Executor03: '0xBa0200000D0903dC0c1000801B0573090078E09E',
    },
    adapterAddresses: {
      AvalancheAdapter01: '0x745Ec73855CeC7249E5fF4c9DD81cc65b4D297a9',
      AvalancheAdapter02: '0xA10c9a84E72d9DfF424Fe2284B6460784bed407E',
      AvalancheBuyAdapter: '0x654dE10890f8B2C5bF54E50Af169a7E93165C416',
    },
    uniswapV2ExchangeRouterAddress:
      '0x53e693c6C7FFC4446c53B205Cf513105Bf140D7b',
    rfqConfigs: {},
    rpcPollingMaxAllowedStateDelayInBlocks: 2,
    rpcPollingBlocksBackToTriggerUpdate: 1,
    forceRpcFallbackDexs: [],
  },
  [Network.FANTOM]: {
    network: Network.FANTOM,
    networkName: 'Fantom Opera Mainnet',
    isTestnet: false,
    nativeTokenName: 'Fantom',
    nativeTokenSymbol: 'FTM',
    wrappedNativeTokenAddress: '0x21be370d5312f44cb42ce377bc9b8a0cef1a4c83',
    hasEIP1559: false,
    augustusAddress: '0xDEF171Fe48CF0115B1d80b88dc8eAB59176FEe57',
    augustusRFQAddress: '0x2DF17455B96Dde3618FD6B1C3a9AA06D6aB89347',
    tokenTransferProxyAddress: '0x216b4b4ba9f3e719726886d34a177484278bfcae',
    multicallV2Address: '0xdC6E2b14260F972ad4e5a31c68294Fba7E720701',
    privateHttpProvider: process.env.HTTP_PROVIDER_250,
    hashFlowAuthToken: process.env.API_KEY_HASHFLOW_AUTH_TOKEN || '',
    smardexSubgraphAuthToken: process.env.API_KEY_SMARDEX_SUBGRAPH || '',
    hashFlowDisabledMMs:
      process.env[`HASHFLOW_DISABLED_MMS_250`]?.split(',') || [],
    augustusV6Address: '0x000dB803A70511E09dA650D4C0506d0000100000',
    executorsAddresses: {
      Executor01: '0x9000D0c03F00f002C440030024042c02E2e0E0d0',
      Executor02: '0xb0DE0000b80000520aCf020C52D006500017055f',
      Executor03: '0xBa0200000D0903dC0c1000801B0573090078E09E',
    },
    adapterAddresses: {
      FantomAdapter01: '0x654dE10890f8B2C5bF54E50Af169a7E93165C416',
      FantomAdapter02: '0x248009f6F78b5AcD5EA2fc86d56b77A7AeEe2eFc',
      FantomBuyAdapter: '0xEECA9223063bD13e8ca77ed9e39a07f2BD1923E6',
    },
    uniswapV2ExchangeRouterAddress:
      '0xAB86e2bC9ec5485a9b60E684BA6d49bf4686ACC2',
    rfqConfigs: {},
    rpcPollingMaxAllowedStateDelayInBlocks: 2,
    rpcPollingBlocksBackToTriggerUpdate: 1,
    forceRpcFallbackDexs: [],
  },
  [Network.ARBITRUM]: {
    network: Network.ARBITRUM,
    networkName: 'Arbitrum One',
    isTestnet: false,
    nativeTokenName: 'Ether',
    nativeTokenSymbol: 'ETH',
    wrappedNativeTokenAddress: '0x82aF49447D8a07e3bd95BD0d56f35241523fBab1',
    hasEIP1559: false,
    augustusAddress: '0xDEF171Fe48CF0115B1d80b88dc8eAB59176FEe57',
    augustusRFQAddress: '0x0927FD43a7a87E3E8b81Df2c44B03C4756849F6D',
    tokenTransferProxyAddress: '0x216b4b4ba9f3e719726886d34a177484278bfcae',
    multicallV2Address: '0x7eCfBaa8742fDf5756DAC92fbc8b90a19b8815bF',
    privateHttpProvider: process.env.HTTP_PROVIDER_42161,
    hashFlowAuthToken: process.env.API_KEY_HASHFLOW_AUTH_TOKEN || '',
    smardexSubgraphAuthToken: process.env.API_KEY_SMARDEX_SUBGRAPH || '',
    swaapV2AuthToken: process.env.API_KEY_SWAAP_V2_AUTH_TOKEN || '',
    hashFlowDisabledMMs:
      process.env[`HASHFLOW_DISABLED_MMS_42161`]?.split(',') || [],
    augustusV6Address: '0x000dB803A70511E09dA650D4C0506d0000100000',
    executorsAddresses: {
      Executor01: '0x9000D0c03F00f002C440030024042c02E2e0E0d0',
      Executor02: '0xb0DE0000b80000520aCf020C52D006500017055f',
      Executor03: '0xBa0200000D0903dC0c1000801B0573090078E09E',
    },
    dexalotAuthToken: process.env.API_KEY_DEXALOT_AUTH_TOKEN || '',
    adapterAddresses: {
      ArbitrumAdapter01: '0x369A2FDb910d432f0a07381a5E3d27572c876713',
      ArbitrumAdapter02: '0x58a5f0b73969800FAFf8556cD2187E3FCE71A6cb',
      ArbitrumAdapter03: '0x97bdD2B98D9802b0e387FefdB2882C1b2dc2c344',
      ArbitrumBuyAdapter: '0x005213c48d4aafFcA0b6D1CbA8710F4D035C18f9',
    },
    uniswapV2ExchangeRouterAddress:
      '0xB41dD984730dAf82f5C41489E21ac79D5e3B61bC',
    uniswapV3EventLoggingSampleRate: 0,
    rfqConfigs: {},
    rpcPollingMaxAllowedStateDelayInBlocks: 4,
    rpcPollingBlocksBackToTriggerUpdate: 3,
    forceRpcFallbackDexs: [],
  },
  [Network.OPTIMISM]: {
    network: Network.OPTIMISM,
    networkName: 'Optimistic Ethereum',
    isTestnet: false,
    nativeTokenName: 'Ether',
    nativeTokenSymbol: 'ETH',
    wrappedNativeTokenAddress: '0x4200000000000000000000000000000000000006',
    hasEIP1559: false,
    augustusAddress: '0xDEF171Fe48CF0115B1d80b88dc8eAB59176FEe57',
    augustusRFQAddress: '0x0927FD43a7a87E3E8b81Df2c44B03C4756849F6D',
    tokenTransferProxyAddress: '0x216b4b4ba9f3e719726886d34a177484278bfcae',
    multicallV2Address: '0x2DC0E2aa608532Da689e89e237dF582B783E552C',
    privateHttpProvider: process.env.HTTP_PROVIDER_10,
    augustusV6Address: '0x000dB803A70511E09dA650D4C0506d0000100000',
    executorsAddresses: {
      Executor01: '0x9000D0c03F00f002C440030024042c02E2e0E0d0',
      Executor02: '0xb0DE0000b80000520aCf020C52D006500017055f',
      Executor03: '0xBa0200000D0903dC0c1000801B0573090078E09E',
    },
    hashFlowAuthToken: process.env.API_KEY_HASHFLOW_AUTH_TOKEN || '',
    smardexSubgraphAuthToken: process.env.API_KEY_SMARDEX_SUBGRAPH || '',
    swaapV2AuthToken: process.env.API_KEY_SWAAP_V2_AUTH_TOKEN || '',
    hashFlowDisabledMMs:
      process.env[`HASHFLOW_DISABLED_MMS_10`]?.split(',') || [],
    adapterAddresses: {
      OptimismAdapter01: '0x5dcf544b0c9689fa67dcb713fd2656d217e25a59',
<<<<<<< HEAD
      OptimismAdapter02: '0x7b4B828a461063F2F47558c3544dA74964c7393D',
      OptimismBuyAdapter: '0x18a495DD563753DB872D6b18650Cf4446f3b758b',
=======
      OptimismAdapter02: '0x4483Ae378897eB9FbF7f15Df98Bf07233ffFEe8b',
      OptimismBuyAdapter: '0xe9166234DFB6d3ec05C82404109C02Ca82b16c22',
>>>>>>> d5e1c5b2
    },
    uniswapV2ExchangeRouterAddress:
      '0xB41dD984730dAf82f5C41489E21ac79D5e3B61bC',
    uniswapV3EventLoggingSampleRate: 0,
    rfqConfigs: {},
    rpcPollingMaxAllowedStateDelayInBlocks: 5,
    rpcPollingBlocksBackToTriggerUpdate: 3,
    forceRpcFallbackDexs: [],
  },
  [Network.ZKEVM]: {
    network: Network.ZKEVM,
    networkName: 'Polygon zkEVM',
    isTestnet: false,
    nativeTokenName: 'Ether',
    nativeTokenSymbol: 'ETH',
    wrappedNativeTokenAddress: '0x4F9A0e7FD2Bf6067db6994CF12E4495Df938E6e9',
    hasEIP1559: true,
    augustusAddress: '0xB83B554730d29cE4Cb55BB42206c3E2c03E4A40A',
    augustusRFQAddress: '0x7Ee1F7fa4C0b2eDB0Fdd5944c14A07167700486E',
    tokenTransferProxyAddress: '0xc8a21fcd5a100c3ecc037c97e2f9c53a8d3a02a1',
    multicallV2Address: '0x6cA478C852DfA8941FC819fDf248606eA04780B6',
    privateHttpProvider: process.env.HTTP_PROVIDER_1101,
    augustusV6Address: '0x000dB803A70511E09dA650D4C0506d0000100000',
    executorsAddresses: {
      Executor01: '0x9000D0c03F00f002C440030024042c02E2e0E0d0',
      Executor02: '0xb0DE0000b80000520aCf020C52D006500017055f',
      Executor03: '0xBa0200000D0903dC0c1000801B0573090078E09E',
    },
    adapterAddresses: {
      PolygonZkEvmAdapter01: '0xd63B7691dD98fa89A2ea5e1604700489c585aa7B',
      PolygonZkEvmBuyAdapter: '0xe2137168CdA486a2555E16c597905854C84F9127',
    },

    rpcPollingMaxAllowedStateDelayInBlocks: 0,
    rpcPollingBlocksBackToTriggerUpdate: 0,
    hashFlowAuthToken: process.env.API_KEY_HASHFLOW_AUTH_TOKEN || '',
    smardexSubgraphAuthToken: process.env.API_KEY_SMARDEX_SUBGRAPH || '',
    hashFlowDisabledMMs:
      process.env[`HASHFLOW_DISABLED_MMS_10`]?.split(',') || [],
    uniswapV3EventLoggingSampleRate: 0,
    rfqConfigs: {},
    forceRpcFallbackDexs: [],
    // FIXME: Not set properly
    uniswapV2ExchangeRouterAddress: '',
  },
  [Network.BASE]: {
    network: Network.BASE,
    networkName: 'Base',
    isTestnet: false,
    nativeTokenName: 'Ether',
    nativeTokenSymbol: 'ETH',
    wrappedNativeTokenAddress: '0x4200000000000000000000000000000000000006',
    hasEIP1559: false,
    augustusAddress: '0x59C7C832e96D2568bea6db468C1aAdcbbDa08A52',
    augustusRFQAddress: '0xa003dFBA51C9e1e56C67ae445b852bdEd7aC5EEd',
    tokenTransferProxyAddress: '0x93aAAe79a53759cD164340E4C8766E4Db5331cD7',
    multicallV2Address: '0xeDF6D2a16e8081F777eB623EeB4411466556aF3d',
    privateHttpProvider: process.env.HTTP_PROVIDER_8453,
    hashFlowAuthToken: process.env.API_KEY_HASHFLOW_AUTH_TOKEN || '',
    smardexSubgraphAuthToken: process.env.API_KEY_SMARDEX_SUBGRAPH || '',
    swaapV2AuthToken: process.env.API_KEY_SWAAP_V2_AUTH_TOKEN || '',
    hashFlowDisabledMMs: [],
    augustusV6Address: '0x000dB803A70511E09dA650D4C0506d0000100000',
    executorsAddresses: {
      Executor01: '0x9000D0c03F00f002C440030024042c02E2e0E0d0',
      Executor02: '0xb0DE0000b80000520aCf020C52D006500017055f',
      Executor03: '0xBa0200000D0903dC0c1000801B0573090078E09E',
    },
    adapterAddresses: {
<<<<<<< HEAD
      BaseAdapter01: '0xf531fC01aFa26dAa71f581e1e18AA3B37Ee515A6',
      BaseAdapter02: '0x97bdD2B98D9802b0e387FefdB2882C1b2dc2c344',
      BaseBuyAdapter: '0x005213c48d4aafFcA0b6D1CbA8710F4D035C18f9',
=======
      BaseAdapter01: '0xe53d24CD81cC81bbf271AD7B02D0d67f851D727c',
      BaseBuyAdapter: '0xe07678E5Fd104cbabb239049148b8a4E9dA5d07E',
>>>>>>> d5e1c5b2
    },
    uniswapV2ExchangeRouterAddress:
      '0x75d199EfB540e47D27D52c62Da3E7daC2B9e834F',
    uniswapV3EventLoggingSampleRate: 0,
    rfqConfigs: {},
    rpcPollingMaxAllowedStateDelayInBlocks: 5,
    rpcPollingBlocksBackToTriggerUpdate: 3,
    forceRpcFallbackDexs: [],
  },
};

// Should not be used, except by internal test code
export function generateConfig(network: number): Config {
  const baseConfig = baseConfigs[network];
  if (!baseConfig) {
    throw new Error(`No configuration found for network ${network}`);
  }
  const nativeTokenName =
    baseConfig.nativeTokenName || baseConfig.nativeTokenSymbol;
  if (!baseConfig.privateHttpProvider) {
    throw new Error(`Missing HTTP Provider for network ${network}`);
  }
  return {
    network: baseConfig.network,
    networkName: baseConfig.networkName,
    isTestnet: baseConfig.isTestnet,
    mainnetNetwork: baseConfig.mainnetNetwork,
    nativeTokenName,
    nativeTokenSymbol: baseConfig.nativeTokenSymbol,
    wrappedNativeTokenName:
      baseConfig.wrappedNativeTokenName || `Wrapped ${nativeTokenName}`,
    wrappedNativeTokenSymbol:
      baseConfig.wrappedNativeTokenSymbol || `W${baseConfig.nativeTokenSymbol}`,
    wrappedNativeTokenAddress: baseConfig.wrappedNativeTokenAddress,
    hasEIP1559: baseConfig.hasEIP1559,
    augustusAddress: baseConfig.augustusAddress,
    augustusV6Address: baseConfig.augustusV6Address,
    augustusRFQAddress: baseConfig.augustusRFQAddress,
    tokenTransferProxyAddress: baseConfig.tokenTransferProxyAddress,
    multicallV2Address: baseConfig.multicallV2Address,
    privateHttpProvider: baseConfig.privateHttpProvider,
    adapterAddresses: { ...baseConfig.adapterAddresses },
    executorsAddresses: { ...baseConfig.executorsAddresses },
    uniswapV2ExchangeRouterAddress: baseConfig.uniswapV2ExchangeRouterAddress,
    uniswapV3EventLoggingSampleRate: baseConfig.uniswapV3EventLoggingSampleRate,
    rfqConfigs: baseConfig.rfqConfigs,
    rpcPollingMaxAllowedStateDelayInBlocks:
      baseConfig.rpcPollingMaxAllowedStateDelayInBlocks,
    rpcPollingBlocksBackToTriggerUpdate:
      baseConfig.rpcPollingBlocksBackToTriggerUpdate,
    hashFlowAuthToken: baseConfig.hashFlowAuthToken,
    smardexSubgraphAuthToken: baseConfig.smardexSubgraphAuthToken,
    swaapV2AuthToken: baseConfig.swaapV2AuthToken,
    dexalotAuthToken: baseConfig.dexalotAuthToken,
    hashFlowDisabledMMs: baseConfig.hashFlowDisabledMMs,
    forceRpcFallbackDexs: baseConfig.forceRpcFallbackDexs,
  };
}

export class ConfigHelper {
  public masterBlockNumberCacheKey: string;

  constructor(
    public isSlave: boolean,
    public data: Config,
    masterCachePrefix: string,
  ) {
    this.masterBlockNumberCacheKey =
      `${masterCachePrefix}_${data.network}_bn`.toLowerCase();
  }

  wrapETH(token: string): string;
  wrapETH(token: Token): Token;
  wrapETH(token: Token | string): Token | string {
    if (typeof token === 'string')
      return isETHAddress(token) ? this.data.wrappedNativeTokenAddress : token;

    return isETHAddress(token.address)
      ? { address: this.data.wrappedNativeTokenAddress, decimals: 18 }
      : token;
  }

  unwrapETH(token: Token): Token {
    return this.isWETH(token.address)
      ? { address: ETHER_ADDRESS, decimals: 18 }
      : token;
  }

  isWETH(tokenAddress: Address): boolean {
    return (
      tokenAddress.toLowerCase() ===
      this.data.wrappedNativeTokenAddress.toLowerCase()
    );
  }
}<|MERGE_RESOLUTION|>--- conflicted
+++ resolved
@@ -185,13 +185,8 @@
       process.env[`HASHFLOW_DISABLED_MMS_56`]?.split(',') || [],
     adapterAddresses: {
       BscAdapter01: '0xA31d9C571DF00e0F428B0bD24c34D103E8112222',
-<<<<<<< HEAD
       BscAdapter02: '0xb9768a1C6e4917E30927beeC4b2874d45fD333Cf',
       BscBuyAdapter: '0x06158216cFf091ADc7340441717edd8Ebd7A54d7',
-=======
-      BscAdapter02: '0x7A8f0436981B893349514655a00Ca974A6e9fd93',
-      BscBuyAdapter: '0x2389726B55948d8D8944b0145204761215AaEc71',
->>>>>>> d5e1c5b2
     },
     rpcPollingMaxAllowedStateDelayInBlocks: 1,
     rpcPollingBlocksBackToTriggerUpdate: 1,
@@ -373,13 +368,8 @@
       process.env[`HASHFLOW_DISABLED_MMS_10`]?.split(',') || [],
     adapterAddresses: {
       OptimismAdapter01: '0x5dcf544b0c9689fa67dcb713fd2656d217e25a59',
-<<<<<<< HEAD
       OptimismAdapter02: '0x7b4B828a461063F2F47558c3544dA74964c7393D',
       OptimismBuyAdapter: '0x18a495DD563753DB872D6b18650Cf4446f3b758b',
-=======
-      OptimismAdapter02: '0x4483Ae378897eB9FbF7f15Df98Bf07233ffFEe8b',
-      OptimismBuyAdapter: '0xe9166234DFB6d3ec05C82404109C02Ca82b16c22',
->>>>>>> d5e1c5b2
     },
     uniswapV2ExchangeRouterAddress:
       '0xB41dD984730dAf82f5C41489E21ac79D5e3B61bC',
@@ -449,14 +439,9 @@
       Executor03: '0xBa0200000D0903dC0c1000801B0573090078E09E',
     },
     adapterAddresses: {
-<<<<<<< HEAD
       BaseAdapter01: '0xf531fC01aFa26dAa71f581e1e18AA3B37Ee515A6',
       BaseAdapter02: '0x97bdD2B98D9802b0e387FefdB2882C1b2dc2c344',
       BaseBuyAdapter: '0x005213c48d4aafFcA0b6D1CbA8710F4D035C18f9',
-=======
-      BaseAdapter01: '0xe53d24CD81cC81bbf271AD7B02D0d67f851D727c',
-      BaseBuyAdapter: '0xe07678E5Fd104cbabb239049148b8a4E9dA5d07E',
->>>>>>> d5e1c5b2
     },
     uniswapV2ExchangeRouterAddress:
       '0x75d199EfB540e47D27D52c62Da3E7daC2B9e834F',
