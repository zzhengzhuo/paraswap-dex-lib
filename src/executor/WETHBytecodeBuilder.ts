--- conflicted
+++ resolved
@@ -16,11 +16,8 @@
   Network.OPTIMISM,
   Network.ZKEVM,
   Network.GNOSIS,
-<<<<<<< HEAD
   Network.UNICHAIN,
-=======
   Network.SONIC,
->>>>>>> e28b8b25
 ];
 const SUPPORTED_EXCHANGES = Object.keys(WethConfig);
 
