--- conflicted
+++ resolved
@@ -193,13 +193,8 @@
       curExchangeParam.spender // always do approve if spender is set
     ) {
       const approve = this.erc20Interface.encodeFunctionData('approve', [
-<<<<<<< HEAD
-        curExchangeParam.targetExchange,
+        curExchangeParam.spender || curExchangeParam.targetExchange,
         MAX_UINT,
-=======
-        curExchangeParam.spender || curExchangeParam.targetExchange,
-        srcAmount,
->>>>>>> f7879cf2
       ]);
 
       const approveCallData = this.buildApproveCallData(
