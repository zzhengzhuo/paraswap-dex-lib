/* eslint-disable no-console */
import { Interface } from '@ethersproject/abi';
import { Provider } from '@ethersproject/providers';
import {
  IParaSwapSDK,
  LocalParaswapSDK,
} from '../src/implementations/local-paraswap-sdk';
import {
  EstimateGasSimulation,
  TenderlySimulation,
  TransactionSimulator,
} from './tenderly-simulation';
import {
  SwapSide,
  ETHER_ADDRESS,
  MAX_UINT,
  Network,
  ContractMethod,
  NULL_ADDRESS,
} from '../src/constants';
import {
  OptimalRate,
  TxObject,
  Address,
  Token,
  TransferFeeParams,
  Config,
} from '../src/types';
import Erc20ABI from '../src/abi/erc20.json';
import AugustusABI from '../src/abi/augustus.json';
import { generateConfig } from '../src/config';
import {
  DummyDexHelper,
  DummyLimitOrderProvider,
  IDexHelper,
} from '../src/dex-helper';
import {
  AddressOrSymbol,
  constructSimpleSDK,
  SimpleFetchSDK,
} from '@paraswap/sdk';
import axios from 'axios';
import { SmartToken, StateOverrides } from './smart-tokens';
import {
  GIFTER_ADDRESS,
  Holders,
  NativeTokenSymbols,
  Tokens,
  WrappedNativeTokenSymbols,
} from './constants-e2e';
import { StaticJsonRpcProvider } from '@ethersproject/providers';
import { generateDeployBytecode, sleep } from './utils';
import { assert } from 'ts-essentials';
import * as util from 'util';
import { GenericSwapTransactionBuilder } from '../src/generic-swap-transaction-builder';
import { DexAdapterService, PricingHelper } from '../src';
import { v4 as uuid } from 'uuid';

export const testingEndpoint = process.env.E2E_TEST_ENDPOINT;

const testContractProjectRootPath = process.env.TEST_CONTRACT_PROJECT_ROOT_PATH;
const testContractName = process.env.TEST_CONTRACT_NAME;
const testContractConfigFileName = process.env.TEST_CONTRACT_CONFIG_FILE_NAME;
const testContractRelativePath = process.env.TEST_CONTRACT_RELATIVE_PATH;
// Comma separated fields from config or actual values
const testContractDeployArgs = process.env.TEST_CONTRACT_DEPLOY_ARGS;

// If you want to test against deployed and verified contract
const deployedTestContractAddress = process.env.DEPLOYED_TEST_CONTRACT_ADDRESS;
const testContractType = process.env.TEST_CONTRACT_TYPE;

// Only for router tests
const testDirectRouterAbiPath = process.env.TEST_DIRECT_ROUTER_ABI_PATH;

const directRouterIface = new Interface(
  testDirectRouterAbiPath ? require(testDirectRouterAbiPath) : '[]',
);

const testContractBytecode = generateDeployBytecode(
  testContractProjectRootPath,
  testContractName,
  testContractConfigFileName,
  testContractRelativePath,
  testContractDeployArgs,
  testContractType,
);

const erc20Interface = new Interface(Erc20ABI);
const augustusInterface = new Interface(AugustusABI);

const DEPLOYER_ADDRESS: { [nid: number]: string } = {
  [Network.MAINNET]: '0xbe0eb53f46cd790cd13851d5eff43d12404d33e8',
  [Network.BSC]: '0xf68a4b64162906eff0ff6ae34e2bb1cd42fef62d',
  [Network.POLYGON]: '0x05182E579FDfCf69E4390c3411D8FeA1fb6467cf',
  [Network.FANTOM]: '0x05182E579FDfCf69E4390c3411D8FeA1fb6467cf',
  [Network.AVALANCHE]: '0xD6216fC19DB775Df9774a6E33526131dA7D19a2c',
  [Network.OPTIMISM]: '0xf01121e808F782d7F34E857c27dA31AD1f151b39',
  [Network.ARBITRUM]: '0xb38e8c17e38363af6ebdcb3dae12e0243582891d',
};

const MULTISIG: { [nid: number]: string } = {
  [Network.MAINNET]: '0x36fEDC70feC3B77CAaf50E6C524FD7e5DFBD629A',
  [Network.BSC]: '0xf14bed2cf725E79C46c0Ebf2f8948028b7C49659',
  [Network.POLYGON]: '0x46DF4eb6f7A3B0AdF526f6955b15d3fE02c618b7',
  [Network.FANTOM]: '0xECaB2dac955b94e49Ec09D6d68672d3B397BbdAd',
  [Network.AVALANCHE]: '0x1e2ECA5e812D08D2A7F8664D69035163ff5BfEC2',
  [Network.OPTIMISM]: '0x3b28A6f6291f7e8277751f2911Ac49C585d049f6',
  [Network.ARBITRUM]: '0x90DfD8a6454CFE19be39EaB42ac93CD850c7f339',
  [Network.BASE]: '0x6C674c8Df1aC663b822c4B6A56B4E5e889379AE0',
};

class APIParaswapSDK implements IParaSwapSDK {
  paraSwap: SimpleFetchSDK;
  dexKeys: string[];
  dexHelper: IDexHelper;
  pricingHelper: PricingHelper;
  transactionBuilder: GenericSwapTransactionBuilder;
  dexAdapterService: DexAdapterService;

  constructor(
    protected network: number,
    dexKeys: string | string[],
    rpcUrl: string,
  ) {
    this.dexKeys = Array.isArray(dexKeys) ? dexKeys : [dexKeys];
    this.paraSwap = constructSimpleSDK({
      chainId: network,
      axios,
      apiURL: testingEndpoint,
    });
    this.dexHelper = new DummyDexHelper(this.network, rpcUrl);

    this.dexAdapterService = new DexAdapterService(
      this.dexHelper,
      this.network,
    );
    this.transactionBuilder = new GenericSwapTransactionBuilder(
      this.dexAdapterService,
    );
    this.pricingHelper = new PricingHelper(
      this.dexAdapterService,
      this.dexHelper.getLogger,
    );
  }

  async initializePricing() {
    const blockNumber = await this.dexHelper.web3Provider.eth.getBlockNumber();
    await this.pricingHelper.initialize(blockNumber, this.dexKeys);
  }

  async getPrices(
    from: Token,
    to: Token,
    amount: bigint,
    side: SwapSide,
    // contractMethod: ContractMethod,
    contractMethod: any,
    _poolIdentifiers?: { [key: string]: string[] | null } | null,
    transferFees?: TransferFeeParams,
    forceRoute?: AddressOrSymbol[],
  ): Promise<OptimalRate> {
    if (_poolIdentifiers)
      throw new Error('PoolIdentifiers is not supported by the API');

<<<<<<< HEAD
    let priceRoute;
    if (forceRoute && forceRoute.length > 0) {
      const options = {
        route: forceRoute,
        amount: amount.toString(),
        side,
        srcDecimals: from.decimals,
        destDecimals: to.decimals,
        options: {
          includeDEXS: this.dexKeys,
          includeContractMethods: [contractMethod],
          partner: 'any',
          maxImpact: 100,
        },
        ...transferFees,
      };
      priceRoute = await this.paraSwap.swap.getRateByRoute(options);
    } else {
      const options = {
        srcToken: from.address,
        destToken: to.address,
        side,
        amount: amount.toString(),
        options: {
          includeDEXS: this.dexKeys,
          includeContractMethods: [contractMethod],
          partner: 'any',
          maxImpact: 100,
        },
        ...transferFees,
        srcDecimals: from.decimals,
        destDecimals: to.decimals,
      };
      priceRoute = await this.paraSwap.swap.getRate(options);
    }

=======
    const priceRoute = await this.paraSwap.swap.getRate({
      srcToken: from.address,
      destToken: to.address,
      side,
      amount: amount.toString(),
      options: {
        includeDEXS: [this.dexKey],
        // TODO: Improve typing
        includeContractMethods: [contractMethod as any],
        partner: 'any',
      },
      srcDecimals: from.decimals,
      destDecimals: to.decimals,
    });
>>>>>>> c7b1a1c5
    return priceRoute as OptimalRate;
  }

  async buildTransaction(
    priceRoute: OptimalRate,
    _minMaxAmount: BigInt,
    userAddress: Address,
  ): Promise<TxObject> {
    const minMaxAmount = _minMaxAmount.toString();
    let deadline = Number((Math.floor(Date.now() / 1000) + 10 * 60).toFixed());

    return await this.transactionBuilder.build({
      priceRoute,
      minMaxAmount: minMaxAmount.toString(),
      userAddress,
      partnerAddress: NULL_ADDRESS,
      partnerFeePercent: '0',
      deadline: deadline.toString(),
      uuid: uuid(),
    });
  }
}

function send1WeiTo(token: Address, to: Address, network: Network) {
  const tokens = Tokens[network];

  const tokenSymbol = Object.keys(tokens).find(tokenSymbol => {
    const curToken = tokens[tokenSymbol];
    return curToken.address === token;
  });

  const holders = Holders[network];
  const holder = holders[tokenSymbol!];

  return {
    from: holder,
    to: token,
    data: erc20Interface.encodeFunctionData('transfer', [to, '1']),
    value: '0',
  };
}

function checkBalanceOf(token: Address, holder: Address) {
  return {
    from: NULL_ADDRESS,
    to: token,
    data: erc20Interface.encodeFunctionData('balanceOf', [holder]),
    value: '0',
  };
}

function allowAugustusV6(
  tokenAddress: Address,
  holderAddress: Address,
  network: Network,
) {
  const augustusV6Address = generateConfig(network).augustusV6Address;

  return {
    from: holderAddress,
    to: tokenAddress,
    data: erc20Interface.encodeFunctionData('approve', [
      augustusV6Address,
      MAX_UINT,
    ]),
    value: '0',
  };
}

function allowTokenTransferProxyParams(
  tokenAddress: Address,
  holderAddress: Address,
  network: Network,
) {
  const tokenTransferProxy = generateConfig(network).tokenTransferProxyAddress;
  return {
    from: holderAddress,
    to: tokenAddress,
    data: erc20Interface.encodeFunctionData('approve', [
      tokenTransferProxy,
      MAX_UINT,
    ]),
    value: '0',
  };
}

function deployContractParams(bytecode: string, network = Network.MAINNET) {
  const ownerAddress = DEPLOYER_ADDRESS[network];
  if (!ownerAddress) throw new Error('No deployer address set for network');
  return {
    from: ownerAddress,
    data: bytecode,
    value: '0',
  };
}

function augustusSetImplementationParams(
  contractAddress: Address,
  network: Network,
  functionName: string,
) {
  const augustusAddress = generateConfig(network).augustusAddress;
  if (!augustusAddress) throw new Error('No whitelist address set for network');
  const ownerAddress = MULTISIG[network];
  if (!ownerAddress) throw new Error('No whitelist owner set for network');

  return {
    from: ownerAddress,
    to: augustusAddress,
    data: augustusInterface.encodeFunctionData('setImplementation', [
      directRouterIface.getSighash(functionName),
      contractAddress,
    ]),
    value: '0',
  };
}

function augustusGrantRoleParams(
  contractAddress: Address,
  network: Network,
  type: string = 'adapter',
) {
  const augustusAddress = generateConfig(network).augustusAddress;
  if (!augustusAddress) throw new Error('No whitelist address set for network');
  const ownerAddress = MULTISIG[network];
  if (!ownerAddress) throw new Error('No whitelist owner set for network');

  let role: string;
  switch (type) {
    case 'adapter':
      role =
        '0x8429d542926e6695b59ac6fbdcd9b37e8b1aeb757afab06ab60b1bb5878c3b49';
      break;
    case 'router':
      role =
        '0x7a05a596cb0ce7fdea8a1e1ec73be300bdb35097c944ce1897202f7a13122eb2';
      break;
    default:
      throw new Error(`Unrecognized type ${type}`);
  }

  return {
    from: ownerAddress,
    to: augustusAddress,
    data: augustusInterface.encodeFunctionData('grantRole', [
      role,
      contractAddress,
    ]),
    value: '0',
  };
}

export function formatDeployMessage(
  type: 'router' | 'adapter',
  address: Address,
  forkId: string,
  contractName: string,
  contractPath: string,
) {
  // This formatting is useful for verification on Tenderly
  return `Deployed ${type} contract with env params:
    TENDERLY_FORK_ID=${forkId}
    TENDERLY_VERIFY_CONTRACT_ADDRESS=${address}
    TENDERLY_VERIFY_CONTRACT_NAME=${contractName}
    TENDERLY_VERIFY_CONTRACT_PATH=${contractPath}`;
}

export async function testE2E(
  srcToken: Token,
  destToken: Token,
  senderAddress: Address,
  _amount: string,
  swapSide = SwapSide.SELL,
  dexKeys: string | string[],
  contractMethod: ContractMethod,
  network: Network = Network.MAINNET,
  _0: Provider,
  poolIdentifiers?: { [key: string]: string[] | null } | null,
  limitOrderProvider?: DummyLimitOrderProvider,
  transferFees?: TransferFeeParams,
  // Specified in BPS: part of 10000
  slippage?: number,
  sleepMs?: number,
  replaceTenderlyWithEstimateGas?: boolean,
  forceRoute?: AddressOrSymbol[],
) {
  const amount = BigInt(_amount);

  const ts: TransactionSimulator = replaceTenderlyWithEstimateGas
    ? new EstimateGasSimulation(new DummyDexHelper(network).provider)
    : new TenderlySimulation(network);
  await ts.setup();

  if (srcToken.address.toLowerCase() !== ETHER_ADDRESS.toLowerCase()) {
    const allowanceTx = await ts.simulate(
      allowTokenTransferProxyParams(srcToken.address, senderAddress, network),
    );
    const augustusV6Allowance = await ts.simulate(
      allowAugustusV6(srcToken.address, senderAddress, network),
    );
    if (!allowanceTx.success) console.log(allowanceTx.url);
    if (!augustusV6Allowance.success) console.log(augustusV6Allowance.url);
    expect(allowanceTx!.success).toEqual(true);
    expect(augustusV6Allowance!.success).toEqual(true);
  }

  if (deployedTestContractAddress) {
    const whitelistTx = await ts.simulate(
      augustusGrantRoleParams(
        deployedTestContractAddress,
        network,
        testContractType || 'adapter',
      ),
    );
    expect(whitelistTx.success).toEqual(true);
    console.log(`Successfully whitelisted ${deployedTestContractAddress}`);

    if (testContractType === 'router') {
      const setImplementationTx = await ts.simulate(
        augustusSetImplementationParams(
          deployedTestContractAddress,
          network,
          contractMethod,
        ),
      );
      expect(setImplementationTx.success).toEqual(true);
    }
  } else if (testContractBytecode) {
    const deployTx = await ts.simulate(
      deployContractParams(testContractBytecode, network),
    );

    expect(deployTx.success).toEqual(true);

    const contractAddress =
      deployTx.transaction?.transaction_info.contract_address;
    console.log(
      formatDeployMessage(
        'adapter',
        contractAddress,
        ts.forkId,
        testContractName || '',
        testContractRelativePath || '',
      ),
    );
    const whitelistTx = await ts.simulate(
      augustusGrantRoleParams(
        contractAddress,
        network,
        testContractType || 'adapter',
      ),
    );
    expect(whitelistTx.success).toEqual(true);

    if (testContractType === 'router') {
      const setImplementationTx = await ts.simulate(
        augustusSetImplementationParams(
          contractAddress,
          network,
          contractMethod,
        ),
      );
      expect(setImplementationTx.success).toEqual(true);
    }
  }

  const useAPI = testingEndpoint && !poolIdentifiers;
  // The API currently doesn't allow for specifying poolIdentifiers
  const paraswap: IParaSwapSDK = useAPI
    ? new APIParaswapSDK(network, dexKeys, '')
    : new LocalParaswapSDK(network, dexKeys, '', limitOrderProvider);

  if (paraswap.initializePricing) await paraswap.initializePricing();

  if (sleepMs) {
    await sleep(sleepMs);
  }

  if (paraswap.dexHelper?.replaceProviderWithRPC) {
    paraswap.dexHelper?.replaceProviderWithRPC(
      `https://rpc.tenderly.co/fork/${ts.forkId}`,
    );
  }

  try {
    const priceRoute = await paraswap.getPrices(
      srcToken,
      destToken,
      amount,
      swapSide,
      contractMethod,
      poolIdentifiers,
      transferFees,
      forceRoute,
    );

    console.log('PRICE ROUTE: ', util.inspect(priceRoute, false, null, true));
    expect(parseFloat(priceRoute.destAmount)).toBeGreaterThan(0);

    // send 1 wei of src token to AugustusV6 and Executors
    // const config = generateConfig(network);
    // const augustusV6Address = config.augustusV6Address!;
    // const executorsAddresses = Object.values(config.executorsAddresses!);
    // const addresses = [...executorsAddresses, augustusV6Address];

    // for await (const a of addresses) {
    //   const src =
    //     srcToken.address.toLowerCase() === ETHER_ADDRESS
    //       ? config.wrappedNativeTokenAddress
    //       : srcToken.address.toLowerCase();
    //   const dest =
    //     destToken.address.toLowerCase() === ETHER_ADDRESS
    //       ? config.wrappedNativeTokenAddress
    //       : destToken.address.toLowerCase();
    //
    //   if (priceRoute.bestRoute[0].swaps.length > 0) {
    //     const intermediateToken =
    //       priceRoute.bestRoute[0].swaps[0].destToken.toLowerCase() ===
    //       ETHER_ADDRESS
    //         ? config.wrappedNativeTokenAddress
    //         : priceRoute.bestRoute[0].swaps[0].destToken.toLowerCase();
    //
    //     await ts.simulate(send1WeiTo(intermediateToken, a, network));
    //   }
    //
    //   await ts.simulate(send1WeiTo(src, a, network));
    //   await ts.simulate(send1WeiTo(dest, a, network));
    // }
    //
    // for await (const a of addresses) {
    //   const src =
    //     srcToken.address.toLowerCase() === ETHER_ADDRESS
    //       ? config.wrappedNativeTokenAddress
    //       : srcToken.address.toLowerCase();
    //   const dest =
    //     destToken.address.toLowerCase() === ETHER_ADDRESS
    //       ? config.wrappedNativeTokenAddress
    //       : destToken.address.toLowerCase();
    //
    //   if (priceRoute.bestRoute[0].swaps.length > 0) {
    //     const intermediateToken =
    //       priceRoute.bestRoute[0].swaps[0].destToken.toLowerCase() ===
    //       ETHER_ADDRESS
    //         ? config.wrappedNativeTokenAddress
    //         : priceRoute.bestRoute[0].swaps[0].destToken.toLowerCase();
    //
    //     await ts.simulate(checkBalanceOf(intermediateToken, a));
    //   }
    //
    //   await ts.simulate(checkBalanceOf(src, a));
    //   await ts.simulate(checkBalanceOf(dest, a));
    // }

    // Calculate slippage. Default is 1%
    const _slippage = slippage || 100;
    const minMaxAmount =
      (swapSide === SwapSide.SELL
        ? BigInt(priceRoute.destAmount) * (10000n - BigInt(_slippage))
        : BigInt(priceRoute.srcAmount) * (10000n + BigInt(_slippage))) / 10000n;
    const swapParams = await paraswap.buildTransaction(
      priceRoute,
      minMaxAmount,
      senderAddress,
    );

    const swapTx = await ts.simulate(swapParams);
    // Only log gas estimate if testing against API
    if (useAPI) {
      const gasUsed = swapTx.gasUsed || '0';
      console.log(
        `Gas Estimate API: ${priceRoute.gasCost}, Simulated: ${
          swapTx!.gasUsed
        }, Difference: ${parseInt(priceRoute.gasCost) - parseInt(gasUsed)}`,
      );
    }
    console.log(
      `${swapSide}: ${srcToken.address} -> ${destToken.address} (${
        priceRoute.contractMethod
      })\nTenderly URL: ${swapTx!.url}`,
    );
    expect(swapTx!.success).toEqual(true);
  } finally {
    if (paraswap.releaseResources) {
      await paraswap.releaseResources();
    }
  }
}

export type TestParamE2E = {
  config: Config;
  srcToken: Token | SmartToken;
  destToken: Token | SmartToken;
  senderAddress: Address;
  thirdPartyAddress?: Address;
  _amount: string;
  swapSide: SwapSide;
  dexKeys: string | string[];
  contractMethod: ContractMethod;
  network: Network;
  poolIdentifiers?: { [key: string]: string[] | null } | null;
  limitOrderProvider?: DummyLimitOrderProvider;
  transferFees?: TransferFeeParams;
  srcTokenBalanceOverrides?: Record<Address, string>;
  srcTokenAllowanceOverrides?: Record<Address, string>;
  destTokenBalanceOverrides?: Record<Address, string>;
  destTokenAllowanceOverrides?: Record<Address, string>;
  sleepMs?: number;
  skipTenderly?: boolean;
};

const makeFakeTransferToSenderAddress = (
  senderAddress: string,
  token: Token,
  amount: string,
) => {
  return {
    from: GIFTER_ADDRESS,
    to: token.address,
    data: erc20Interface.encodeFunctionData('transfer', [
      senderAddress,
      amount,
    ]),
    value: '0',
  };
};

export async function newTestE2E({
  config,
  srcToken,
  destToken,
  senderAddress,
  thirdPartyAddress,
  _amount,
  swapSide,
  dexKeys,
  contractMethod,
  network,
  poolIdentifiers,
  limitOrderProvider,
  transferFees,
  sleepMs,
  skipTenderly,
}: TestParamE2E) {
  const useTenderly = !skipTenderly;
  const amount = BigInt(_amount);
  const twiceAmount = BigInt(_amount) * 2n;
  let ts: TenderlySimulation | undefined = undefined;
  if (useTenderly) {
    ts = new TenderlySimulation(network);
    await ts.setup();
  }

  if (useTenderly && testContractBytecode) {
    assert(
      ts instanceof TenderlySimulation,
      '`ts`  is not an instance of TenderlySimulation',
    );
    const deployTx = await ts.simulate(
      deployContractParams(testContractBytecode, network),
    );

    expect(deployTx.success).toEqual(true);
    const adapterAddress =
      deployTx.transaction.transaction_info.contract_address;
    console.log(
      'Deployed adapter to address',
      adapterAddress,
      'used',
      deployTx.gasUsed,
      'gas',
    );

    const whitelistTx = await ts.simulate(
      augustusGrantRoleParams(adapterAddress, network),
    );
    expect(whitelistTx.success).toEqual(true);
  }

  if (useTenderly && thirdPartyAddress) {
    assert(
      destToken instanceof SmartToken,
      '`destToken` is not an instance of SmartToken',
    );
    assert(
      ts instanceof TenderlySimulation,
      '`ts` is not an instance of TenderlySimulation',
    );

    const stateOverrides: StateOverrides = {
      networkID: `${network}`,
      stateOverrides: {},
    };

    destToken.addBalance(GIFTER_ADDRESS, MAX_UINT);
    destToken.applyOverrides(stateOverrides);

    const giftTx = makeFakeTransferToSenderAddress(
      thirdPartyAddress,
      destToken.token,
      swapSide === SwapSide.SELL
        ? twiceAmount.toString()
        : (BigInt(MAX_UINT) / 4n).toString(),
    );

    await ts.simulate(giftTx, stateOverrides);
  }

  const useAPI = testingEndpoint && !poolIdentifiers;
  // The API currently doesn't allow for specifying poolIdentifiers
  const paraswap: IParaSwapSDK = new LocalParaswapSDK(
    network,
    dexKeys,
    '',
    limitOrderProvider,
  );

  if (paraswap.initializePricing) await paraswap.initializePricing();

  if (sleepMs) {
    await sleep(sleepMs);
  }
  try {
    const priceRoute = await paraswap.getPrices(
      skipTenderly ? (srcToken as Token) : (srcToken as SmartToken).token,
      skipTenderly ? (destToken as Token) : (destToken as SmartToken).token,
      amount,
      swapSide,
      contractMethod,
      poolIdentifiers,
      transferFees,
    );

    console.log(JSON.stringify(priceRoute));

    expect(parseFloat(priceRoute.destAmount)).toBeGreaterThan(0);

    // Slippage to be 7%
    const minMaxAmount =
      (swapSide === SwapSide.SELL
        ? BigInt(priceRoute.destAmount) * 93n
        : BigInt(priceRoute.srcAmount) * 107n) / 100n;

    const swapParams = await paraswap.buildTransaction(
      priceRoute,
      minMaxAmount,
      senderAddress,
    );

    if (useTenderly) {
      assert(
        srcToken instanceof SmartToken,
        '`srcToken` is not an instance of SmartToken',
      );
      assert(
        destToken instanceof SmartToken,
        '`destToken` is not an instance of SmartToken',
      );
      assert(
        ts instanceof TenderlySimulation,
        '`ts` is not an instance of TenderlySimulation',
      );

      const stateOverrides: StateOverrides = {
        networkID: `${network}`,
        stateOverrides: {},
      };
      srcToken.applyOverrides(stateOverrides);
      destToken.applyOverrides(stateOverrides);

      if (swapSide === SwapSide.SELL) {
        srcToken
          .addBalance(senderAddress, twiceAmount.toString())
          .addAllowance(
            senderAddress,
            config.tokenTransferProxyAddress,
            amount.toString(),
          );
      } else {
        srcToken
          .addBalance(senderAddress, MAX_UINT)
          .addAllowance(
            senderAddress,
            config.tokenTransferProxyAddress,
            (BigInt(MAX_UINT) / 8n).toString(),
          );
      }

      srcToken.applyOverrides(stateOverrides);
      destToken.applyOverrides(stateOverrides);

      const swapTx = await ts.simulate(swapParams, stateOverrides);
      // Only log gas estimate if testing against API
      if (useAPI)
        console.log(
          `Gas Estimate API: ${priceRoute.gasCost}, Simulated: ${
            swapTx!.gasUsed
          }, Difference: ${
            parseInt(priceRoute.gasCost) - parseInt(swapTx!.gasUsed)
          }`,
        );
      console.log(`Tenderly URL: ${swapTx!.url}`);
      expect(swapTx!.success).toEqual(true);
    }
  } finally {
    if (paraswap.releaseResources) {
      await paraswap.releaseResources();
    }
  }
}

export const getEnv = (envName: string, optional: boolean = false): string => {
  if (!process.env[envName]) {
    if (optional) {
      return '';
    }
    throw new Error(`Missing ${envName}`);
  }

  return process.env[envName]!;
};

// poolIdentifiers?: { [key: string]: string[] | null } | null,
// limitOrderProvider?: DummyLimitOrderProvider,
// transferFees?: TransferFeeParams,
// // Specified in BPS: part of 10000
// slippage?: number,
// sleepMs?: number,
// replaceTenderlyWithEstimateGas?: boolean,
// forceRoute?: AddressOrSymbol[],
export function testE2E_V6(
  network: Network,
  dexKey: string,
  tokenASymbol: string,
  tokenBSymbol: string,
  tokenAAmount: string,
  tokenBAmount: string,
  nativeTokenAmount: string,
  forceRoute: AddressOrSymbol[],
) {
  const provider = new StaticJsonRpcProvider(
    generateConfig(network).privateHttpProvider,
    network,
  );
  const tokens = Tokens[network];
  const holders = Holders[network];
  const nativeTokenSymbol = NativeTokenSymbols[network];
  const wrappedNativeTokenSymbol = WrappedNativeTokenSymbols[network];

  const sideToContractMethods = new Map([
    [SwapSide.SELL, [ContractMethod.swapExactAmountIn]],
  ]);

  describe(`${network}`, () => {
    sideToContractMethods.forEach((contractMethods, side) =>
      describe(`${side}`, () => {
        contractMethods.forEach((contractMethod: ContractMethod) => {
          describe(`${contractMethod}`, () => {
            it(`${nativeTokenSymbol} -> ${tokenASymbol}`, async () => {
              await testE2E(
                tokens[nativeTokenSymbol],
                tokens[tokenASymbol],
                holders[nativeTokenSymbol],
                side === SwapSide.SELL ? nativeTokenAmount : tokenAAmount,
                side,
                dexKey,
                contractMethod,
                network,
                provider,
              );
            });
            it(`${tokenASymbol} -> ${nativeTokenSymbol}`, async () => {
              await testE2E(
                tokens[tokenASymbol],
                tokens[nativeTokenSymbol],
                holders[tokenASymbol],
                side === SwapSide.SELL ? tokenAAmount : nativeTokenAmount,
                side,
                dexKey,
                contractMethod,
                network,
                provider,
              );
            });
            it(`${wrappedNativeTokenSymbol} -> ${tokenASymbol}`, async () => {
              await testE2E(
                tokens[wrappedNativeTokenSymbol],
                tokens[tokenASymbol],
                holders[wrappedNativeTokenSymbol],
                side === SwapSide.SELL ? nativeTokenAmount : tokenAAmount,
                side,
                dexKey,
                contractMethod,
                network,
                provider,
              );
            });
            it(`${tokenASymbol} -> ${wrappedNativeTokenSymbol}`, async () => {
              await testE2E(
                tokens[tokenASymbol],
                tokens[wrappedNativeTokenSymbol],
                holders[tokenASymbol],
                side === SwapSide.SELL ? tokenAAmount : nativeTokenAmount,
                side,
                dexKey,
                contractMethod,
                network,
                provider,
              );
            });
            it(`${tokenASymbol} -> ${tokenBSymbol}`, async () => {
              await testE2E(
                tokens[tokenASymbol],
                tokens[tokenBSymbol],
                holders[tokenASymbol],
                side === SwapSide.SELL ? tokenAAmount : tokenBAmount,
                side,
                dexKey,
                contractMethod,
                network,
                provider,
              );
            });
            it(`${tokenBSymbol} -> ${tokenASymbol}`, async () => {
              await testE2E(
                tokens[tokenBSymbol],
                tokens[tokenASymbol],
                holders[tokenBSymbol],
                side === SwapSide.SELL ? tokenAAmount : tokenBAmount,
                side,
                dexKey,
                contractMethod,
                network,
                provider,
              );
            });
          });
        });
      }),
    );
  });
}<|MERGE_RESOLUTION|>--- conflicted
+++ resolved
@@ -162,7 +162,6 @@
     if (_poolIdentifiers)
       throw new Error('PoolIdentifiers is not supported by the API');
 
-<<<<<<< HEAD
     let priceRoute;
     if (forceRoute && forceRoute.length > 0) {
       const options = {
@@ -199,22 +198,6 @@
       priceRoute = await this.paraSwap.swap.getRate(options);
     }
 
-=======
-    const priceRoute = await this.paraSwap.swap.getRate({
-      srcToken: from.address,
-      destToken: to.address,
-      side,
-      amount: amount.toString(),
-      options: {
-        includeDEXS: [this.dexKey],
-        // TODO: Improve typing
-        includeContractMethods: [contractMethod as any],
-        partner: 'any',
-      },
-      srcDecimals: from.decimals,
-      destDecimals: to.decimals,
-    });
->>>>>>> c7b1a1c5
     return priceRoute as OptimalRate;
   }
 
@@ -806,6 +789,7 @@
       destToken.applyOverrides(stateOverrides);
 
       const swapTx = await ts.simulate(swapParams, stateOverrides);
+      console.log(`${srcToken.address}_${destToken.address}_${dexKey!}`);
       // Only log gas estimate if testing against API
       if (useAPI)
         console.log(
