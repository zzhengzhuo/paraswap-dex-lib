import {
  SmartTokenParams,
  balanceOfFn,
  allowanceFn,
  SmartToken,
  balancesFn,
  allowedFn,
  _balancesFn,
  _allowancesFn,
<<<<<<< HEAD
  // @ts-ignore
=======
  balanceAndBlacklistStatesFn,
>>>>>>> 966d7ecb
} from '../tests/smart-tokens';
import { Address } from '../src/types';
import { ETHER_ADDRESS, Network } from '../src/constants';

export const GIFTER_ADDRESS = '0xb22fC4eC94D555A5049593ca4552c810Fb8a6d00';
export const GENERIC_ADDR1 = '0xbe9317f6711e2da074fe1f168fd9c402bc0a9d1b';
export const GENERIC_ADDR2 = '0x230a1ac45690b9ae1176389434610b9526d2f21b';

export const Tokens: {
  [network: number]: { [symbol: string]: SmartTokenParams };
} = {
  [Network.MAINNET]: {
    sUSDS: {
      address: '0xa3931d71877C0E7a3148CB7Eb4463524FEc27fbD',
      decimals: 18,
    },
    USDS: {
      address: '0xdC035D45d973E3EC169d2276DDab16f1e407384F',
      decimals: 18,
    },
    SKY: {
      address: '0x56072C95FAA701256059aa122697B133aDEd9279',
      decimals: 18,
    },
    MKR: {
      address: '0x9f8f72aa9304c8b593d555f12ef6589cc3a579a2',
      decimals: 18,
    },
    AA_wstETH: {
      decimals: 18,
      address: '0x2688fc68c4eac90d9e5e1b94776cf14eade8d877',
    },
    'AA_idle_cpPOR-USDC': {
      decimals: 18,
      address: '0x9cacd44cfdf22731bc99facf3531c809d56bd4a2',
    },
    'BB_idle_cpFAS-USDT': {
      decimals: 18,
      address: '0x3eb6318b8d9f362a0e1d99f6032edb1c4c602500',
    },
    AA_steakUSDC: {
      decimals: 18,
      address: '0x2b0e31b8ee653d2077db86dea3acf3f34ae9d5d2',
    },
    BB_steakUSDC: {
      decimals: 18,
      address: '0x7b713b1cb6eafd4061064581579ffccf7df21545',
    },
    AA_Re7WETH: {
      decimals: 18,
      address: '0x454bb3cb427b21e1c052a080e21a57753cd6969e',
    },
    BB_Re7WETH: {
      decimals: 18,
      address: '0x20aa3cd83044d2903181f7ef5c2b498a017d1c4a',
    },
    BB_dUSDCV3: {
      decimals: 18,
      address: '0x2a84a042db06222c486bcb815e961f26599d0df6',
    },
    AA_sUSDe: {
      decimals: 18,
      address: '0xf3188697bd35df73e4293d04a07ebaaf1ffc4018',
    },
    BB_sUSDe: {
      decimals: 18,
      address: '0xb8d0be502a8f12cc5213733285b430a43d07349d',
    },
    AA_iETHv2: {
      decimals: 18,
      address: '0xdf17c739b666B259DA3416d01f0310a6e429f592',
    },
    BB_iETHv2: {
      decimals: 18,
      address: '0x990b3aF34dDB502715E1070CE6778d8eB3c8Ea82',
    },
    USDE: {
      address: '0x4c9edd5852cd905f086c759e8383e09bff1e68b3',
      decimals: 18,
    },
    ETH: {
      address: ETHER_ADDRESS,
      decimals: 18,
    },
    SWETH: {
      address: '0xf951e335afb289353dc249e82926178eac7ded78',
      decimals: 18,
    },
    BAT: {
      address: '0x0d8775f648430679a709e98d2b0cb6250d2887ef',
      decimals: 18,
    },
    rswETH: {
      address: '0xFAe103DC9cf190eD75350761e95403b7b8aFa6c0',
      decimals: 18,
    },
    REQ: {
      address: '0x8f8221aFbB33998d8584A2B05749bA73c37a938a',
      decimals: 18,
    },
    eETH: {
      address: '0x35fA164735182de50811E8e2E824cFb9B6118ac2',
      decimals: 18,
    },
    weETH: {
      address: '0xcd5fe23c85820f7b72d0926fc9b05b43e359b7ee',
      decimals: 18,
    },
    AMPL: {
      address: '0xd46ba6d942050d489dbd938a2c909a5d5039a161',
      decimals: 9,
    },
    USDC: {
      address: '0xa0b86991c6218b36c1d19d4a2e9eb0ce3606eb48',
      decimals: 6,
      symbol: 'USDC',
      addBalance: balancesFn,
      addAllowance: allowedFn,
    },
    aEthUSDC: {
      address: '0x98c23e9d8f34fefb1b7bd6a91b7ff122f4e16f5c',
      decimals: 6,
    },
    aEthWETH: {
      address: '0x4d5f47fa6a74757f35c14fd3a6ef8e3c9bc514e8',
      decimals: 18,
    },
    MAV: {
      address: '0x7448c7456a97769f6cd04f1e83a4a23ccdc46abd',
      decimals: 18,
    },
    SUSHI: {
      address: '0x6b3595068778dd592e39a122f4f5a5cf09c90fe2',
      decimals: 18,
    },
    CUSDC: {
      address: '0x39AA39c021dfbaE8faC545936693aC917d5E7563',
      decimals: 8,
    },
    TUSD: {
      address: '0x0000000000085d4780b73119b644ae5ecd22b376',
      decimals: 18,
    },
    WBTC: {
      address: '0x2260fac5e5542a773aa44fbcfedf7c193bc2c599',
      decimals: 8,
      addBalance: balancesFn,
      addAllowance: allowedFn,
    },
    sBTC: {
      address: '0xfe18be6b3bd88a2d2a7f928d00292e7a9963cfc6',
      decimals: 18,
    },
    tBTCv2: {
      address: '0x18084fbA666a33d37592fA2633fD49a74DD93a88',
      decimals: 18,
    },
    BADGER: {
      address: '0x3472A5A71965499acd81997a54BBA8D852C6E53d',
      decimals: 18,
    },
    USDT: {
      address: '0xdac17f958d2ee523a2206206994597c13d831ec7',
      decimals: 6,
      addBalance: balancesFn,
      addAllowance: allowedFn,
    },
    STETH: {
      address: '0xae7ab96520de3a18e5e111b5eaab095312d7fe84',
      decimals: 18,
    },
    SDEX: {
      address: '0x5DE8ab7E27f6E7A1fFf3E5B337584Aa43961BEeF',
      decimals: 18,
    },
    wstETH: {
      address: '0x7f39C581F595B53c5cb19bD0b3f8dA6c935E2Ca0',
      decimals: 18,
    },
    USDM: {
      address: '0x59d9356e565ab3a36dd77763fc0d87feaf85508c',
      decimals: 18,
    },
    wUSDM: {
      address: '0x57f5e098cad7a3d1eed53991d4d66c45c9af7812',
      decimals: 18,
    },
    frxETH: {
      address: '0x5E8422345238F34275888049021821E8E08CAa1f',
      decimals: 18,
    },
    WETH: {
      address: '0xc02aaa39b223fe8d0a0e5c4f27ead9083c756cc2',
      decimals: 18,
      addBalance: balanceOfFn,
      addAllowance: allowanceFn,
    },
    PSP: {
      address: '0xcafe001067cdef266afb7eb5a286dcfd277f3de5',
      decimals: 18,
    },
    SETH: {
      address: '0x5e74C9036fb86BD7eCdcb084a0673EFc32eA31cb',
      decimals: 18,
    },
    LINK: {
      address: '0x514910771af9ca656af840dff83e8264ecf986ca',
      decimals: 18,
    },
    DAI: {
      address: '0x6b175474e89094c44da98b954eedeac495271d0f',
      decimals: 18,
      addBalance: balanceOfFn,
      addAllowance: allowanceFn,
    },
    MLN: {
      address: '0xec67005c4e498ec7f55e092bd1d35cbc47c91892',
      decimals: 18,
    },
    SENT: {
      address: '0xa44E5137293E855B1b7bC7E2C6f8cD796fFCB037',
      decimals: 8,
    },
    oldFRAX: {
      address: '0x853d955acef822db058eb8505911ed77f175b99e',
      decimals: 18,
    },
    aDAI: {
      address: '0x028171bCA77440897B824Ca71D1c56caC55b68A3',
      decimals: 18,
    },
    aUSDT: {
      address: '0x3Ed3B47Dd13ECAURA9a98b44e6204A523E766B225811',
      decimals: 6,
    },
    waUSDT: {
      address: '0xf8Fd466F12e236f4c96F7Cce6c79EAdB819abF58',
      decimals: 6,
    },
    ALUSD: {
      address: '0xbc6da0fe9ad5f3b0d58160288917aa56653660e9',
      decimals: 18,
    },
    BAL: {
      address: '0xba100000625a3754423978a60c9317c58a424e3D',
      decimals: 18,
    },
    OHM: {
      address: '0x64aa3364f17a4d01c6f1751fd97c2bd3d7e7f1d5',
      decimals: 9,
    },
    AURA: {
      address: '0xc0c293ce456ff0ed870add98a0828dd4d2903dbf',
      decimals: 18,
    },
    WISE: {
      address: '0x66a0f676479cee1d7373f3dc2e2952778bff5bd6',
      decimals: 18,
    },
    DDIM: {
      address: '0xFbEEa1C75E4c4465CB2FCCc9c6d6afe984558E20',
      decimals: 18,
    },
    DODO: {
      address: '0x43Dfc4159D86F3A37A5A4B3D4580b888ad7d4DDd',
      decimals: 18,
    },
    STG: {
      address: '0xAf5191B0De278C7286d6C7CC6ab6BB8A73bA2Cd6',
      decimals: 18,
    },
    ADAI: {
      address: '0x028171bca77440897b824ca71d1c56cac55b68a3',
      decimals: 18,
    },
    AWETH: {
      address: '0x030ba81f1c18d280636f32af80b9aad02cf0854e',
      decimals: 18,
    },
    ALPHA: {
      address: '0xa1faa113cbe53436df28ff0aee54275c13b40975',
      decimals: 18,
    },
    CRV: {
      address: '0xd533a949740bb3306d119cc777fa900ba034cd52',
      decimals: 18,
    },
    INCH: {
      address: '0x111111111117dC0aa78b770fA6A738034120C302',
      decimals: 18,
    },
    mUSD: {
      address: '0xe2f2a5c287993345a840db3b0845fbc70f5935a5',
      decimals: 18,
    },
    mBTC: {
      address: '0x945facb997494cc2570096c74b5f66a3507330a1',
      decimals: 18,
    },
    renBTC: {
      address: '0xEB4C2781e4ebA804CE9a9803C67d0893436bB27D',
      decimals: 8,
    },
    HBTC: {
      address: '0x0316EB71485b0Ab14103307bf65a021042c6d380',
      decimals: 18,
    },
    tBTC: {
      address: '0x8dAEBADE922dF735c38C80C7eBD708Af50815fAa',
      decimals: 18,
    },
    BUSD: {
      address: '0x4fabb145d64652a948d72533023f6e7a623c7c53',
      decimals: 18,
    },
    GUSD: {
      address: '0x056fd409e1d7a124bd7017459dfea2f387b6d5cd',
      decimals: 2,
    },
    ADAIv1: {
      address: '0xfC1E690f61EFd961294b3e1Ce3313fBD8aa4f85d',
      decimals: 18,
    },
    CETH: {
      address: '0x4ddc2d193948926d02f9b1fe9e1daa0718270ed5',
      decimals: 8,
    },
    CDAI: {
      address: '0x5d3a536E4D6DbD6114cc1Ead35777bAB948E3643',
      decimals: 8,
    },
    MIM: {
      address: '0x99D8a9C45b2ecA8864373A26D1459e3Dff1e17F3',
      decimals: 18,
    },
    AnkETH: {
      address: '0xE95A203B1a91a908F9B9CE46459d101078c2c3cb',
      decimals: 18,
    },
    EURS: {
      address: '0xdB25f211AB05b1c97D595516F45794528a807ad8',
      decimals: 2,
    },
    EURT: {
      address: '0xC581b735A1688071A1746c968e0798D642EDE491',
      decimals: 6,
    },
    jEUR: {
      address: '0x0f17bc9a994b87b5225cfb6a2cd4d667adb4f20b',
      decimals: 18,
    },
    jCHF: {
      address: '0x53dfea0a8cc2a2a2e425e1c174bc162999723ea0',
      decimals: 18,
    },
    jGBP: {
      address: '0x7409856cae628f5d578b285b45669b36e7005283',
      decimals: 18,
    },
    XAUT: {
      address: '0x68749665FF8D2d112Fa859AA293F07A622782F38',
      decimals: 6,
    },
    CVX: {
      address: '0x4e3FBD56CD56c3e72c1403e103b45Db9da5B9D2B',
      decimals: 18,
    },
    UST: {
      address: '0xa47c8bf37f92abed4a126bda807a7b7498661acd',
      decimals: 18,
    },
    SAITAMA: {
      address: '0x8b3192f5eebd8579568a2ed41e6feb402f93f73f',
      decimals: 9,
    },
    BBAUSDT: {
      // bpt of USDT Linear Pool
      address: '0x2bbf681cc4eb09218bee85ea2a5d3d13fa40fc0c',
      decimals: 18,
    },
    BBADAI: {
      // bpt of DAI Linear Pool
      address: '0x804cdb9116a10bb78768d3252355a1b18067bf8f',
      decimals: 18,
    },
    BBAUSD: {
      address: '0x7b50775383d3d6f0215a8f290f2c9e2eebbeceb2',
      decimals: 18,
    },
    BBFDAI: {
      address: '0x8f4063446f5011bc1c9f79a819efe87776f23704',
      decimals: 18,
    },
    FEI: {
      address: '0x956F47F50A910163D8BF957Cf5846D573E7f87CA',
      decimals: 18,
    },
    newFRAX: {
      address: '0x853d955aCEf822Db058eb8505911ED77F175b99e',
      decimals: 18,
    },
    sETH: {
      address: '0x5e74C9036fb86BD7eCdcb084a0673EFc32eA31cb',
      decimals: 18,
    },
    sUSD: {
      address: '0x57Ab1ec28D129707052df4dF418D58a2D46d5f51',
      decimals: 18,
    },
    USDD: {
      address: '0x0c10bf8fcb7bf5412187a595ab97a3609160b5c6',
      decimals: 18,
    },
    alETH: {
      address: '0x0100546f2cd4c9d97f798ffc9755e47865ff7ee6',
      decimals: 18,
    },
    SHIBA: {
      address: '0x95aD61b0a150d79219dCF64E1E6Cc01f0B64C4cE',
      decimals: 18,
    },
    dUSDC: {
      address: '0xc411db5f5eb3f7d552f9b8454b2d74097ccde6e3',
      decimals: 6,
    },
    EURA: {
      address: '0x1a7e4e63778b4f12a199c062f3efdd288afcbce8',
      decimals: 18,
      symbol: 'EURA',
    },
    EUROC: {
      address: '0x1aBaEA1f7C830bD89Acc67eC4af516284b1bC33c',
      decimals: 6,
      symbol: 'EUROC',
    },
    bERNX: {
      address: '0x3f95AA88dDbB7D9D484aa3D482bf0a80009c52c9',
      decimals: 18,
      symbol: 'bERNX',
    },
    bC3M: {
      address: '0x2F123cF3F37CE3328CC9B5b8415f9EC5109b45e7',
      decimals: 18,
      symbol: 'bC3M',
    },
    stEUR: {
      address: '0x004626a008b1acdc4c74ab51644093b155e59a23',
      decimals: 18,
    },
    USDA: {
      address: '0x0000206329b97DB379d5E1Bf586BbDB969C63274',
      decimals: 18,
      symbol: 'USDA',
    },
    bIB01: {
      address: '0xCA30c93B02514f86d5C86a6e375E3A330B435Fb5',
      decimals: 18,
      symbol: 'bIB01',
    },
    steakUSDC: {
      address: '0xBEEF01735c132Ada46AA9aA4c54623cAA92A64CB',
      decimals: 18,
      symbol: 'steakUSDC',
    },
    stUSD: {
      address: '0x0022228a2cc5E7eF0274A7Baa600d44da5aB5776',
      decimals: 18,
    },
    GHO: {
      address: '0x40d16fc0246ad3160ccc09b8d0d3a2cd28ae6c2f',
      decimals: 18,
    },
    stkGHO: {
      address: '0x1a88Df1cFe15Af22B3c4c783D4e6F7F9e0C1885d',
      decimals: 18,
    },
    USDe: {
      address: '0x4c9EDD5852cd905f086C759E8383e09bff1E68B3',
      decimals: 18,
    },
    crvUSD: {
      address: '0xf939E0A03FB07F59A73314E73794Be0E57ac1b4E',
      decimals: 18,
    },
    wibBTC: {
      address: '0x8751d4196027d4e6da63716fa7786b5174f04c15',
      decimals: 18,
    },
    MATIC: {
      address: '0x7d1afa7b718fb893db30a3abc0cfc608aacfebb0',
      decimals: 18,
    },
    POL: {
      address: '0x455e53CBB86018Ac2B8092FdCd39d8444aFFC3F6',
      decimals: 19,
    },
    GYD: {
      address: '0xe07f9d810a48ab5c3c914ba3ca53af14e4491e8a',
      decimals: 18,
    },
    LUSD: {
      address: '0x5f98805a4e8be255a32880fdec7f6728c6568ba0',
      decimals: 18,
    },
    BNT: {
      address: '0x1f573d6fb3f13d689ff844b4ce37794d79a7ff1c',
      decimals: 18,
    },
    sDAI: {
      address: '0x83f20f44975d03b1b09e64809b757c47f942beea',
      decimals: 18,
    },
    stataUSDT: {
      address: '0x862c57d48becb45583aeba3f489696d22466ca1b',
      decimals: 6,
    },
    aaveUSDT: {
      address: '0x23878914efe38d27c4d67ab83ed1b93a74d4086a',
      decimals: 6,
    },
    rUSD: {
      address: '0x65D72AA8DA931F047169112fcf34f52DbaAE7D18',
      decimals: 18,
    },
    arUSD: {
      address: '0x07D1718fF05a8C53C8F05aDAEd57C0d672945f9a',
      decimals: 18,
    },
    USD0: {
      address: '0x73A15FeD60Bf67631dC6cd7Bc5B6e8da8190aCF5',
      decimals: 18,
      symbol: 'USD0',
    },
    'USD0++': {
      address: '0x35D8949372D46B7a3D5A56006AE77B215fc69bC0',
      decimals: 18,
      symbol: 'USD0++',
    },
  },
  [Network.POLYGON]: {
    jGBP: {
      address: '0x767058f11800fba6a682e73a6e79ec5eb74fac8c',
      decimals: 18,
    },
    DAI: {
      address: '0x8f3Cf7ad23Cd3CaDbD9735AFf958023239c6A063',
      decimals: 18,
    },
    // native bridged wormhole
    USDCe: {
      address: '0x2791bca1f2de4661ed88a30c99a7a9449aa84174',
      decimals: 6,
      addBalance: _balancesFn,
      addAllowance: _allowancesFn,
    },
    TEL: {
      address: '0xdf7837de1f2fa4631d716cf2502f8b230f1dcc32',
      decimals: 2,
    },
    // wormhole
    USDC: {
      address: '0x576Cf361711cd940CD9C397BB98C4C896cBd38De',
      decimals: 6,
    },
    // circle issued usdc
    USDCn: {
      address: '0x3c499c542cEF5E3811e1192ce70d8cC03d5c3359',
      decimals: 6,
    },
    stataUSDCn: {
      address: '0x2dCa80061632f3F87c9cA28364d1d0c30cD79a19',
      decimals: 6,
    },
    aaveUSDCn: {
      address: '0xa4d94019934d8333ef880abffbf2fdd611c762bd',
      decimals: 6,
    },
    POPS: {
      address: '0xa92A1576D11dB45c53be71d59245ac97ce0d8147',
      decimals: 18,
    },
    CRV: {
      address: '0x172370d5cd63279efa6d502dab29171933a610af',
      decimals: 18,
    },
    BAL: {
      address: '0x9a71012b13ca4d3d0cdc72a177df3ef03b0e76a3',
      decimals: 18,
    },
    AAVE: {
      address: '0xd6df932a45c0f255f85145f286ea0b292b21c90b',
      decimals: 18,
    },
    PSP: {
      address: '0x42d61d766b85431666b39b89c43011f24451bff6',
      decimals: 18,
    },
    WETH: {
      address: '0x7ceb23fd6bc0add59e62ac25578270cff1b9f619',
      decimals: 18,
    },
    crvUSD: {
      address: '0xc4ce1d6f5d98d65ee25cf85e9f2e9dcfee6cb5d6',
      decimals: 18,
    },
    WMATIC: {
      address: '0x0d500B1d8E8eF31E21C99d1Db9A6444d3ADf1270',
      decimals: 18,
      addBalance: balanceOfFn,
      addAllowance: allowanceFn,
    },
    AMWMATIC: {
      address: '0x8dF3aad3a84da6b69A4DA8aeC3eA40d9091B2Ac4',
      decimals: 18,
    },
    aPolWMATIC: {
      address: '0x6d80113e533a2c0fe82eabd35f1875dcea89ea97',
      decimals: 18,
    },
    MUST: {
      address: '0x9C78EE466D6Cb57A4d01Fd887D2b5dFb2D46288f',
      decimals: 18,
    },
    AMDAI: {
      address: '0x27F8D03b3a2196956ED754baDc28D73be8830A6e',
      decimals: 18,
    },
    BTU: {
      address: '0xfdc26cda2d2440d0e83cd1dee8e8be48405806dc',
      decimals: 18,
    },
    USDT: {
      address: '0xc2132d05d31c914a87c6611c10748aeb04b58e8f',
      decimals: 6,
    },
    WBTC: {
      address: '0x1bfd67037b42cf73acf2047067bd4f2c47d9bfd6',
      decimals: 8,
    },
    MATIC: { address: ETHER_ADDRESS, decimals: 18 },
    mUSD: {
      address: '0xe840b73e5287865eec17d250bfb1536704b43b21',
      decimals: 18,
    },
    AMWETH: {
      address: '0x28424507fefb6f7f8e9d3860f56504e4e5f5f390',
      decimals: 18,
    },
    AMWBTC: {
      address: '0x5c2ed810328349100a66b82b78a1791b101c9d61',
      decimals: 8,
    },
    KNC: {
      address: '0x1c954e8fe737f99f68fa1ccda3e51ebdb291948c',
      decimals: 18,
    },
    jEUR: {
      address: '0x4e3decbb3645551b8a19f0ea1678079fcb33fb4c',
      decimals: 18,
    },
    jGPB: {
      address: '0x767058f11800fba6a682e73a6e79ec5eb74fac8c',
      decimals: 18,
    },
    jCHF: {
      address: '0xbd1463f02f61676d53fd183c2b19282bff93d099',
      decimals: 18,
    },
    RADIO: {
      address: '0x613a489785C95afEB3b404CC41565cCff107B6E0',
      decimals: 18,
    },
    HANZO: {
      address: '0x37eb60f78e06c4bb2a5f836b0fc6bccbbaa995b3',
      decimals: 9,
    },
    RVLT: {
      address: '0xf0f9d895aca5c8678f706fb8216fa22957685a13',
      decimals: 18,
    },
    stMATIC: {
      address: '0x3a58a54c066fdc0f2d55fc9c89f0415c92ebf3c4',
      decimals: 18,
    },
    axlUSDC: {
      address: '0x750e4c4984a9e0f12978ea6742bc1c5d248f40ed',
      decimals: 6,
    },
    deUSDC: {
      address: '0x1ddcaa4ed761428ae348befc6718bcb12e63bfaa',
      decimals: 6,
    },
    amUSDT: {
      address: '0x60d55f02a771d515e077c9c2403a1ef324885cec',
      decimals: 6,
    },
    amUSDC: {
      address: '0x1a13F4Ca1d028320A707D99520AbFefca3998b7F',
      decimals: 6,
    },
    MAI: {
      address: '0xa3fa99a148fa48d14ed51d610c367c61876997f1',
      decimals: 18,
    },
    EURA: {
      address: '0xe0b52e49357fd4daf2c15e02058dce6bc0057db4',
      decimals: 18,
      symbol: 'EURA',
    },
    USDM: {
      address: '0x59d9356e565ab3a36dd77763fc0d87feaf85508c',
      decimals: 18,
    },
    wUSDM: {
      address: '0x57f5e098cad7a3d1eed53991d4d66c45c9af7812',
      decimals: 18,
    },
    stEUR: {
      address: '0x004626a008b1acdc4c74ab51644093b155e59a23',
      decimals: 18,
    },
    USDA: {
      address: '0x0000206329b97DB379d5E1Bf586BbDB969C63274',
      decimals: 18,
      symbol: 'USDA',
    },
    stUSD: {
      address: '0x0022228a2cc5E7eF0274A7Baa600d44da5aB5776',
      decimals: 18,
    },
    BUSD: {
      address: '0x9C9e5fD8bbc25984B178FdCE6117Defa39d2db39',
      decimals: 18,
    },
    TUSD: {
      address: '0x2e1ad108ff1d8c782fcbbb89aad783ac49586756',
      decimals: 18,
    },
    SDEX: {
      address: '0x6899fAcE15c14348E1759371049ab64A3a06bFA6',
      decimals: 18,
    },
    MATICX: {
      address: '0xfa68fb4628dff1028cfec22b4162fccd0d45efb6',
      decimals: 18,
    },
    SUSHI: {
      address: '0x0b3f868e0be5597d5db7feb59e1cadbb0fdda50a',
      decimals: 18,
    },
    TRYB: {
      address: '0x4fb71290ac171e1d144f7221d882becac7196eb5',
      decimals: 6,
    },
  },
  [Network.FANTOM]: {
    FTM: { address: ETHER_ADDRESS, decimals: 18 },
    SOLID: {
      address: '0x777cf5ba9c291a1a8f57ff14836f6f9dc5c0f9dd',
      decimals: 18,
    },
    WFTM: {
      address: '0x21be370d5312f44cb42ce377bc9b8a0cef1a4c83',
      decimals: 18,
    },
    DAI: {
      address: '0x8d11ec38a3eb5e956b052f67da8bdc9bef8abf3e',
      decimals: 18,
    },
    USDC: {
      address: '0x04068DA6C83AFCFA0e13ba15A6696662335D5B75',
      decimals: 6,
    },
    FUSDT: {
      address: '0x049d68029688eabf473097a2fc38ef61633a3c7a',
      decimals: 6,
    },
    LQDR: {
      address: '0x10b620b2dbac4faa7d7ffd71da486f5d44cd86f9',
      decimals: 18,
    },
    EQUAL: {
      address: '0x3fd3a0c85b70754efc07ac9ac0cbbdce664865a6',
      decimals: 18,
    },
    beFTM: {
      address: '0x7381ed41f6de418dde5e84b55590422a57917886',
      decimals: 18,
    },
    POPS: {
      address: '0x9dE4b40bDcE50Ec6a1A668bF85997BbBD324069a',
      decimals: 18,
    },
    MIM: {
      address: '0x82f0b8b456c1a451378467398982d4834b6829c1',
      decimals: 18,
    },
    FRAX: {
      address: '0xdc301622e621166BD8E82f2cA0A26c13Ad0BE355',
      decimals: 18,
    },
    nETH: {
      address: '0x67C10C397dD0Ba417329543c1a40eb48AAa7cd00',
      decimals: 18,
    },
    WETH: {
      address: '0x74b23882a30290451A17c44f4F05243b6b58C76d',
      decimals: 18,
    },
    SPIRIT: {
      address: '0x5cc61a78f164885776aa610fb0fe1257df78e59b',
      decimals: 18,
    },
    wBOMB: {
      address: '0xc09a82ad5075b3067d80f54f05e1e22229699cc1',
      decimals: 18,
    },
    TOR: {
      address: '0x74e23df9110aa9ea0b6ff2faee01e740ca1c642e',
      decimals: 18,
    },
    BOO: {
      address: '0x841fad6eae12c286d1fd18d1d525dffa75c7effe',
      decimals: 18,
    },
    ETH: {
      address: '0x74b23882a30290451A17c44f4F05243b6b58C76d',
      decimals: 18,
    },
    GDAI: {
      address: '0x07E6332dD090D287d3489245038daF987955DCFB',
      decimals: 18,
    },
    GUSDC: {
      address: '0xe578C856933D8e1082740bf7661e379Aa2A30b26',
      decimals: 6,
    },
    axlUSDC: {
      address: '0x1B6382DBDEa11d97f24495C9A90b7c88469134a4',
      decimals: 6,
    },
    lzUSDC: {
      address: '0x28a92dde19D9989F39A49905d7C9C2FAc7799bDf',
      decimals: 6,
    },
    FVM: {
      address: '0x07BB65fAaC502d4996532F834A1B7ba5dC32Ff96',
      decimals: 18,
    },
    USDCe: {
      address: '0x2f733095b80a04b38b0d10cc884524a3d09b836a',
      decimals: 6,
    },
    scrvUSDC_e: {
      address: '0x0cf1aa18ab7020973705aa9c46bbec6150e2782b',
      decimals: 18,
    },
    scrvUSDC_p: {
      address: '0x8b697f95d8c9fbbcc597a89223b10b80369490a1',
      decimals: 18,
    },
  },
  [Network.BSC]: {
    POPS: {
      address: '0xa1051433EC7b5cc249c75Fdd5b96BF423f2f4A32',
      decimals: 18,
    },
    DAI: {
      address: '0x1af3f329e8be154074d8769d1ffa4ee058b1dbc3',
      decimals: 18,
    },
    WBNB: {
      address: '0xbb4cdb9cbd36b01bd1cbaebf2de08d9173bc095c',
      decimals: 18,
    },
    BNBx: {
      address: '0x1bdd3Cf7F79cfB8EdbB955f20ad99211551BA275',
      decimals: 18,
    },
    BUSD: {
      address: '0xe9e7cea3dedca5984780bafc599bd69add087d56',
      decimals: 18,
    },
    USDT: {
      address: '0x55d398326f99059ff775485246999027b3197955',
      decimals: 18,
    },
    ETH: {
      address: '0x2170ed0880ac9a755fd29b2688956bd959f933f8',
      decimals: 18,
    },
    UST: {
      address: '0x23396cf899ca06c4472205fc903bdb4de249d6fc',
      decimals: 18,
    },
    USDC: {
      address: '0x8AC76a51cc950d9822D68b83fE1Ad97B32Cd580d',
      decimals: 18,
    },
    RADIO: {
      address: '0x30807D3b851A31d62415B8bb7Af7dCa59390434a',
      decimals: 18,
    },
    BNB: { address: ETHER_ADDRESS, decimals: 18 },
    bBTC: {
      address: '0x7130d2A12B9BCbFAe4f2634d864A1Ee1Ce3Ead9c',
      decimals: 18,
    },
    anyBTC: {
      address: '0x54261774905f3e6E9718f2ABb10ed6555cae308a',
      decimals: 8,
    },
    nUSD: {
      address: '0x23b891e5C62E0955ae2bD185990103928Ab817b3',
      decimals: 18,
    },
    CONE: {
      address: '0xA60205802E1B5C6EC1CAFA3cAcd49dFeECe05AC9',
      decimals: 18,
    },
    axlUSD: {
      address: '0x4268B8F0B87b6Eae5d897996E6b845ddbD99Adf3',
      decimals: 6,
    },
    FRAX: {
      address: '0x90C97F71E18723b0Cf0dfa30ee176Ab653E89F40',
      decimals: 18,
    },
    frxETH: {
      address: '0x64048A7eEcF3a2F1BA9e144aAc3D7dB6e58F555e',
      decimals: 18,
    },
    USDFI: {
      address: '0x11A38e06699b238D6D9A0C7A01f3AC63a07ad318',
      decimals: 18,
    },
    XRP: {
      address: '0x1d2f0da169ceb9fc7b3144628db156f3f6c60dbe',
      decimals: 18,
    },
    SDEX: {
      address: '0xFdc66A08B0d0Dc44c17bbd471B88f49F50CdD20F',
      decimals: 18,
    },
    EURA: {
      address: '0x12f31B73D812C6Bb0d735a218c086d44D5fe5f89',
      decimals: 18,
      symbol: 'EURA',
    },
    USDA: {
      address: '0x0000206329b97DB379d5E1Bf586BbDB969C63274',
      decimals: 18,
      symbol: 'USDA',
    },
    stUSD: {
      address: '0x0022228a2cc5E7eF0274A7Baa600d44da5aB5776',
      decimals: 18,
    },
    stataUSDT: {
      address: '0x0471d185cc7be61e154277cab2396cd397663da6',
      decimals: 18,
    },
    aaveUSDT: {
      address: '0xa9251ca9de909cb71783723713b21e4233fbf1b1',
      decimals: 18,
    },
  },
  [Network.AVALANCHE]: {
    LINKe: {
      address: '0x5947bb275c521040051d82396192181b413227a3',
      decimals: 18,
    },
    PHAR: {
      address: '0xAAAB9D12A30504559b0C5a9A5977fEE4A6081c6b',
      decimals: 18,
    },
    USDCe: {
      address: '0xA7D7079b0FEaD91F3e65f86E8915Cb59c1a4C664',
      decimals: 6,
    },
    USDC: {
      address: '0xB97EF9Ef8734C71904D8002F8b6Bc66Dd9c48a6E',
      decimals: 6,
    },
    USDTe: {
      address: '0xc7198437980c041c805A1EDcbA50c1Ce5db95118',
      decimals: 6,
    },
    USDT: {
      address: '0x9702230A8Ea53601f5cD2dc00fDBc13d4dF4A8c7',
      decimals: 6,
      addAllowance: _allowancesFn,
      addBalance: balanceOfFn,
    },
    POPS: {
      address: '0x240248628B7B6850352764C5dFa50D1592A033A8',
      decimals: 18,
    },
    WAVAX: {
      address: '0xB31f66AA3C1e785363F0875A1B74E27b85FD66c7',
      decimals: 18,
      addAllowance: allowanceFn,
      addBalance: balanceOfFn,
    },
    sAVAX: {
      address: '0x2b2C81e08f1Af8835a78Bb2A90AE924ACE0eA4bE',
      decimals: 18,
    },
    WETHe: {
      address: '0x49D5c2BdFfac6CE2BFdB6640F4F80f226bc10bAB',
      decimals: 18,
    },
    ETH: {
      address: '0xf20d962a6c8f70c731bd838a3a388D7d48fA6e15',
      decimals: 18,
    },
    WBTC: {
      address: '0x408D4cD0ADb7ceBd1F1A1C33A0Ba2098E1295bAB',
      decimals: 8,
    },
    WETH: {
      address: '0x49D5c2BdFfac6CE2BFdB6640F4F80f226bc10bAB',
      decimals: 18,
    },
    TUSD: {
      address: '0x1c20e891bab6b1727d14da358fae2984ed9b59eb',
      decimals: 18,
    },
    oldFRAX: {
      address: '0xdc42728b0ea910349ed3c6e1c9dc06b5fb591f98',
      decimals: 18,
    },
    newFRAX: {
      address: '0xd24c2ad096400b6fbcd2ad8b24e7acbc21a1da64',
      decimals: 18,
    },
    DAIE: {
      address: '0xd586e7f844cea2f87f50152665bcbc2c279d8d70',
      decimals: 18,
    },
    PNG: {
      address: '0x60781c2586d68229fde47564546784ab3faca982',
      decimals: 18,
    },
    SHIBX: {
      address: '0x440aBbf18c54b2782A4917b80a1746d3A2c2Cce1',
      decimals: 18,
    },
    wBTC: {
      address: '0x50b7545627a5162F82A992c33b87aDc75187B218',
      decimals: 8,
    },
    renBTC: {
      address: '0xDBf31dF14B66535aF65AaC99C32e9eA844e14501',
      decimals: 8,
    },
    BTCb: {
      address: '0x152b9d0FdC40C096757F570A51E494bd4b943E50',
      decimals: 8,
    },
    ADAI: {
      address: '0x47AFa96Cdc9fAb46904A55a6ad4bf6660B53c38a',
      decimals: 18,
    },
    avWAVAX: {
      address: '0xDFE521292EcE2A4f44242efBcD66Bc594CA9714B',
      decimals: 18,
    },
    MIM: {
      address: '0x130966628846BFd36ff31a822705796e8cb8C18D',
      decimals: 18,
    },
    TSD: {
      address: '0x4fbf0429599460D327BD5F55625E30E4fC066095',
      decimals: 18,
    },
    avUSDT: {
      address: '0x532e6537fea298397212f09a61e03311686f548e',
      decimals: 6,
    },
    THO: {
      address: '0xAE4AA155D2987B454C29450ef4f862CF00907B61',
      decimals: 18,
    },
    AVAX: { address: ETHER_ADDRESS, decimals: 18 },
    aETH: {
      address: '0x3a3A65aAb0dd2A17E3F1947bA16138cd37d08c04',
      decimals: 18,
    },
    aUSDT: {
      address: '0x71fc860f7d3a592a4a98740e39db31d25db65ae8',
      decimals: 6,
    },
    YUSD: {
      address: '0x111111111111ed1D73f860F57b2798b683f2d325',
      decimals: 18,
    },
    H2O: {
      address: '0x026187BdbC6b751003517bcb30Ac7817D5B766f8',
      decimals: 18,
    },
    MONEY: {
      address: '0x0f577433Bf59560Ef2a79c124E9Ff99fCa258948',
      decimals: 18,
    },
    nETH: {
      address: '0x19E1ae0eE35c0404f835521146206595d37981ae',
      decimals: 18,
    },
    avWETH: {
      address: '0x53f7c5869a859F0AeC3D334ee8B4Cf01E3492f21',
      decimals: 18,
    },
    nUSD: {
      address: '0xCFc37A6AB183dd4aED08C204D1c2773c0b1BDf46',
      decimals: 18,
    },
    BETS: {
      address: '0x94025780a1ab58868d9b2dbbb775f44b32e8e6e5',
      decimals: 18,
    },
    HATCHY: {
      address: '0x502580fc390606b47fc3b741d6d49909383c28a9',
      decimals: 18,
    },
    AMPL: {
      address: '0x027dbcA046ca156De9622cD1e2D907d375e53aa7',
      decimals: 9,
    },
    stataUSDT: {
      address: '0x5525ee69bc1e354b356864187de486fab5ad67d7',
      decimals: 6,
    },
    aaveUSDT: {
      address: '0x6ab707aca953edaefbc4fd23ba73294241490620',
      decimals: 6,
    },
  },
  [Network.ARBITRUM]: {
    SEN: {
      address: '0x154388a4650D63acC823e06Ef9e47C1eDdD3cBb2',
      decimals: 18,
    },
    BAL: {
      address: '0x040d1edc9569d4bab2d15287dc5a4f10f56a56b8',
      decimals: 18,
    },
    DAI: {
      address: '0xDA10009cBd5D07dd0CeCc66161FC93D7c9000da1',
      decimals: 18,
    },
    ARB: {
      address: '0x912ce59144191c1204e64559fe8253a0e49e6548',
      decimals: 18,
    },
    WETH: {
      address: '0x82aF49447D8a07e3bd95BD0d56f35241523fBab1',
      decimals: 18,
      addBalance: _balancesFn,
      addAllowance: _allowancesFn,
    },
    ETH: { address: ETHER_ADDRESS, decimals: 18 },
    USDCe: {
      address: '0xFF970A61A04b1cA14834A43f5dE4533eBDDB5CC8',
      decimals: 6,
    },
    USDC: {
      address: '0xaf88d065e77c8cC2239327C5EDb3A432268e5831',
      decimals: 6,
      symbol: 'USDC',
      addBalance: balanceAndBlacklistStatesFn,
      addAllowance: allowedFn,
    },
    SUSHI: {
      address: '0xd4d42F0b6DEF4CE0383636770eF773390d85c61A',
      decimals: 18,
    },
    crvUSD: {
      address: '0x498bf2b1e120fed3ad3d42ea2165e9b73f99c1e5',
      decimals: 18,
    },
    OHM: {
      address: '0xf0cb2dc0db5e6c66b9a70ac27b06b878da017028',
      decimals: 9,
    },
    RDNT: {
      address: '0x3082cc23568ea640225c2467653db90e9250aaa0',
      decimals: 18,
    },
    USDT: {
      address: '0xfd086bc7cd5c481dcc9c85ebe478a1c0b69fcbb9',
      decimals: 6,
      addBalance: _balancesFn,
      addAllowance: _allowancesFn,
    },
    FRAX: {
      address: '0x17FC002b466eEc40DaE837Fc4bE5c67993ddBd6F',
      decimals: 18,
    },
    nUSD: {
      address: '0x2913E812Cf0dcCA30FB28E6Cac3d2DCFF4497688',
      decimals: 18,
    },
    nETH: {
      address: '0x3ea9B0ab55F34Fb188824Ee288CeaEfC63cf908e',
      decimals: 18,
    },
    EURS: {
      address: '0xd22a58f79e9481d1a88e00c343885a588b34b68b',
      decimals: 2,
    },
    AAVE: {
      address: '0xba5ddd1f9d7f570dc94a51479a000e3bce967196',
      decimals: 18,
    },
    MIM: {
      address: '0xFEa7a6a0B346362BF88A9e4A88416B77a57D6c2A',
      decimals: 18,
    },
    VST: {
      address: '0x64343594ab9b56e99087bfa6f2335db24c2d1f17',
      decimals: 18,
    },
    POPS: {
      address: '0xa0b20DecBc557E3f68E140eD5a0c69bc865F865A',
      decimals: 18,
    },
    ZYB: {
      address: '0x3B475F6f2f41853706afc9Fa6a6b8C5dF1a2724c',
      decimals: 18,
    },
    WBTC: {
      address: '0x2f2a2543b76a4166549f7aab2e75bef0aefc5b0f',
      decimals: 8,
    },
    LEX: {
      address: '0x6bB7A17AcC227fd1F6781D1EEDEAE01B42047eE0',
      decimals: 18,
    },
    EURA: {
      address: '0xfa5ed56a203466cbbc2430a43c66b9d8723528e7',
      decimals: 18,
      symbol: 'EURA',
    },
    stEUR: {
      address: '0x004626a008b1acdc4c74ab51644093b155e59a23',
      decimals: 18,
    },
    USDA: {
      address: '0x0000206329b97DB379d5E1Bf586BbDB969C63274',
      decimals: 18,
      symbol: 'USDA',
    },
    USDM: {
      address: '0x59d9356e565ab3a36dd77763fc0d87feaf85508c',
      decimals: 18,
    },
    wUSDM: {
      address: '0x57f5e098cad7a3d1eed53991d4d66c45c9af7812',
      decimals: 18,
    },
    stUSD: {
      address: '0x0022228a2cc5E7eF0274A7Baa600d44da5aB5776',
      decimals: 18,
    },
    GRAIL: {
      address: '0x3d9907f9a368ad0a51be60f7da3b97cf940982d8',
      decimals: 18,
    },
    AURY: {
      address: '0x11bf4f05eb28b802ed3ab672594decb20ffe2313',
      decimals: 9,
    },
    wstETH: {
      address: '0x5979D7b546E38E414F7E9822514be443A4800529',
      decimals: 18,
    },
    RDPX: {
      address: '0x32eb7902d4134bf98a28b963d26de779af92a212',
      decimals: 18,
    },
    SDEX: {
      address: '0xabD587f2607542723b17f14d00d99b987C29b074',
      decimals: 18,
    },
    LINK: {
      address: '0xf97f4df75117a78c1a5a0dbb814af92458539fb4',
      decimals: 18,
    },
    DMT: {
      address: '0x8b0e6f19ee57089f7649a455d89d7bc6314d04e8',
      decimals: 18,
    },
    PENDLE: {
      address: '0x0c880f6761f1af8d9aa9c466984b80dab9a8c9e8',
      decimals: 18,
    },
    stataUSDT: {
      address: '0xb165a74407fe1e519d6bcbdec1ed3202b35a4140',
      decimals: 6,
    },
    aaveUSDT: {
      address: '0x6ab707aca953edaefbc4fd23ba73294241490620',
      decimals: 6,
    },
    GHO: {
      address: '0x7dff72693f6a4149b17e7c6314655f6a9f7c8b33',
      decimals: 18,
    },
  },
  [Network.OPTIMISM]: {
    DAI: {
      address: '0xDA10009cBd5D07dd0CeCc66161FC93D7c9000da1',
      decimals: 18,
    },
    WETH: {
      address: '0x4200000000000000000000000000000000000006',
      decimals: 18,
      addBalance: balanceOfFn,
      addAllowance: allowanceFn,
    },
    ETH: { address: ETHER_ADDRESS, decimals: 18 },
    USDCe: {
      address: '0x7F5c764cBc14f9669B88837ca1490cCa17c31607',
      decimals: 6,
    },
    USDC: {
      address: '0x0b2C639c533813f4Aa9D7837CAf62653d097Ff85',
      decimals: 6,
    },
    USDT: {
      address: '0x94b008aA00579c1307B0EF2c499aD98a8ce58e58',
      decimals: 6,
    },
    PSTAKE: {
      address: '0x023550adde4fa2f90d63a41d9282bee0294c04cd',
      decimals: 18,
    },
    GRAIN: {
      address: '0xfd389dc9533717239856190f42475d3f263a270d',
      decimals: 18,
    },
    tBTC: {
      address: '0x6c84a8f1c29108f47a79964b5fe888d4f4d0de40',
      decimals: 18,
    },
    GRAI: {
      address: '0x894134a25a5fac1c2c26f1d8fbf05111a3cb9487',
      decimals: 18,
    },
    LUSD: {
      address: '0xc40f949f8a4e094d1b49a23ea9241d289b7b2819',
      decimals: 18,
    },
    POPS: {
      address: '0x3D51a9fB5dCc87F7B237B04975559b920a9a56Ff',
      decimals: 18,
    },
    crvUSD: {
      address: '0xc52d7f23a2e460248db6ee192cb23dd12bddcbf6',
      decimals: 18,
    },
    OP: {
      address: '0x4200000000000000000000000000000000000042',
      decimals: 18,
    },
    sETH: {
      address: '0xE405de8F52ba7559f9df3C368500B6E6ae6Cee49',
      decimals: 18,
    },
    sUSD: {
      address: '0x8c6f28f2F1A3C87F0f938b96d27520d9751ec8d9',
      decimals: 18,
    },
    wstETH: {
      address: '0x1f32b1c2345538c0c6f582fcb022739c4a194ebb',
      decimals: 18,
    },
    rETH: {
      address: '0x9bcef72be871e61ed4fbbc7630889bee758eb81d',
      decimals: 18,
    },
    MAI: {
      address: '0xdfa46478f9e5ea86d57387849598dbfb2e964b02',
      decimals: 18,
    },
    WBTC: {
      address: '0x68f180fcCe6836688e9084f035309E29Bf0A2095',
      decimals: 8,
    },
    EURA: {
      address: '0x9485aca5bbbe1667ad97c7fe7c4531a624c8b1ed',
      decimals: 18,
      symbol: 'EURA',
    },
    USDM: {
      address: '0x59d9356e565ab3a36dd77763fc0d87feaf85508c',
      decimals: 18,
    },
    wUSDM: {
      address: '0x57f5e098cad7a3d1eed53991d4d66c45c9af7812',
      decimals: 18,
    },
    stEUR: {
      address: '0x004626a008b1acdc4c74ab51644093b155e59a23',
      decimals: 18,
    },
    USDA: {
      address: '0x0000206329b97DB379d5E1Bf586BbDB969C63274',
      decimals: 18,
      symbol: 'USDA',
    },
    stUSD: {
      address: '0x0022228a2cc5E7eF0274A7Baa600d44da5aB5776',
      decimals: 18,
    },
    frxETH: {
      address: '0x6806411765Af15Bddd26f8f544A34cC40cb9838B',
      decimals: 18,
    },
    stataUSDT: {
      address: '0x035c93db04e5aaea54e6cd0261c492a3e0638b37',
      decimals: 6,
    },
    aaveUSDT: {
      address: '0x6ab707aca953edaefbc4fd23ba73294241490620',
      decimals: 6,
    },
  },
  [Network.ZKEVM]: {
    ETH: {
      address: ETHER_ADDRESS,
      decimals: 18,
    },
    WETH: {
      address: '0x4F9A0e7FD2Bf6067db6994CF12E4495Df938E6e9',
      decimals: 18,
    },
    MATIC: {
      address: '0xa2036f0538221a77a3937f1379699f44945018d0',
      decimals: 18,
    },
    WBTC: {
      address: '0xea034fb02eb1808c2cc3adbc15f447b93cbe08e1',
      decimals: 8,
    },
    USDC: {
      address: '0xa8ce8aee21bc2a48a5ef670afcc9274c7bbbc035',
      decimals: 6,
    },
  },
  [Network.BASE]: {
    wstETH: {
      address: `0xc1cba3fcea344f92d9239c08c0568f6f2f0ee452`,
      decimals: 18,
    },
    PRIME: {
      address: '0xfA980cEd6895AC314E7dE34Ef1bFAE90a5AdD21b',
      decimals: 18,
    },
    WETH: {
      address: '0x4200000000000000000000000000000000000006',
      decimals: 18,
    },
    MAV: {
      address: '0x64b88c73A5DfA78D1713fE1b4c69a22d7E0faAa7',
      decimals: 18,
    },
    crvUSD: {
      address: '0x417ac0e078398c154edfadd9ef675d30be60af93',
      decimals: 18,
    },
    USDC: {
      address: '0x833589fCD6eDb6E08f4c7C32D4f71b54bdA02913',
      symbol: 'USDC',
      decimals: 6,
    },
    USDM: {
      address: '0x59d9356e565ab3a36dd77763fc0d87feaf85508c',
      decimals: 18,
    },
    wUSDM: {
      address: '0x57f5e098cad7a3d1eed53991d4d66c45c9af7812',
      decimals: 18,
    },
    USDbC: {
      address: '0xd9aAEc86B65D86f6A7B5B1b0c42FFA531710b6CA',
      decimals: 6,
    },
    DOG: {
      address: '0xAfb89a09D82FBDE58f18Ac6437B3fC81724e4dF6',
      decimals: 18,
    },
    cbETH: {
      address: '0x2ae3f1ec7f1f5012cfeab0185bfc7aa3cf0dec22',
      decimals: 18,
    },
    tBTC: {
      address: '0x236aa50979d5f3de3bd1eeb40e81137f22ab794b',
      decimals: 18,
    },
    DAI: {
      address: '0x50c5725949a6f0c72e6c4a641f24049a917db0cb',
      decimals: 18,
    },
    ALB: {
      address: '0x1dd2d631c92b1acdfcdd51a0f7145a50130050c4',
      decimals: 18,
    },
    BAL: {
      address: '0x4158734d47fc9692176b5085e0f52ee0da5d47f1',
      decimals: 18,
    },
    GOLD: {
      address: '0xbeFD5C25A59ef2C1316c5A4944931171F30Cd3E4',
      decimals: 18,
    },
    SDEX: {
      address: '0xFd4330b0312fdEEC6d4225075b82E00493FF2e3f',
      decimals: 18,
    },
    EURA: {
      address: '0xA61BeB4A3d02decb01039e378237032B351125B4',
      decimals: 18,
      symbol: 'EURA',
    },
    USDA: {
      address: '0x0000206329b97DB379d5E1Bf586BbDB969C63274',
      decimals: 18,
      symbol: 'USDA',
    },
    stUSD: {
      address: '0x0022228a2cc5E7eF0274A7Baa600d44da5aB5776',
      decimals: 18,
    },
    ETH: { address: ETHER_ADDRESS, decimals: 18 },
    AERO: {
      address: '0x940181a94A35A4569E4529A3CDfB74e38FD98631',
      decimals: 18,
    },
    stataUSDC: {
      address: '0x4ea71a20e655794051d1ee8b6e4a3269b13ccacc',
      decimals: 6,
    },
    aaveUSDC: {
      address: '0x4e65fe4dba92790696d040ac24aa414708f5c0ab',
      decimals: 6,
    },
  },
};

export const Holders: {
  [network: number]: { [tokenAddress: string]: Address };
} = {
  [Network.MAINNET]: {
    USDS: '0xB1796E8f1eEcF23027c1E3C00fE303629A189d10',
    sUSDS: '0xd564B3aE673CAa49D054Bf185bD72a6853763eE7',
    SKY: '0x0ddda327A6614130CCb20bc0097313A282176A01',
    MKR: '0xe9aAA7A9DDc0877626C1779AbC29993aD89A6c1f',
    // Idle tokens
    AA_wstETH: '0xd7C1b48877A7dFA7D51cf1144c89C0A3F134F935',
    'AA_idle_cpPOR-USDC': '0x085c8eaccA6911fE60aE3f8FbAe5F3012E3A05Ec',
    'BB_idle_cpFAS-USDT': '0xFDAD59EF0686C3Da702b7D651a3bD35a539c8Bc4',
    AA_steakUSDC: '0x28C1eCF5B0f16E1D85B9D2677EfB79d68167cAf2',
    BB_steakUSDC: '0x442Aea0Fd2AFbd3391DAE768F7046f132F0a6300',
    AA_Re7WETH: '0xBBBBBbbBBb9cC5e90e3b3Af64bdAF62C37EEFFCb',
    BB_Re7WETH: '0x442Aea0Fd2AFbd3391DAE768F7046f132F0a6300',
    BB_dUSDCV3: '0xFb3bD022D5DAcF95eE28a6B07825D4Ff9C5b3814',
    AA_sUSDe: '0xaFeb95DEF3B2A3D532D74DaBd51E62048d6c07A4',
    BB_sUSDe: '0xaFeb95DEF3B2A3D532D74DaBd51E62048d6c07A4',
    AA_iETHv2: '0xA118aD79E2152b9a3c7Df8B8791887762b0f1D49',
    BB_iETHv2: '0x15079cBAa74C1df2a602fAc88Bd5b98B08FfE6A4',
    ETH: '0x176F3DAb24a159341c0509bB36B833E7fdd0a132',
    USDC: '0x7713974908be4bed47172370115e8b1219f4a5f0',
    USDE: '0x8707f238936c12c309bfc2B9959C35828AcFc512',
    AMPL: '0x223592a191ECfC7FDC38a9256c3BD96E771539A9',
    WBTC: '0x6daB3bCbFb336b29d06B9C793AEF7eaA57888922',
    tBTCv2: '0x84eA3907b9206427F45c7b2614925a2B86D12611',
    sBTC: '0xA2e3475D13776C6E42ff37B47286827d959B2195',
    TUSD: '0x88369cB14F9893aEA737F61ad31Bc6d018af7985',
    aEthUSDC: '0x42EFD1E0DB4ADa762cc5092ECBD052dE7c6e72E2',
    MAV: '0x92582aa69BB6117903a01eDdfe6EFfDDe564A69f',
    BADGER: '0x34e2741a3f8483dbe5231f61c005110ff4b9f50a',
    STETH: '0x6663613FbD927cE78abBF7F5Ca7e2c3FE0d96d18',
    SUSHI: '0x8a108e4761386c94b8d2f98A5fFe13E472cFE76a',
    wstETH: '0x3c22ec75ea5D745c78fc84762F7F1E6D82a2c5BF',
    WETH: '0x6B44ba0a126a2A1a8aa6cD1AdeeD002e141Bcd44',
    USDT: '0xAf64555DDD61FcF7D094824dd9B4eBea165aFc5b',
    XAUT: '0xc4e161e8d8a4bc4ac762ab33a28bbac5474203d7',
    R: '0xBfe4c9D3235475C138a61f62e9e72FaD94A3303b',
    sDAI: '0x4C612E3B15b96Ff9A6faED838F8d07d479a8dD4c',
    CVX: '0x0aCA67Fa70B142A3b9bF2eD89A81B40ff85dACdC',
    MIM: '0xa046a8660e66d178ee07ec97c585eeb6aa18c26c',
    AnkETH: '0xF7260D4ADc48fEefd5a19a9Eb23f9747CeE15C92',
    DAI: '0xd1668fb5f690c59ab4b0cabad0f8c1617895052b',
    oldFRAX: '0x183d0dc5867c01bfb1dbbc41d6a9d3de6e044626',
    newFRAX: '0x183d0dc5867c01bfb1dbbc41d6a9d3de6e044626',
    FEI: '0x19c549357034d10db8d75ed812b45be1dd8a7218',
    BAL: '0x0659FB78b5139eE5bC9238b2C85944a112A7b591',
    OHM: '0x3D7FEAB5cfab1c7De8ab2b7D5B260E76fD88BC78',
    AURA: '0xBB19053E031D9B2B364351B21a8ed3568b21399b',
    WISE: '0x25c315e0758beeab30ee048a4e2080e7084b64b3',
    DDIM: '0x229cbd1955fee93ab6e7876c1b17f6d0b859e953',
    DODO: '0x3e19d726ed435afd3a42967551426b3a47c0f5b7',
    ADAI: '0x826c3064d4f5b9507152f5cb440ca9326e1ec8fa',
    AWETH: '0xa433105e7396070a5e1fdd7e2b2338f1bfa0de68',
    BUSD: '0xf977814e90da44bfa03b6295a0616a897441acec',
    INCH: '0x4ee7c0f5480eb1edd8902a5e8b991ed52992d5f5',
    mUSD: '0x3aD1D5CFCF9169Da73C23D85d5f2Bf53bC9d39dF',
    mBTC: '0x15A295e9BCFcF93a8721DCb9A19330fc59771271',
    renBTC: '0xAaE0633E15200bc9C50d45cD762477D268E126BD',
    tBTC: '0xC25099792E9349C7DD09759744ea681C7de2cb66',
    HBTC: '0x52885fF60Cd7Ae081e0665968C457DdACF888C90',
    GUSD: '0x550Def3DB74F583c7A1eDf2DFFE84a7398850D0c',
    LINK: '0x8d4169cCf3aD88EaFBB09580e7441D3eD2b4B922',
    ADAIv1: '0x3021026e4ff227571a5a563ad19ea657c7027e59',
    CETH: '0x712d0f306956a6a4b4f9319ad9b9de48c5345996',
    CDAI: '0xab4ce310054a11328685ece1043211b68ba5d082',
    CUSDC: '0xC2F61a6eEEC48d686901D325CDE9233b81c793F3',
    EURS: '0xC1056Adeb61a01964Ea265cA95EffB7016f9Ed78',
    EURT: '0x6914FC70fAC4caB20a8922E900C4BA57fEECf8E1',
    CRV: '0x7a16fF8270133F063aAb6C9977183D9e72835428',
    jEUR: '0x937Df4e3d6dB229A10ff0098ab3A1bCC40C33ea4',
    UST: '0xf16e9b0d03470827a95cdfd0cb8a8a3b46969b91',
    SAITAMA: '0x763d5d93f27615aac852b70549f5877b92193864',
    aETH: '0xc03c4476fbe25138bf724fa1b95551c6e6b8fd2c',
    aWETH: '0x3ddfa8ec3052539b6c9549f12cea2c295cff5296',
    aUSDT: '0x4aef720f7bbe98f916221bbc2fb5a15efe6d2cb8',
    BBAUSD: '0x4361b7425cff39b1be9bf12cee2ef32f89656cda',
    sETH: '0x274d9E726844AB52E351e8F1272e7fc3f58B7E5F',
    sUSD: '0xcb68110C43C97b6051FEd5e2Bacc2814aDaD1688',
    USDD: '0xf89d7b9c864f589bbf53a82105107622b35eaa40',
    alETH: '0xBD28e1B15EcbE72706A445f77bd17FCd8Fe6f652',
    SHIBA: '0x73af3bcf944a6559933396c1577b257e2054d935',
    aEthWETH: '0x931433324E6B0b5B04E3460ef3fb3f78dda3c721',
    dUSDC: '0x2FC2F705110A7F46Ce85F701d7217EF1018f01A3',
    PSP: '0xE5E5440a1CE69C5cf67BFFA74d185e57c31b43E5',
    EUROC: '0x64AE5802620398143FC7113037769175F74825Ea',
    bC3M: '0x5f9F41497f9e11fd7D4c4B067413199682eE2CFF',
    bERNX: '0x5F7A4c11bde4f218f0025Ef444c369d838ffa2aD',
    bIB01: '0x5F7A4c11bde4f218f0025Ef444c369d838ffa2aD',
    steakUSDC: '0xC977d218Fde6A39c7aCE71C8243545c276B48931',
    EURA: '0xa116f421ff82a9704428259fd8cc63347127b777',
    stEUR: '0xdC7Aa225964267c7E0EfB35f4931426209E90312',
    USDA: '0x2686bC6A56D205010637CE1DF124b20Cb19E4054',
    stUSD: '0x4e83c0a323b68E3Bc7CC8a4E35326Fd0544A291E',
    crvUSD: '0xA920De414eA4Ab66b97dA1bFE9e6EcA7d4219635',
    GHO: '0x0F11640BF66e2D9352d9c41434A5C6E597c5e4c8',
    wibBTC: '0xFbdCA68601f835b27790D98bbb8eC7f05FDEaA9B',
    MATIC: '0x7073783eee7e9b3e6e4ddac4d7f49dc46044dd9a',
    POL: '0x05A47D9f589a001C15E38D068dCc5DaE6D96a2eb',
    SDEX: '0xB0470cF15B22a6A32c49a7C20E3821B944A76058',
    frxETH: '0x9df2322bdAEC46627100C999E6dDdD27837fec6e',
    LUSD: '0xEd279fDD11cA84bEef15AF5D39BB4d4bEE23F0cA',
    BNT: '0xf727e20e081aAE428E7c6bE07b156bB21ab587a7',
    USDe: '0x74e6c48e667d698a4cf90665b6960a5bae39e603',
    eETH: '0x0f1DfeF1a40557d279d0de6E49aB306891A638b8',
    stataUSDT: '0x6803364AceD5181877abC11E865FB27cB654a426',
    aaveUSDT: '0x32c98a981Fe7C333Bd4e8E7630E8e0CF5ce20987',
    weETH: '0x267ed5f71EE47D3E45Bb1569Aa37889a2d10f91e',
    rUSD: '0xEC2eda1C4F981E468ABF62424a10B69B738b498E',
    arUSD: '0xeFc24206053a452e2299BF3b8f964512b041Db4C',
    USD0: '0x6A5d5Af0E266a24648a9d7E8D388EAEc7AbD8433',
    'USD0++': '0x2227b6806339906707b43F36a1f07B52FF7Fa776',
    USDM: '0x57F5E098CaD7A3D1Eed53991D4d66C45C9AF7812',
    wUSDM: '0x3B95bC951EE0f553ba487327278cAc44f29715E5',
  },
  [Network.POLYGON]: {
    jGBP: '0x02aa0B826c7BA6386DdBE04C0a8715A1c0A16B24',
    MATIC: '0xfCbB9e5BB354B6F9fd40362Cee043F510dd3028D',
    DAI: '0x98F911D496Cf46bf9FF9CdD7039Cf579B26F01B9',
    WETH: '0x62ac55b745f9b08f1a81dcbbe630277095cf4be1',
    WMATIC: '0x0AFF6665bB45bF349489B20E225A6c5D78E2280F',
    AMWMATIC: '0x975779102B2A82384f872EE759801DB5204CE331',
    USDC: '0xf89d7b9c864f589bbf53a82105107622b35eaa40',
    BAL: '0xF1CFf6380D9A15dB33Eed0309541E254fC7dE695',
    AAVE: '0x256e063f7fb60a3004D13e1D09e7A9D200A5C5bA',
    PSP: '0xa902c6a26bcaC4c62Eb8667E3Ef9368f78421dB5',
    POPS: '0x2693b57ee51f4e2a26dfb339a911fa8731061f49',
    MUST: '0x9f2a409848fb9b7bd058b24a23e8dbf1e166a109',
    AMDAI: '0xFA0DCe8280FCDf369a4cbFc1830d3302789307a6',
    mUSD: '0x5084f622cbDf1E22E473d66d97916524745B9b6e',
    USDT: '0x2D55eccD5F50D325ee3CE192322911f87113bCd3',
    WBTC: '0xdc9232e2df177d7a12fdff6ecbab114e2231198d',
    AMWETH: '0x6f1c28c40b5fed4fb546f85959ae2f7c16365cad',
    KNC: '0x41Af7fd16dFC29bdA8D8aAA4CeFfC0E8046992eC',
    jEUR: '0x807B465fC3f72aF3AAfda74480CA7E4E55964cd3',
    aUSDT: '0x027ffd3c119567e85998f4e6b9c3d83d5702660c',
    aPolUSDT: '0x941da3d6759147736456cee36647213183079337',
    aPolWMATIC: '0xfB3C01F90B4629DBD4Fd5310E995Ef3FE2e7AbeE',
    RADIO: '0x60531b9c3645546d864604ee0fc5b7d6adc81cc2',
    HANZO: '0x8a151b6ec99c7b90b342ab401d511b480309b220',
    RVLT: '0x815f87ca3db2b9491115a7769aeacb140361c5a9',
    stMATIC: '0x7C8963BddC17095aDbc9387Cc6cdcCaA798feA52',
    axlUSDC: '0x9298F93ee0393a823C242D80F1a4aDf4c8a3Feef',
    deUSDC: '0x94d5ead1f80cf0b4d3480ab59dff16d47c93e9fe',
    amUSDT: '0x832b11846a27b3ba25d68ae80c39fab155d18c49',
    amUSDC: '0x6e7f19cd23049c7118e14470e2bf85d2e26ee0ae',
    MAI: '0x9a8cf02f3e56c664ce75e395d0e4f3dc3dafe138',
    SDEX: '0xB0470cF15B22a6A32c49a7C20E3821B944A76058',
    CRV: '0x2151578e1fEc29361bB0481312Ea6b935014D636',
    SUSHI: '0x1605CE87dD176b38a17d30e8926370ffD5268bf6',
    EURA: '0x9A760aa1Fe631fD9aC0Aee0965736121c7c132cc',
    stEUR: '0xA9DdD91249DFdd450E81E1c56Ab60E1A62651701',
    USDA: '0x741383AbD73891b40822A069f14d6fc5b5685020',
    stUSD: '0xA9DdD91249DFdd450E81E1c56Ab60E1A62651701',
    stataUSDCn: '0xFAB1420c84fF5E058B8AD12604D24247e268f362',
    aaveUSDCn: '0xEBA9C3C1B41A846431F970aCA5Eee10f55969B76',
    crvUSD: '0x61aE20E0292a5E6CF2F017236755246BB9e0f57a',
    USDCe: '0xA67EFB69A4f58F568aAB1b9d51110102985835b0',
    USDCn: '0x4B6f17856215eab57c29ebfA18B0a0F74A3627bb',
    USDM: '0x57F5E098CaD7A3D1Eed53991D4d66C45C9AF7812',
    wUSDM: '0x76272a79F7e529247b663fC8857BD69244b0d412',
    TRYB: '0xD05007f1BD1304bFAEb370Ec5EbD18fD02a581e6',
  },
  [Network.FANTOM]: {
    DAI: '0x370f4b2dcf75c94d8d4450b493661a9c6170d0b5',
    FTM: '0x431e81E5dfB5A24541b5Ff8762bDEF3f32F96354',
    WFTM: '0xB7D0fB518a5b7bf8dc7ea19A715E8FD8BD983e27',
    USDC: '0xf53feaeb035361c046e5669745695e450ebb4028',
    USDCe: '0x305fa2FB5AF034D490A9C9be8bcd9b01902480BF',
    FUSDT: '0x9ade1c17d25246c405604344f89E8F23F8c1c632',
    POPS: '0x4b78b52e7de4d8b7d367297cb8a87c1875a9d591',
    aFanUSDT: '0x8EBc96fF91A30059E447bFC7C0a7394f8A5793E6',
    aFanWFTM: '0x935AD0fBea9572bB24138F23A69e314f0BDbdDbE',
    MIM: '0xbcab7d083cf6a01e0dda9ed7f8a02b47d125e682',
    FRAX: '0x4423ac71f53ca92e2f2be5917a9c2468e7412f4a',
    nETH: '0x16b658270ac50c0063940ed287c401b3df7ccf70',
    WETH: '0x7b7b957c284c2c227c980d6e2f804311947b84d0',
    SPIRIT: '0x0d0707963952f2fba59dd06f2b425ace40b492fe',
    wBOMB: '0x28aa4f9ffe21365473b64c161b566c3cdead0108',
    TOR: '0x70de4b5ed310fd93da3c0bae824fb99cb4d44dd8',
    BOO: '0xf778f4d7a14a8cb73d5261f9c61970ef4e7d7842',
    ETH: '0xf48883940b4056801de30f12b934dcea90133ee6',
    GUSDC: '0x894d774a293f8aa3d23d67815d4cadb5319c1094',
    GDAI: '0x0e2ed73f9c1409e2b36fe6c46e60d4557b7c2ac0',
    EQUAL: '0x8b187ea19c93091a4d6b426b71871648182b5fac',
    FVM: '0x07BB65fAaC502d4996532F834A1B7ba5dC32Ff96',
    lzUSDC: '0x06F1C4A56357bF3971C79063f2B58E58c547BC0B',
    axlUSDC: '0xccf932cd565c21d2e516c8ff3a4f244eea27e09a',
    SOLID: '0xddf169bf228e6d6e701180e2e6f290739663a784',
    scrvUSDC_e: '0xb8c1dAb69724da9d3225F14bfD76Ae97bB92BFda',
    scrvUSDC_p: '0x74796478d7755a77807fADd2389A18DF1baf9e7c',
  },
  [Network.BSC]: {
    DAI: '0xf68a4b64162906eff0ff6ae34e2bb1cd42fef62d',
    WBNB: '0x59d779bed4db1e734d3fda3172d45bc3063ecd69',
    BUSD: '0x0D0707963952f2fBA59dD06f2b425ace40b492Fe',
    POPS: '0x4b78b52e7de4d8b7d367297cb8a87c1875a9d591',
    BNB: '0xf68a4b64162906eff0ff6ae34e2bb1cd42fef62d',
    USDT: '0xf89d7b9c864f589bbf53a82105107622b35eaa40',
    ETH: '0xefdca55e4bce6c1d535cb2d0687b5567eef2ae83',
    USDC: '0x554b52bf57b387fd09d6644368c5a8aacaaf5ae0',
    RADIO: '0x75b3efed620e2d6750d88263cd4d7a27b0d7d3c5',
    bBTC: '0x72a53cdbbcc1b9efa39c834a540550e23463aacb',
    anyBTC: '0x4ffef8e8a75c20ab0ddf96c50d2457277d27923c',
    nUSD: '0x28ec0b36f0819ecb5005cab836f4ed5a2eca4d13',
    axlUSD: '0xc03fbeda9069b22a120ae6a09349a0b5eea5570a',
    FRAX: '0xEB4576fE753DAB07635c0Bb6c8f0A355e1Db5d31',
    frxETH: '0xf324adC872005197A6f7DAE214d3b63aa0C3625F',
    USDFI: '0x2E00D722e091836B39Db3e4dcE6eE51c90c5B221',
    SDEX: '0xB0470cF15B22a6A32c49a7C20E3821B944A76058',
    BNBx: '0xFF4606bd3884554CDbDabd9B6e25E2faD4f6fc54',
    EURA: '0x4A5362ef534FFB27510E4E4C9A215BB5436377C2',
    USDA: '0x230c1f68aBE6033Cba3Fe0D2C0D7097e9923C3bC',
    stUSD: '0x0022228a2cc5E7eF0274A7Baa600d44da5aB5776',
    stataUSDT: '', // no holders yet
    aaveUSDT: '0x5DE3c5BE52D7aDbdC3aEFe2eA061A2ECE0C7d766',
  },
  [Network.AVALANCHE]: {
    LINKe: '0x9efa0A617C0552F1558c95993aA8b8A68b3e709C',
    AVAX: '0xD6216fC19DB775Df9774a6E33526131dA7D19a2c',
    avWAVAX: '0xc5ed2333f8a2C351fCA35E5EBAdb2A82F5d254C3',
    WAVAX: '0x5CfCd7E6D055Ba4f7B998914336254aDE3F69f26',
    sAVAX: '0xC73DF1e68FC203F6E4b6270240D6f82A850e8D38',
    BETS: '0x8cc2284c90d05578633418f9cde104f402375a65',
    HATCHY: '0x14ec295ec8def851ec6e2959df872dd24e422631',
    USDCe: '0x3a2434c698f8d79af1f5a9e43013157ca8b11a66',
    USDC: '0xcc2da711D621A4491b338CAC88B9C0954db3e75B',
    USDTe: '0x84d34f4f83a87596cd3fb6887cff8f17bf5a7b83',
    WETHe: '0x9bdB521a97E95177BF252C253E256A60C3e14447',
    POPS: '0x5268c2331658cb0b2858cfa9db27d8f22f5434bc',
    ETH: '0x9852e84b5AA485683d8AeE7B0332e42442763b75',
    DAIE: '0xED2a7edd7413021d440b09D654f3b87712abAB66',
    TUSD: '0x5Db946411F08f15300f23D9bde4A407B07D56C03',
    PNG: '0x348b11CF986e8E1CdA10c4A7E375aA252b47fc55',
    SHIBX: '0xfE5ADf65BE1a46b83EF3d352A8F9258A039f3050',
    wBTC: '0xbB2BD754A45f400A01158A8b3C89DE085D58ABF1',
    renBTC: '0xb8D1D22609D10078Db36915fc4610F8674b44319',
    ADAI: '0xc5ed2333f8a2C351fCA35E5EBAdb2A82F5d254C3',
    MIM: '0x64cb3f5aada07d831b8db6c6d9c715c53c251ef3',
    TSD: '0x691A89db352B72dDb249bFe16503494eC0D920A4',
    THO: '0xc40d16c47394a506d451475c8a7c46c1175c1da1',
    aAvaUSDT: '0x50B1Ba98Cf117c9682048D56628B294ebbAA4ec2',
    USDT: '0x0d0707963952f2fba59dd06f2b425ace40b492fe',
    aAvaWAVAX: '0x1B18Df70863636AEe4BfBAb6F7C70ceBCA9bA404',
    oldFRAX: '0x4e3376018add04ebe4c46bf6f924ddec8c67aa7b',
    newFRAX: '0x4e3376018add04ebe4c46bf6f924ddec8c67aa7b',
    nETH: '0xcf2ef00e75558512ae735679ea5df62ad2056786',
    avWETH: '0x92d78e32b990d10aeca0875dc5585f1a6f958179',
    YUSD: '0x86D0c0e4B8CC5409144f66E6E76b904bb9ce9cDb',
    BTCb: '0x2446bEb3905CfFbd2c5eB18F1f9c2996B05257c4',
    AMPL: '0xfcaA5ea7F8eb0631BcA72C345025C0A5a6D93f0E',
    PHAR: '0x654296D56532f62B7d91d335791d3c364a9385b5',
    stataUSDT: '', // no holders yet
    aaveUSDT: '0xB2d3ad6e99D2A043EF77e3812461Ad2D4Ae3da8B',
  },
  [Network.ARBITRUM]: {
    SEN: '0x76d39045d856caf9bfae12ba611ca4a94449a4f1',
    RDPX: '0x115b818593c00da4f9d1d8f5ce7d7f88cce48bee',
    ARB: '0xb65edba80a3d81903ecd499c8eb9cf0e19096bd0',
    ETH: '0xfa0a32e5c33b6123122b6b68099001d9371d14e9',
    DAI: '0x2d070ed1321871841245d8ee5b84bd2712644322',
    WETH: '0x3368e17064c9ba5d6f1f93c4c678bea00cc78555',
    BAL: '0x7b7b957c284c2c227c980d6e2f804311947b84d0',
    USDCe: '0x62383739d68dd0f844103db8dfb05a7eded5bbe6',
    USDC: '0xb38e8c17e38363af6ebdcb3dae12e0243582891d',
    OHM: '0xebce5f29ff5ca9aa330ebdf7ec6b5f474bff271e',
    USDT: '0xf977814e90da44bfa03b6295a0616a897441acec',
    POPS: '0x4b78b52e7de4d8b7d367297cb8a87c1875a9d591',
    FRAX: '0x59bf0545fca0e5ad48e13da269facd2e8c886ba4',
    nUSD: '0x9dd329f5411466d9e0c488ff72519ca9fef0cb40',
    nETH: '0xa067668661c84476afcdc6fa5d758c4c01c34352',
    AAVE: '0x8D2876aD4D2A994C529F19D846CA541015dc3f05',
    aArbAAVE: '0x439901eCaB06F75B14bC25fD60d53bB3A3b9e277',
    EURS: '0x251aeE4A9eB1d8251485D1A9b3bE68975B39EC33',
    aArbEURS: '0xD2BC982A2035dB0E1Be7c2C1a9f87E31794C653e',
    MIM: '0xf46bb6dda9709c49efb918201d97f6474eac5aea',
    VST: '0x59bf0545fca0e5ad48e13da269facd2e8c886ba4',
    aArbUSDC: '0x048BF2F5908e95976CeAD0E47D805b3803E286e2',
    ZYB: '0x3ec0eddcd1e25025077327886a78133589082fb2',
    WBTC: '0xd9d611c6943585bc0e18e51034af8fa28778f7da',
    RDNT: '0x62383739d68dd0f844103db8dfb05a7eded5bbe6',
    SDEX: '0xb0470cf15b22a6a32c49a7c20e3821b944a76058',
    LINK: '0x7f1fa204bb700853d36994da19f830b6ad18455c',
    DMT: '0x40414f138eb2ef938e6c3629897ef99d4464d4e8',
    PENDLE: '0x5bdf85216ec1e38d6458c870992a69e38e03f7ef',
    wstETH: '0x3c22ec75ea5D745c78fc84762F7F1E6D82a2c5BF',
    EURA: '0x6dd7b830896b56812aa667bdd14b71c8b3252f8e',
    stEUR: '0xE588611e7A2392507879E3be80531654b85C16aA',
    USDA: '0xa86ff337db9107b54862d30d1a598f8be847b05e',
    stUSD: '0xBa511aAd739358b2F34285f9E2d5344017b7DcaD',
    stataUSDT: '0xc5042f9d9a18e95547864438455c8f05b4987399',
    aaveUSDT: '0xAfa788fab589fe61C23DF76905558f4734444D67',
    crvUSD: '0x9755e99bdb99495d3d31d953785d993c6df8552e',
    GHO: '0xda39E48523770197EF3CbB70C1bf1cCCF9B4b1E7',
    USDM: '0x57F5E098CaD7A3D1Eed53991D4d66C45C9AF7812',
    wUSDM: '0x12c9cE6b155c8aaC74004732A621B64bC669bb79',
  },
  [Network.OPTIMISM]: {
    ETH: '0xF6D4E5a7c5215F91f59a95065190CCa24bf64554',
    DAI: '0x1337bedc9d22ecbe766df105c9623922a27963ec',
    WETH: '0x86bb63148d17d445ed5398ef26aa05bf76dd5b59',
    POPS: '0x3cbd9044aaabef08ce93a68448e093cff405ad76',
    USDCe: '0xdecc0c09c3b5f6e92ef4184125d5648a66e35298',
    USDC: '0x8aF3827a41c26C7F32C81E93bb66e837e0210D5c',
    USDT: '0xf977814e90da44bfa03b6295a0616a897441acec',
    OP: '0xEBb8EA128BbdFf9a1780A4902A9380022371d466',
    aOptWETH: '0x7B7D80C40415F744864f051B806b466e2fbB8E68',
    aOptUSDC: '0x8c0Fcf914E90fF5d7f2D02c1576BF4245FaD2B7F',
    sBTC: '0xbbb33d2e7bd7ddc722e53da9ca8ee97df41cfabf',
    sETH: '0xce3850927d0e631b6082f9d45a6391a3794c51eb',
    sUSD: '0xa5f7a39e55d7878bc5bd754ee5d6bd7a7662355b',
    wstETH: '0x63f6D9E7d3953106bCaf98832BD9C88A54AfCc9D',
    rETH: '0x4c2e69e58b14de9afedfb94319519ce34e087283',
    WBTC: '0xb9c8f0d3254007ee4b98970b94544e473cd610ec',
    frxETH: '0x4d4edf8291d169f975b99914b6ab3326abb45938',
    EURA: '0x9A760aa1Fe631fD9aC0Aee0965736121c7c132cc',
    stEUR: '0xA9DdD91249DFdd450E81E1c56Ab60E1A62651701',
    USDA: '0x7dFf12833a6f0e88f610E79E11E9506848cCF187',
    stUSD: '0xC98b0729695A25152B8D5b6B95709070605A7F60',
    crvUSD: '0x7a16fF8270133F063aAb6C9977183D9e72835428',
    LUSD: '0xf0a9abb11958a071e168f2ee5bcbacf1abbde9cf',
    GRAI: '0x92b051204816DC4fbA7AC1A68a2cf319A9a387CB',
    stataUSDT: '0xd55263b84685Ced7e10a77607C7fFD763D495B6e',
    aaveUSDT: '0x1Fd458C52fEb7Bb35097ebd9566DB6C269341FDD',
    tBTC: '0xf7b4531e52211CC44379102F719cad29411dB053',
    PSTAKE: '0xc45398444B83183b2018e0224B3D332b42D492Af',
    USDM: '0x57F5E098CaD7A3D1Eed53991D4d66C45C9AF7812',
    wUSDM: '0x1Ab0b1A5A239B524702EcE9cCe77E096d4daE75B',
  },
  [Network.ZKEVM]: {
    ETH: '0x4F9A0e7FD2Bf6067db6994CF12E4495Df938E6e9',
    WETH: '0xc44b0378e400a9958219ec8f294c23b9976e3c5d',
    MATIC: '0x8f2a1450c040b3c19efe9676165d8f30d8280019',
    WBTC: '0x99b31498b0a1dae01fc3433e3cb60f095340935c',
    USDC: '0x99b31498b0a1dae01fc3433e3cb60f095340935c',
  },
  [Network.BASE]: {
    WETH: '0x4bb6b2efe7036020ba6f02a05602546c9f25bf28',
    PRIME: '0xe3879b7359695f802d6FD56Bb76fD82C362Dafd6',
    ETH: '0xd34ea7278e6bd48defe656bbe263aef11101469c',
    MAV: '0xf977814e90da44bfa03b6295a0616a897441acec',
    USDC: '0x21bD501F86A0B5cE0907651Df3368DA905B300A9',
    USDbC: '0x4bb6b2efe7036020ba6f02a05602546c9f25bf28',
    DAI: '0x20f03e26968b179025f65c1f4afadfd3959c8d03',
    BAL: '0x854b004700885a61107b458f11ecc169a019b764',
    GOLD: '0x1374c25b3710758c326ee0c70ec48b595d5ccf8c',
    SDEX: '0xa5d378c05192e3f1f365d6298921879c4d51c5a3',
    EURA: '0x5b5614b9fffab7c751799eb12d5cb9165c8c40ad',
    stEUR: '0xA9DdD91249DFdd450E81E1c56Ab60E1A62651701',
    USDA: '0x7FE4b2632f5AE6d930677D662AF26Bc0a06672b3',
    stUSD: '0x8deeffb6047b8ee91b09334eb2a4ca120f43f596',
    ALB: '0x365c6d588e8611125de3bea5b9280c304fa54113',
    AERO: '0x807877258b55bfefabdd469da1c72731c5070839',
    tBTC: '0x9f1920d0cbb63ed03376a1e09fd2851d601234c8',
    DOG: '0xbe3ab8a87730684ef1e476064c2e43c3e982f8e8',
    stataUSDC: '0x88Cac91ADDE2208039A227B373C2A692C0700547',
    aaveUSDC: '0x5DE3c5BE52D7aDbdC3aEFe2eA061A2ECE0C7d766',
    USDM: '0x426c4966fC76Bf782A663203c023578B744e4C5E',
    crvUSD: '0xBbAbDB1385deA5285113581A7024d6DC04131101',
    cbETH: '0x50e011dD1e2b4906F1534623cD134B30422bb11E',
    wUSDM: '0xe30965Acd0Ee1CE2e0Cd0AcBFB3596bD6fC78A51',
  },
};

export const SmartTokens = Object.keys(Tokens).reduce((acc, _network) => {
  const network = parseInt(_network, 10);
  acc[+network] = Object.keys(Tokens[network]).reduce((_acc, tokenName) => {
    const token: SmartTokenParams = Tokens[network][tokenName]!;

    if (token.addAllowance && token.addBalance) {
      _acc[tokenName] = new SmartToken(token);
    }

    return _acc;
  }, {} as Record<string, SmartToken>);
  return acc;
}, {} as Record<number, Record<string, SmartToken>>);

export const NativeTokenSymbols: { [network: number]: string } = {
  [Network.MAINNET]: 'ETH',
  [Network.POLYGON]: 'MATIC',
  [Network.BSC]: 'BNB',
  [Network.AVALANCHE]: 'AVAX',
  [Network.FANTOM]: 'FTM',
  [Network.ARBITRUM]: 'ETH',
  [Network.OPTIMISM]: 'ETH',
  [Network.BASE]: 'ETH',
};

export const WrappedNativeTokenSymbols: { [network: number]: string } = {
  [Network.MAINNET]: 'WETH',
  [Network.POLYGON]: 'WMATIC',
  [Network.BSC]: 'WBNB',
  [Network.AVALANCHE]: 'WAVAX',
  [Network.FANTOM]: 'WFTM',
  [Network.ARBITRUM]: 'WETH',
  [Network.OPTIMISM]: 'WETH',
  [Network.BASE]: 'WETH',
};<|MERGE_RESOLUTION|>--- conflicted
+++ resolved
@@ -7,11 +7,8 @@
   allowedFn,
   _balancesFn,
   _allowancesFn,
-<<<<<<< HEAD
+  balanceAndBlacklistStatesFn,
   // @ts-ignore
-=======
-  balanceAndBlacklistStatesFn,
->>>>>>> 966d7ecb
 } from '../tests/smart-tokens';
 import { Address } from '../src/types';
 import { ETHER_ADDRESS, Network } from '../src/constants';
