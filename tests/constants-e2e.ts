import {
  SmartTokenParams,
  balanceOfFn,
  allowanceFn,
  SmartToken,
  balancesFn,
  allowedFn,
  _balancesFn,
  _allowancesFn,
} from '../tests/smart-tokens';
import { Address } from '../src/types';
import { ETHER_ADDRESS, Network } from '../src/constants';

export const GIFTER_ADDRESS = '0xb22fC4eC94D555A5049593ca4552c810Fb8a6d00';
export const GENERIC_ADDR1 = '0xbe9317f6711e2da074fe1f168fd9c402bc0a9d1b';
export const GENERIC_ADDR2 = '0x230a1ac45690b9ae1176389434610b9526d2f21b';

export const Tokens: {
  [network: number]: { [symbol: string]: SmartTokenParams };
} = {
  [Network.MAINNET]: {
    ETH: {
      address: ETHER_ADDRESS,
      decimals: 18,
    },
    REQ: {
      address: '0x8f8221aFbB33998d8584A2B05749bA73c37a938a',
      decimals: 18,
    },
    AMPL: {
      address: '0xd46ba6d942050d489dbd938a2c909a5d5039a161',
      decimals: 9,
    },
    USDC: {
      address: '0xa0b86991c6218b36c1d19d4a2e9eb0ce3606eb48',
      decimals: 6,
      addBalance: balancesFn,
      addAllowance: allowedFn,
    },
    CUSDC: {
      address: '0x39AA39c021dfbaE8faC545936693aC917d5E7563',
      decimals: 8,
    },
    WBTC: {
      address: '0x2260fac5e5542a773aa44fbcfedf7c193bc2c599',
      decimals: 8,
      addBalance: balancesFn,
      addAllowance: allowedFn,
    },
    sBTC: {
      address: '0xfe18be6b3bd88a2d2a7f928d00292e7a9963cfc6',
      decimals: 18,
    },
    BADGER: {
      address: '0x3472A5A71965499acd81997a54BBA8D852C6E53d',
      decimals: 18,
    },
    USDT: {
      address: '0xdac17f958d2ee523a2206206994597c13d831ec7',
      decimals: 6,
      addBalance: balancesFn,
      addAllowance: allowedFn,
    },
    STETH: {
      address: '0xae7ab96520de3a18e5e111b5eaab095312d7fe84',
      decimals: 18,
    },
    SDEX: {
      address: '0x5DE8ab7E27f6E7A1fFf3E5B337584Aa43961BEeF',
      decimals: 18,
    },
    wstETH: {
      address: '0x7f39C581F595B53c5cb19bD0b3f8dA6c935E2Ca0',
      decimals: 18,
    },
    WETH: {
      address: '0xc02aaa39b223fe8d0a0e5c4f27ead9083c756cc2',
      decimals: 18,
      addBalance: balanceOfFn,
      addAllowance: allowanceFn,
    },
    PSP: {
      address: '0xcafe001067cdef266afb7eb5a286dcfd277f3de5',
      decimals: 18,
    },
    SETH: {
      address: '0x5e74C9036fb86BD7eCdcb084a0673EFc32eA31cb',
      decimals: 18,
    },
    LINK: {
      address: '0x514910771af9ca656af840dff83e8264ecf986ca',
      decimals: 18,
    },
    DAI: {
      address: '0x6b175474e89094c44da98b954eedeac495271d0f',
      decimals: 18,
      addBalance: balanceOfFn,
      addAllowance: allowanceFn,
    },
    MLN: {
      address: '0xec67005c4e498ec7f55e092bd1d35cbc47c91892',
      decimals: 18,
    },
    SENT: {
      address: '0xa44E5137293E855B1b7bC7E2C6f8cD796fFCB037',
      decimals: 8,
    },
    oldFRAX: {
      address: '0x853d955acef822db058eb8505911ed77f175b99e',
      decimals: 18,
    },
    aDAI: {
      address: '0x028171bCA77440897B824Ca71D1c56caC55b68A3',
      decimals: 18,
    },
    aUSDT: {
      address: '0x3Ed3B47Dd13ECAURA9a98b44e6204A523E766B225811',
      decimals: 6,
    },
    waUSDT: {
      address: '0xf8Fd466F12e236f4c96F7Cce6c79EAdB819abF58',
      decimals: 6,
    },
    ALUSD: {
      address: '0xbc6da0fe9ad5f3b0d58160288917aa56653660e9',
      decimals: 18,
    },
    BAL: {
      address: '0xba100000625a3754423978a60c9317c58a424e3D',
      decimals: 18,
    },
    OHM: {
      address: '0x64aa3364f17a4d01c6f1751fd97c2bd3d7e7f1d5',
      decimals: 9,
    },
    AURA: {
      address: '0xc0c293ce456ff0ed870add98a0828dd4d2903dbf',
      decimals: 18,
    },
    WISE: {
      address: '0x66a0f676479cee1d7373f3dc2e2952778bff5bd6',
      decimals: 18,
    },
    DDIM: {
      address: '0xFbEEa1C75E4c4465CB2FCCc9c6d6afe984558E20',
      decimals: 18,
    },
    DODO: {
      address: '0x43Dfc4159D86F3A37A5A4B3D4580b888ad7d4DDd',
      decimals: 18,
    },
    STG: {
      address: '0xAf5191B0De278C7286d6C7CC6ab6BB8A73bA2Cd6',
      decimals: 18,
    },
    ADAI: {
      address: '0x028171bca77440897b824ca71d1c56cac55b68a3',
      decimals: 18,
    },
    AWETH: {
      address: '0x030ba81f1c18d280636f32af80b9aad02cf0854e',
      decimals: 18,
    },
    ALPHA: {
      address: '0xa1faa113cbe53436df28ff0aee54275c13b40975',
      decimals: 18,
    },
    CRV: {
      address: '0xd533a949740bb3306d119cc777fa900ba034cd52',
      decimals: 18,
    },
    INCH: {
      address: '0x111111111117dC0aa78b770fA6A738034120C302',
      decimals: 18,
    },
    mUSD: {
      address: '0xe2f2a5c287993345a840db3b0845fbc70f5935a5',
      decimals: 18,
    },
    mBTC: {
      address: '0x945facb997494cc2570096c74b5f66a3507330a1',
      decimals: 18,
    },
    renBTC: {
      address: '0xEB4C2781e4ebA804CE9a9803C67d0893436bB27D',
      decimals: 8,
    },
    HBTC: {
      address: '0x0316EB71485b0Ab14103307bf65a021042c6d380',
      decimals: 18,
    },
    tBTC: {
      address: '0x8dAEBADE922dF735c38C80C7eBD708Af50815fAa',
      decimals: 18,
    },
    BUSD: {
      address: '0x4fabb145d64652a948d72533023f6e7a623c7c53',
      decimals: 18,
    },
    GUSD: {
      address: '0x056fd409e1d7a124bd7017459dfea2f387b6d5cd',
      decimals: 2,
    },
    ADAIv1: {
      address: '0xfC1E690f61EFd961294b3e1Ce3313fBD8aa4f85d',
      decimals: 18,
    },
    CETH: {
      address: '0x4ddc2d193948926d02f9b1fe9e1daa0718270ed5',
      decimals: 8,
    },
    CDAI: {
      address: '0x5d3a536E4D6DbD6114cc1Ead35777bAB948E3643',
      decimals: 8,
    },
    MIM: {
      address: '0x99D8a9C45b2ecA8864373A26D1459e3Dff1e17F3',
      decimals: 18,
    },
    AnkETH: {
      address: '0xE95A203B1a91a908F9B9CE46459d101078c2c3cb',
      decimals: 18,
    },
    EURS: {
      address: '0xdB25f211AB05b1c97D595516F45794528a807ad8',
      decimals: 2,
    },
    EURT: {
      address: '0xC581b735A1688071A1746c968e0798D642EDE491',
      decimals: 6,
    },
    jEUR: {
      address: '0x0f17bc9a994b87b5225cfb6a2cd4d667adb4f20b',
      decimals: 18,
    },
    jCHF: {
      address: '0x53dfea0a8cc2a2a2e425e1c174bc162999723ea0',
      decimals: 18,
    },
    jGBP: {
      address: '0x7409856cae628f5d578b285b45669b36e7005283',
      decimals: 18,
    },
    XAUT: {
      address: '0x68749665FF8D2d112Fa859AA293F07A622782F38',
      decimals: 6,
    },
    CVX: {
      address: '0x4e3FBD56CD56c3e72c1403e103b45Db9da5B9D2B',
      decimals: 18,
    },
    UST: {
      address: '0xa47c8bf37f92abed4a126bda807a7b7498661acd',
      decimals: 18,
    },
    SAITAMA: {
      address: '0x8b3192f5eebd8579568a2ed41e6feb402f93f73f',
      decimals: 9,
    },
    BBAUSDT: {
      // bpt of USDT Linear Pool
      address: '0x2bbf681cc4eb09218bee85ea2a5d3d13fa40fc0c',
      decimals: 18,
    },
    BBADAI: {
      // bpt of DAI Linear Pool
      address: '0x804cdb9116a10bb78768d3252355a1b18067bf8f',
      decimals: 18,
    },
    BBAUSD: {
      address: '0x7b50775383d3d6f0215a8f290f2c9e2eebbeceb2',
      decimals: 18,
    },
    BBFDAI: {
      address: '0x8f4063446f5011bc1c9f79a819efe87776f23704',
      decimals: 18,
    },
    FEI: {
      address: '0x956F47F50A910163D8BF957Cf5846D573E7f87CA',
      decimals: 18,
    },
    newFRAX: {
      address: '0x853d955aCEf822Db058eb8505911ED77F175b99e',
      decimals: 18,
    },
    sETH: {
      address: '0x5e74C9036fb86BD7eCdcb084a0673EFc32eA31cb',
      decimals: 18,
    },
    sUSD: {
      address: '0x57Ab1ec28D129707052df4dF418D58a2D46d5f51',
      decimals: 18,
    },
    USDD: {
      address: '0x0c10bf8fcb7bf5412187a595ab97a3609160b5c6',
      decimals: 18,
    },
    alETH: {
      address: '0x0100546f2cd4c9d97f798ffc9755e47865ff7ee6',
      decimals: 18,
    },
    SHIBA: {
      address: '0x95aD61b0a150d79219dCF64E1E6Cc01f0B64C4cE',
      decimals: 18,
    },
    dUSDC: {
      address: '0xc411db5f5eb3f7d552f9b8454b2d74097ccde6e3',
      decimals: 6,
    },
    GHO: {
      address: '0x40d16fc0246ad3160ccc09b8d0d3a2cd28ae6c2f',
      decimals: 18,
    },
    crvUSD: {
      address: '0xf939E0A03FB07F59A73314E73794Be0E57ac1b4E',
      decimals: 18,
    },
    wibBTC: {
      address: '0x8751d4196027d4e6da63716fa7786b5174f04c15',
      decimals: 18,
    },
    MATIC: {
      address: '0x7d1afa7b718fb893db30a3abc0cfc608aacfebb0',
      decimals: 18,
    },
    POL: {
      address: '0x455e53CBB86018Ac2B8092FdCd39d8444aFFC3F6',
      decimals: 19,
    },
  },
  [Network.ROPSTEN]: {
    DAI: {
      address: '0xaD6D458402F60fD3Bd25163575031ACDce07538D',
      decimals: 18,
    },
    WETH: {
      address: '0xc778417E063141139Fce010982780140Aa0cD5Ab',
      decimals: 18,
    },
    ETH: { address: ETHER_ADDRESS, decimals: 18 },
    USDC: {
      address: '0x2ecf57cfaf2faedf1575d2372398ee34c428d6c3',
      decimals: 6,
    },
  },
  [Network.POLYGON]: {
    DAI: {
      address: '0x8f3Cf7ad23Cd3CaDbD9735AFf958023239c6A063',
      decimals: 18,
    },
    USDC: {
      address: '0x2791bca1f2de4661ed88a30c99a7a9449aa84174',
      decimals: 6,
      addBalance: _balancesFn,
      addAllowance: _allowancesFn,
    },
    POPS: {
      address: '0xa92A1576D11dB45c53be71d59245ac97ce0d8147',
      decimals: 18,
    },
    WETH: {
      address: '0x7ceb23fd6bc0add59e62ac25578270cff1b9f619',
      decimals: 18,
    },
    WMATIC: {
      address: '0x0d500B1d8E8eF31E21C99d1Db9A6444d3ADf1270',
      decimals: 18,
      addBalance: balanceOfFn,
      addAllowance: allowanceFn,
    },
    AMWMATIC: {
      address: '0x8dF3aad3a84da6b69A4DA8aeC3eA40d9091B2Ac4',
      decimals: 18,
    },
    MUST: {
      address: '0x9C78EE466D6Cb57A4d01Fd887D2b5dFb2D46288f',
      decimals: 18,
    },
    AMDAI: {
      address: '0x27F8D03b3a2196956ED754baDc28D73be8830A6e',
      decimals: 18,
    },
    BTU: {
      address: '0xfdc26cda2d2440d0e83cd1dee8e8be48405806dc',
      decimals: 18,
    },
    USDT: {
      address: '0xc2132d05d31c914a87c6611c10748aeb04b58e8f',
      decimals: 6,
    },
    WBTC: {
      address: '0x1bfd67037b42cf73acf2047067bd4f2c47d9bfd6',
      decimals: 8,
    },
    MATIC: { address: ETHER_ADDRESS, decimals: 18 },
    mUSD: {
      address: '0xe840b73e5287865eec17d250bfb1536704b43b21',
      decimals: 18,
    },
    AMWETH: {
      address: '0x28424507fefb6f7f8e9d3860f56504e4e5f5f390',
      decimals: 18,
    },
    AMWBTC: {
      address: '0x5c2ed810328349100a66b82b78a1791b101c9d61',
      decimals: 8,
    },
    KNC: {
      address: '0x1c954e8fe737f99f68fa1ccda3e51ebdb291948c',
      decimals: 18,
    },
    jEUR: {
      address: '0x4e3decbb3645551b8a19f0ea1678079fcb33fb4c',
      decimals: 18,
    },
    jGPB: {
      address: '0x767058f11800fba6a682e73a6e79ec5eb74fac8c',
      decimals: 18,
    },
    jCHF: {
      address: '0xbd1463f02f61676d53fd183c2b19282bff93d099',
      decimals: 18,
    },
    RADIO: {
      address: '0x613a489785C95afEB3b404CC41565cCff107B6E0',
      decimals: 18,
    },
    HANZO: {
      address: '0x37eb60f78e06c4bb2a5f836b0fc6bccbbaa995b3',
      decimals: 9,
    },
    RVLT: {
      address: '0xf0f9d895aca5c8678f706fb8216fa22957685a13',
      decimals: 18,
    },
    stMATIC: {
      address: '0x3a58a54c066fdc0f2d55fc9c89f0415c92ebf3c4',
      decimals: 18,
    },
    axlUSDC: {
      address: '0x750e4c4984a9e0f12978ea6742bc1c5d248f40ed',
      decimals: 6,
    },
    deUSDC: {
      address: '0x1ddcaa4ed761428ae348befc6718bcb12e63bfaa',
      decimals: 6,
    },
    amUSDT: {
      address: '0x60d55f02a771d515e077c9c2403a1ef324885cec',
      decimals: 6,
    },
    amUSDC: {
      address: '0x1a13F4Ca1d028320A707D99520AbFefca3998b7F',
      decimals: 6,
    },
    MAI: {
      address: '0xa3fa99a148fa48d14ed51d610c367c61876997f1',
      decimals: 18,
    },
    SDEX: {
      address: '0x6899fAcE15c14348E1759371049ab64A3a06bFA6',
      decimals: 18,
    },
  },
  [Network.FANTOM]: {
    FTM: { address: ETHER_ADDRESS, decimals: 18 },
    WFTM: {
      address: '0x21be370d5312f44cb42ce377bc9b8a0cef1a4c83',
      decimals: 18,
    },
    DAI: {
      address: '0x8d11ec38a3eb5e956b052f67da8bdc9bef8abf3e',
      decimals: 18,
    },
    USDC: {
      address: '0x04068DA6C83AFCFA0e13ba15A6696662335D5B75',
      decimals: 6,
    },
    FUSDT: {
      address: '0x049d68029688eabf473097a2fc38ef61633a3c7a',
      decimals: 6,
    },
    EQUAL: {
      address: '0x3fd3a0c85b70754efc07ac9ac0cbbdce664865a6',
      decimals: 18,
    },
    POPS: {
      address: '0x9dE4b40bDcE50Ec6a1A668bF85997BbBD324069a',
      decimals: 18,
    },
    MIM: {
      address: '0x82f0b8b456c1a451378467398982d4834b6829c1',
      decimals: 18,
    },
    FRAX: {
      address: '0xdc301622e621166BD8E82f2cA0A26c13Ad0BE355',
      decimals: 18,
    },
    nETH: {
      address: '0x67C10C397dD0Ba417329543c1a40eb48AAa7cd00',
      decimals: 18,
    },
    WETH: {
      address: '0x74b23882a30290451A17c44f4F05243b6b58C76d',
      decimals: 18,
    },
    SPIRIT: {
      address: '0x5cc61a78f164885776aa610fb0fe1257df78e59b',
      decimals: 18,
    },
    wBOMB: {
      address: '0xc09a82ad5075b3067d80f54f05e1e22229699cc1',
      decimals: 18,
    },
    TOR: {
      address: '0x74e23df9110aa9ea0b6ff2faee01e740ca1c642e',
      decimals: 18,
    },
    BOO: {
      address: '0x841fad6eae12c286d1fd18d1d525dffa75c7effe',
      decimals: 18,
    },
    ETH: {
      address: '0x74b23882a30290451A17c44f4F05243b6b58C76d',
      decimals: 18,
    },
    GDAI: {
      address: '0x07E6332dD090D287d3489245038daF987955DCFB',
      decimals: 18,
    },
    GUSDC: {
      address: '0xe578C856933D8e1082740bf7661e379Aa2A30b26',
      decimals: 6,
    },
    axlUSDC: {
      address: '0x1B6382DBDEa11d97f24495C9A90b7c88469134a4',
      decimals: 6,
    },
    lzUSDC: {
      address: '0x28a92dde19D9989F39A49905d7C9C2FAc7799bDf',
      decimals: 6,
    },
    FVM: {
      address: '0x07BB65fAaC502d4996532F834A1B7ba5dC32Ff96',
      decimals: 18,
    },
  },
  [Network.BSC]: {
    POPS: {
      address: '0xa1051433EC7b5cc249c75Fdd5b96BF423f2f4A32',
      decimals: 18,
    },
    DAI: {
      address: '0x1af3f329e8be154074d8769d1ffa4ee058b1dbc3',
      decimals: 18,
    },
    WBNB: {
      address: '0xbb4cdb9cbd36b01bd1cbaebf2de08d9173bc095c',
      decimals: 18,
    },
    BNBx: {
      address: '0x1bdd3Cf7F79cfB8EdbB955f20ad99211551BA275',
      decimals: 18,
    },
    BUSD: {
      address: '0xe9e7cea3dedca5984780bafc599bd69add087d56',
      decimals: 18,
    },
    USDT: {
      address: '0x55d398326f99059ff775485246999027b3197955',
      decimals: 18,
    },
    ETH: {
      address: '0x2170ed0880ac9a755fd29b2688956bd959f933f8',
      decimals: 18,
    },
    UST: {
      address: '0x23396cf899ca06c4472205fc903bdb4de249d6fc',
      decimals: 18,
    },
    USDC: {
      address: '0x8AC76a51cc950d9822D68b83fE1Ad97B32Cd580d',
      decimals: 18,
    },
    RADIO: {
      address: '0x30807D3b851A31d62415B8bb7Af7dCa59390434a',
      decimals: 18,
    },
    BNB: { address: ETHER_ADDRESS, decimals: 18 },
    bBTC: {
      address: '0x7130d2A12B9BCbFAe4f2634d864A1Ee1Ce3Ead9c',
      decimals: 18,
    },
    anyBTC: {
      address: '0x54261774905f3e6E9718f2ABb10ed6555cae308a',
      decimals: 8,
    },
    nUSD: {
      address: '0x23b891e5C62E0955ae2bD185990103928Ab817b3',
      decimals: 18,
    },
    CONE: {
      address: '0xA60205802E1B5C6EC1CAFA3cAcd49dFeECe05AC9',
      decimals: 18,
    },
    axlUSD: {
      address: '0x4268B8F0B87b6Eae5d897996E6b845ddbD99Adf3',
      decimals: 6,
    },
    FRAX: {
      address: '0x90C97F71E18723b0Cf0dfa30ee176Ab653E89F40',
      decimals: 18,
    },
    frxETH: {
      address: '0x64048A7eEcF3a2F1BA9e144aAc3D7dB6e58F555e',
      decimals: 18,
    },
    USDFI: {
      address: '0x11A38e06699b238D6D9A0C7A01f3AC63a07ad318',
      decimals: 18,
    },
    XRP: {
      address: '0x1d2f0da169ceb9fc7b3144628db156f3f6c60dbe',
      decimals: 18,
    },
    SDEX: {
      address: '0xFdc66A08B0d0Dc44c17bbd471B88f49F50CdD20F',
      decimals: 18,
    },
  },
  [Network.AVALANCHE]: {
    USDCe: {
      address: '0xA7D7079b0FEaD91F3e65f86E8915Cb59c1a4C664',
      decimals: 6,
    },
    USDC: {
      address: '0xB97EF9Ef8734C71904D8002F8b6Bc66Dd9c48a6E',
      decimals: 6,
    },
    USDTe: {
      address: '0xc7198437980c041c805A1EDcbA50c1Ce5db95118',
      decimals: 6,
    },
    USDT: {
      address: '0x9702230A8Ea53601f5cD2dc00fDBc13d4dF4A8c7',
      decimals: 6,
      addAllowance: _allowancesFn,
      addBalance: balanceOfFn,
    },
    POPS: {
      address: '0x240248628B7B6850352764C5dFa50D1592A033A8',
      decimals: 18,
    },
    WAVAX: {
      address: '0xB31f66AA3C1e785363F0875A1B74E27b85FD66c7',
      decimals: 18,
      addAllowance: allowanceFn,
      addBalance: balanceOfFn,
    },
    sAVAX: {
      address: '0x2b2C81e08f1Af8835a78Bb2A90AE924ACE0eA4bE',
      decimals: 18,
    },
    WETHe: {
      address: '0x49D5c2BdFfac6CE2BFdB6640F4F80f226bc10bAB',
      decimals: 18,
    },
    ETH: {
      address: '0xf20d962a6c8f70c731bd838a3a388D7d48fA6e15',
      decimals: 18,
    },
    WBTC: {
      address: '0x408D4cD0ADb7ceBd1F1A1C33A0Ba2098E1295bAB',
      decimals: 8,
    },
    WETH: {
      address: '0x49D5c2BdFfac6CE2BFdB6640F4F80f226bc10bAB',
      decimals: 18,
    },
    TUSD: {
      address: '0x1c20e891bab6b1727d14da358fae2984ed9b59eb',
      decimals: 18,
    },
    oldFRAX: {
      address: '0xdc42728b0ea910349ed3c6e1c9dc06b5fb591f98',
      decimals: 18,
    },
    newFRAX: {
      address: '0xd24c2ad096400b6fbcd2ad8b24e7acbc21a1da64',
      decimals: 18,
    },
    DAIE: {
      address: '0xd586e7f844cea2f87f50152665bcbc2c279d8d70',
      decimals: 18,
    },
    PNG: {
      address: '0x60781c2586d68229fde47564546784ab3faca982',
      decimals: 18,
    },
    SHIBX: {
      address: '0x440aBbf18c54b2782A4917b80a1746d3A2c2Cce1',
      decimals: 18,
    },
    wBTC: {
      address: '0x50b7545627a5162F82A992c33b87aDc75187B218',
      decimals: 8,
    },
    renBTC: {
      address: '0xDBf31dF14B66535aF65AaC99C32e9eA844e14501',
      decimals: 8,
    },
    BTCb: {
      address: '0x152b9d0FdC40C096757F570A51E494bd4b943E50',
      decimals: 8,
    },
    ADAI: {
      address: '0x47AFa96Cdc9fAb46904A55a6ad4bf6660B53c38a',
      decimals: 18,
    },
    avWAVAX: {
      address: '0xDFE521292EcE2A4f44242efBcD66Bc594CA9714B',
      decimals: 18,
    },
    MIM: {
      address: '0x130966628846BFd36ff31a822705796e8cb8C18D',
      decimals: 18,
    },
    TSD: {
      address: '0x4fbf0429599460D327BD5F55625E30E4fC066095',
      decimals: 18,
    },
    avUSDT: {
      address: '0x532e6537fea298397212f09a61e03311686f548e',
      decimals: 6,
    },
    THO: {
      address: '0xAE4AA155D2987B454C29450ef4f862CF00907B61',
      decimals: 18,
    },
    AVAX: { address: ETHER_ADDRESS, decimals: 18 },
    aETH: {
      address: '0x3a3A65aAb0dd2A17E3F1947bA16138cd37d08c04',
      decimals: 18,
    },
    aUSDT: {
      address: '0x71fc860f7d3a592a4a98740e39db31d25db65ae8',
      decimals: 6,
    },
    YUSD: {
      address: '0x111111111111ed1D73f860F57b2798b683f2d325',
      decimals: 18,
    },
    H2O: {
      address: '0x026187BdbC6b751003517bcb30Ac7817D5B766f8',
      decimals: 18,
    },
    MONEY: {
      address: '0x0f577433Bf59560Ef2a79c124E9Ff99fCa258948',
      decimals: 18,
    },
    nETH: {
      address: '0x19E1ae0eE35c0404f835521146206595d37981ae',
      decimals: 18,
    },
    avWETH: {
      address: '0x53f7c5869a859F0AeC3D334ee8B4Cf01E3492f21',
      decimals: 18,
    },
    nUSD: {
      address: '0xCFc37A6AB183dd4aED08C204D1c2773c0b1BDf46',
      decimals: 18,
    },
    BETS: {
      address: '0x94025780a1ab58868d9b2dbbb775f44b32e8e6e5',
      decimals: 18,
    },
    HATCHY: {
      address: '0x502580fc390606b47fc3b741d6d49909383c28a9',
      decimals: 18,
    },
    AMPL: {
      address: '0x027dbcA046ca156De9622cD1e2D907d375e53aa7',
      decimals: 9,
    },
  },
  [Network.ARBITRUM]: {
    SEN: {
      address: '0x154388a4650D63acC823e06Ef9e47C1eDdD3cBb2',
      decimals: 18,
    },
    DAI: {
      address: '0xDA10009cBd5D07dd0CeCc66161FC93D7c9000da1',
      decimals: 18,
    },
    ARB: {
      address: '0x912ce59144191c1204e64559fe8253a0e49e6548',
      decimals: 18,
    },
    WETH: {
      address: '0x82aF49447D8a07e3bd95BD0d56f35241523fBab1',
      decimals: 18,
      addBalance: _balancesFn,
      addAllowance: _allowancesFn,
    },
    ETH: { address: ETHER_ADDRESS, decimals: 18 },
    USDCe: {
      address: '0xFF970A61A04b1cA14834A43f5dE4533eBDDB5CC8',
      decimals: 6,
    },
    USDC: {
      address: '0xaf88d065e77c8cc2239327c5edb3a432268e5831',
      decimals: 6,
    },
    OHM: {
      address: '0xf0cb2dc0db5e6c66b9a70ac27b06b878da017028',
      decimals: 9,
    },
    RDNT: {
      address: '0x3082cc23568ea640225c2467653db90e9250aaa0',
      decimals: 18,
    },
    USDT: {
      address: '0xfd086bc7cd5c481dcc9c85ebe478a1c0b69fcbb9',
      decimals: 6,
      addBalance: _balancesFn,
      addAllowance: _allowancesFn,
    },
    FRAX: {
      address: '0x17FC002b466eEc40DaE837Fc4bE5c67993ddBd6F',
      decimals: 18,
    },
    nUSD: {
      address: '0x2913E812Cf0dcCA30FB28E6Cac3d2DCFF4497688',
      decimals: 18,
    },
    nETH: {
      address: '0x3ea9B0ab55F34Fb188824Ee288CeaEfC63cf908e',
      decimals: 18,
    },
    EURS: {
      address: '0xd22a58f79e9481d1a88e00c343885a588b34b68b',
      decimals: 2,
    },
    AAVE: {
      address: '0xba5ddd1f9d7f570dc94a51479a000e3bce967196',
      decimals: 18,
    },
    MIM: {
      address: '0xFEa7a6a0B346362BF88A9e4A88416B77a57D6c2A',
      decimals: 18,
    },
    VST: {
      address: '0x64343594ab9b56e99087bfa6f2335db24c2d1f17',
      decimals: 18,
    },
    POPS: {
      address: '0xa0b20DecBc557E3f68E140eD5a0c69bc865F865A',
      decimals: 18,
    },
    ZYB: {
      address: '0x3B475F6f2f41853706afc9Fa6a6b8C5dF1a2724c',
      decimals: 18,
    },
    WBTC: {
      address: '0x2f2a2543b76a4166549f7aab2e75bef0aefc5b0f',
      decimals: 8,
    },
    LEX: {
      address: '0x6bB7A17AcC227fd1F6781D1EEDEAE01B42047eE0',
      decimals: 18,
    },
    GRAIL: {
      address: '0x3d9907f9a368ad0a51be60f7da3b97cf940982d8',
      decimals: 18,
    },
    wstETH: {
      address: '0x5979D7b546E38E414F7E9822514be443A4800529',
      decimals: 18,
    },
    RDPX: {
      address: '0x32eb7902d4134bf98a28b963d26de779af92a212',
      decimals: 18,
    },
    SDEX: {
      address: '0xabD587f2607542723b17f14d00d99b987C29b074',
      decimals: 18,
    },
  },
  [Network.OPTIMISM]: {
    DAI: {
      address: '0xDA10009cBd5D07dd0CeCc66161FC93D7c9000da1',
      decimals: 18,
    },
    WETH: {
      address: '0x4200000000000000000000000000000000000006',
      decimals: 18,
    },
    ETH: { address: ETHER_ADDRESS, decimals: 18 },
    USDC: {
      address: '0x7F5c764cBc14f9669B88837ca1490cCa17c31607',
      decimals: 6,
    },
    USDT: {
      address: '0x94b008aA00579c1307B0EF2c499aD98a8ce58e58',
      decimals: 6,
    },
    POPS: {
      address: '0x3D51a9fB5dCc87F7B237B04975559b920a9a56Ff',
      decimals: 18,
    },
    OP: {
      address: '0x4200000000000000000000000000000000000042',
      decimals: 18,
    },
    sETH: {
      address: '0xE405de8F52ba7559f9df3C368500B6E6ae6Cee49',
      decimals: 18,
    },
    sUSD: {
      address: '0x8c6f28f2F1A3C87F0f938b96d27520d9751ec8d9',
      decimals: 18,
    },
    wstETH: {
      address: '0x1f32b1c2345538c0c6f582fcb022739c4a194ebb',
      decimals: 18,
    },
    rETH: {
      address: '0x9bcef72be871e61ed4fbbc7630889bee758eb81d',
      decimals: 18,
    },
    MAI: {
      address: '0xdfa46478f9e5ea86d57387849598dbfb2e964b02',
      decimals: 18,
    },
    WBTC: {
      address: '0x68f180fcCe6836688e9084f035309E29Bf0A2095',
      decimals: 8,
    },
  },
  [Network.ZKEVM]: {
    ETH: {
      address: ETHER_ADDRESS,
      decimals: 18,
    },
    WETH: {
      address: '0x4F9A0e7FD2Bf6067db6994CF12E4495Df938E6e9',
      decimals: 18,
    },
    MATIC: {
      address: '0xa2036f0538221a77a3937f1379699f44945018d0',
      decimals: 18,
    },
    WBTC: {
      address: '0xea034fb02eb1808c2cc3adbc15f447b93cbe08e1',
      decimals: 8,
    },
    USDC: {
      address: '0xa8ce8aee21bc2a48a5ef670afcc9274c7bbbc035',
      decimals: 6,
    },
  },
  [Network.BASE]: {
    PRIME: {
      address: '0xfA980cEd6895AC314E7dE34Ef1bFAE90a5AdD21b',
      decimals: 18,
    },
    WETH: {
      address: '0x4200000000000000000000000000000000000006',
      decimals: 18,
    },
    MAV: {
      address: '0x64b88c73A5DfA78D1713fE1b4c69a22d7E0faAa7',
      decimals: 18,
    },
    USDC: {
      address: '0x833589fcd6edb6e08f4c7c32d4f71b54bda02913',
      decimals: 6,
    },
    USDbC: {
      address: '0xd9aAEc86B65D86f6A7B5B1b0c42FFA531710b6CA',
      decimals: 6,
    },
    DAI: {
      address: '0x50c5725949a6f0c72e6c4a641f24049a917db0cb',
      decimals: 18,
    },
    BAL: {
      address: '0x4158734d47fc9692176b5085e0f52ee0da5d47f1',
      decimals: 18,
    },
    GOLD: {
      address: '0xbeFD5C25A59ef2C1316c5A4944931171F30Cd3E4',
      decimals: 18,
    },
    SDEX: {
      address: '0xFd4330b0312fdEEC6d4225075b82E00493FF2e3f',
      decimals: 18,
    },
    ETH: { address: ETHER_ADDRESS, decimals: 18 },
  },
};

export const Holders: {
  [network: number]: { [tokenAddress: string]: Address };
} = {
  [Network.MAINNET]: {
    ETH: '0x176F3DAb24a159341c0509bB36B833E7fdd0a132',
    USDC: '0x7713974908be4bed47172370115e8b1219f4a5f0',
    AMPL: '0x223592a191ECfC7FDC38a9256c3BD96E771539A9',
    WBTC: '0x1cb17a66dc606a52785f69f08f4256526abd4943',
    sBTC: '0xA2e3475D13776C6E42ff37B47286827d959B2195',
    BADGER: '0x34e2741a3f8483dbe5231f61c005110ff4b9f50a',
    STETH: '0x9bdb521a97e95177bf252c253e256a60c3e14447',
    wstETH: '0x6cE0F913F035ec6195bC3cE885aec4C66E485BC4',
    WETH: '0x2fEb1512183545f48f6b9C5b4EbfCaF49CfCa6F3',
    USDT: '0x8A446971dbB112f3be15bc38C14D44B94D9E94b9',
    XAUT: '0xc4e161e8d8a4bc4ac762ab33a28bbac5474203d7',
    CVX: '0x0aCA67Fa70B142A3b9bF2eD89A81B40ff85dACdC',
    MIM: '0xa046a8660e66d178ee07ec97c585eeb6aa18c26c',
    AnkETH: '0xF7260D4ADc48fEefd5a19a9Eb23f9747CeE15C92',
    DAI: '0x60FaAe176336dAb62e284Fe19B885B095d29fB7F',
    oldFRAX: '0x183d0dc5867c01bfb1dbbc41d6a9d3de6e044626',
    newFRAX: '0x183d0dc5867c01bfb1dbbc41d6a9d3de6e044626',
    FEI: '0x19c549357034d10db8d75ed812b45be1dd8a7218',
    BAL: '0x740a4AEEfb44484853AA96aB12545FC0290805F3',
    OHM: '0x3D7FEAB5cfab1c7De8ab2b7D5B260E76fD88BC78',
    AURA: '0xBB19053E031D9B2B364351B21a8ed3568b21399b',
    WISE: '0x25c315e0758beeab30ee048a4e2080e7084b64b3',
    DDIM: '0x229cbd1955fee93ab6e7876c1b17f6d0b859e953',
    DODO: '0x3e19d726ed435afd3a42967551426b3a47c0f5b7',
    ADAI: '0x826c3064d4f5b9507152f5cb440ca9326e1ec8fa',
    AWETH: '0xa433105e7396070a5e1fdd7e2b2338f1bfa0de68',
    BUSD: '0xf977814e90da44bfa03b6295a0616a897441acec',
    INCH: '0x4ee7c0f5480eb1edd8902a5e8b991ed52992d5f5',
    mUSD: '0x3aD1D5CFCF9169Da73C23D85d5f2Bf53bC9d39dF',
    mBTC: '0x15A295e9BCFcF93a8721DCb9A19330fc59771271',
    renBTC: '0xAaE0633E15200bc9C50d45cD762477D268E126BD',
    tBTC: '0xC25099792E9349C7DD09759744ea681C7de2cb66',
    HBTC: '0x52885fF60Cd7Ae081e0665968C457DdACF888C90',
    GUSD: '0x5f65f7b609678448494De4C87521CdF6cEf1e932',
    LINK: '0x98c63b7b319dfbdf3d811530f2ab9dfe4983af9d',
    ADAIv1: '0x3021026e4ff227571a5a563ad19ea657c7027e59',
    CETH: '0x712d0f306956a6a4b4f9319ad9b9de48c5345996',
    CDAI: '0xab4ce310054a11328685ece1043211b68ba5d082',
    CUSDC: '0xC2F61a6eEEC48d686901D325CDE9233b81c793F3',
    EURS: '0xC1056Adeb61a01964Ea265cA95EffB7016f9Ed78',
    EURT: '0x6914FC70fAC4caB20a8922E900C4BA57fEECf8E1',
    CRV: '0x7a16fF8270133F063aAb6C9977183D9e72835428',
    jEUR: '0x4f0CF2F63913524b85c1126AB7eE7957857f3482',
    UST: '0xf16e9b0d03470827a95cdfd0cb8a8a3b46969b91',
    SAITAMA: '0x763d5d93f27615aac852b70549f5877b92193864',
    aETH: '0xc03c4476fbe25138bf724fa1b95551c6e6b8fd2c',
    aWETH: '0x3ddfa8ec3052539b6c9549f12cea2c295cff5296',
    aUSDT: '0x4aef720f7bbe98f916221bbc2fb5a15efe6d2cb8',
    BBAUSD: '0x4361b7425cff39b1be9bf12cee2ef32f89656cda',
    sETH: '0x5fe009d78afabc1b04abd2d4361f8e95cd402648',
    sUSD: '0xcfb87039a1eda5428e2c8386d31ccf121835ecdb',
    USDD: '0xf89d7b9c864f589bbf53a82105107622b35eaa40',
    alETH: '0x500a4f1280a0b63f47862d658b6c335cc939aaed',
    SHIBA: '0x73af3bcf944a6559933396c1577b257e2054d935',
    aEthUSDC: '0x3178490d60B5cceaA5a79FD4D9050C7405Bab80c',
    aEthWETH: '0x645C4c0c95C1Aa6EF25d12f4a25038cA9b0C6Cc7',
    dUSDC: '0x2FC2F705110A7F46Ce85F701d7217EF1018f01A3',
    PSP: '0xE5E5440a1CE69C5cf67BFFA74d185e57c31b43E5',
    crvUSD: '0xA920De414eA4Ab66b97dA1bFE9e6EcA7d4219635',
    GHO: '0x844Dc85EdD8492A56228D293cfEbb823EF3E10EC',
    wibBTC: '0xFbdCA68601f835b27790D98bbb8eC7f05FDEaA9B',
    MATIC: '0x7073783eee7e9b3e6e4ddac4d7f49dc46044dd9a',
    POL: '0x57B6Ad484ccdd902C4419424bA648ba6Ed45dc68',
    SDEX: '0xB0470cF15B22a6A32c49a7C20E3821B944A76058',
  },
  [Network.ROPSTEN]: {
    ETH: '0x43262A12d8610AA70C15DbaeAC321d51613c9071',
    DAI: '0xbe13517a2b520b2449068D2ec45280992B04047B',
    WETH: '0xdA87Da8C599E8A8993f3CBCD0aA5A1316A559A6D',
    USDC: '0xb2dafb6fc7f66526e72027ade0f044beda0ba11e',
  },
  [Network.POLYGON]: {
    MATIC: '0xe7804c37c13166fF0b37F5aE0BB07A3aEbb6e245',
    DAI: '0x06959153B974D0D5fDfd87D561db6d8d4FA0bb0B',
    WETH: '0x62ac55b745f9b08f1a81dcbbe630277095cf4be1',
    WMATIC: '0x016ba20db4b681f83e5fbbe0c433c96268ab5815',
    AMWMATIC: '0x8832924854e3Cedb0a6Abf372e6CCFF9F7654332',
    USDC: '0xf89d7b9c864f589bbf53a82105107622b35eaa40',
    POPS: '0x2693b57ee51f4e2a26dfb339a911fa8731061f49',
    MUST: '0x9f2a409848fb9b7bd058b24a23e8dbf1e166a109',
    AMDAI: '0xFA0DCe8280FCDf369a4cbFc1830d3302789307a6',
    mUSD: '0x5084f622cbDf1E22E473d66d97916524745B9b6e',
    USDT: '0x0d0707963952f2fba59dd06f2b425ace40b492fe',
    WBTC: '0xdc9232e2df177d7a12fdff6ecbab114e2231198d',
    AMWETH: '0x6f1c28c40b5fed4fb546f85959ae2f7c16365cad',
    KNC: '0x41Af7fd16dFC29bdA8D8aAA4CeFfC0E8046992eC',
    jEUR: '0x4f15818dc2Ae5FA84D519D88Cb2CAAe9cd18EE6d',
    aUSDT: '0x027ffd3c119567e85998f4e6b9c3d83d5702660c',
    aPolUSDT: '0x941da3d6759147736456cee36647213183079337',
    aPolWMATIC: '0xC948eB5205bDE3e18CAc4969d6ad3a56ba7B2347',
    RADIO: '0x60531b9c3645546d864604ee0fc5b7d6adc81cc2',
    HANZO: '0x8a151b6ec99c7b90b342ab401d511b480309b220',
    RVLT: '0x815f87ca3db2b9491115a7769aeacb140361c5a9',
    stMATIC: '0x6725b8cd3cdbc82a6044689a8bbc64a915d200e7',
    axlUSDC: '0xe743a49f04f2f77eb2d3b753ae3ad599de8cea84',
    deUSDC: '0x94d5ead1f80cf0b4d3480ab59dff16d47c93e9fe',
    amUSDT: '0x832b11846a27b3ba25d68ae80c39fab155d18c49',
    amUSDC: '0x6e7f19cd23049c7118e14470e2bf85d2e26ee0ae',
    MAI: '0x9a8cf02f3e56c664ce75e395d0e4f3dc3dafe138',
    SDEX: '0xB0470cF15B22a6A32c49a7C20E3821B944A76058',
  },
  [Network.FANTOM]: {
    DAI: '0x370f4b2dcf75c94d8d4450b493661a9c6170d0b5',
    FTM: '0x431e81E5dfB5A24541b5Ff8762bDEF3f32F96354',
    WFTM: '0x3e923747ca2675e096d812c3b24846ac39aed645',
    USDC: '0xf53feaeb035361c046e5669745695e450ebb4028',
    FUSDT: '0x9ade1c17d25246c405604344f89E8F23F8c1c632',
    POPS: '0x4b78b52e7de4d8b7d367297cb8a87c1875a9d591',
    aFanUSDT: '0x8EBc96fF91A30059E447bFC7C0a7394f8A5793E6',
    aFanWFTM: '0x935AD0fBea9572bB24138F23A69e314f0BDbdDbE',
    MIM: '0xbcab7d083cf6a01e0dda9ed7f8a02b47d125e682',
    FRAX: '0x4423ac71f53ca92e2f2be5917a9c2468e7412f4a',
    nETH: '0x16b658270ac50c0063940ed287c401b3df7ccf70',
    WETH: '0x7b7b957c284c2c227c980d6e2f804311947b84d0',
    SPIRIT: '0x0d0707963952f2fba59dd06f2b425ace40b492fe',
    wBOMB: '0x28aa4f9ffe21365473b64c161b566c3cdead0108',
    TOR: '0x70de4b5ed310fd93da3c0bae824fb99cb4d44dd8',
    BOO: '0xf778f4d7a14a8cb73d5261f9c61970ef4e7d7842',
    ETH: '0xf48883940b4056801de30f12b934dcea90133ee6',
    GUSDC: '0x894d774a293f8aa3d23d67815d4cadb5319c1094',
    GDAI: '0x0e2ed73f9c1409e2b36fe6c46e60d4557b7c2ac0',
    EQUAL: '0x8b187ea19c93091a4d6b426b71871648182b5fac',
    FVM: '0x07BB65fAaC502d4996532F834A1B7ba5dC32Ff96',
    lzUSDC: '0x1e38e2e0e7df3be6592867d0ac2713a4dbda8350',
    axlUSDC: '0xccf932cd565c21d2e516c8ff3a4f244eea27e09a',
  },
  [Network.BSC]: {
    DAI: '0xf68a4b64162906eff0ff6ae34e2bb1cd42fef62d',
    WBNB: '0x59d779bed4db1e734d3fda3172d45bc3063ecd69',
    BUSD: '0x0D0707963952f2fBA59dD06f2b425ace40b492Fe',
    POPS: '0x4b78b52e7de4d8b7d367297cb8a87c1875a9d591',
    BNB: '0xf68a4b64162906eff0ff6ae34e2bb1cd42fef62d',
    USDT: '0xf89d7b9c864f589bbf53a82105107622b35eaa40',
    ETH: '0xefdca55e4bce6c1d535cb2d0687b5567eef2ae83',
    USDC: '0x554b52bf57b387fd09d6644368c5a8aacaaf5ae0',
    RADIO: '0x75b3efed620e2d6750d88263cd4d7a27b0d7d3c5',
    bBTC: '0x72a53cdbbcc1b9efa39c834a540550e23463aacb',
    anyBTC: '0x4ffef8e8a75c20ab0ddf96c50d2457277d27923c',
    nUSD: '0x28ec0b36f0819ecb5005cab836f4ed5a2eca4d13',
    axlUSD: '0xc03fbeda9069b22a120ae6a09349a0b5eea5570a',
    FRAX: '0xEB4576fE753DAB07635c0Bb6c8f0A355e1Db5d31',
    frxETH: '0xf324adC872005197A6f7DAE214d3b63aa0C3625F',
    USDFI: '0x2E00D722e091836B39Db3e4dcE6eE51c90c5B221',
<<<<<<< HEAD
    SDEX: '0xB0470cF15B22a6A32c49a7C20E3821B944A76058',
=======
    BNBx: '0xFF4606bd3884554CDbDabd9B6e25E2faD4f6fc54',
>>>>>>> e6fb0be4
  },
  [Network.AVALANCHE]: {
    AVAX: '0xD6216fC19DB775Df9774a6E33526131dA7D19a2c',
    avWAVAX: '0xc5ed2333f8a2C351fCA35E5EBAdb2A82F5d254C3',
    WAVAX: '0xbbff2a8ec8d702e61faaccf7cf705968bb6a5bab',
    sAVAX: '0xC73DF1e68FC203F6E4b6270240D6f82A850e8D38',
    BETS: '0x8cc2284c90d05578633418f9cde104f402375a65',
    HATCHY: '0x14ec295ec8def851ec6e2959df872dd24e422631',
    USDCe: '0x3a2434c698f8d79af1f5a9e43013157ca8b11a66',
    USDC: '0x0d0707963952f2fba59dd06f2b425ace40b492fe',
    USDTe: '0x693b75eeD71dFA1BE188Fdb53472c8fC51c5A0A0',
    WETHe: '0xD291B51f7a1a1F4917D085F2a7731A447E4aF82D',
    POPS: '0x5268c2331658cb0b2858cfa9db27d8f22f5434bc',
    ETH: '0x9852e84b5AA485683d8AeE7B0332e42442763b75',
    DAIE: '0xED2a7edd7413021d440b09D654f3b87712abAB66',
    TUSD: '0x5Db946411F08f15300f23D9bde4A407B07D56C03',
    PNG: '0x348b11CF986e8E1CdA10c4A7E375aA252b47fc55',
    SHIBX: '0xfE5ADf65BE1a46b83EF3d352A8F9258A039f3050',
    wBTC: '0xbB2BD754A45f400A01158A8b3C89DE085D58ABF1',
    renBTC: '0xb8D1D22609D10078Db36915fc4610F8674b44319',
    ADAI: '0xc5ed2333f8a2C351fCA35E5EBAdb2A82F5d254C3',
    MIM: '0x64cb3f5aada07d831b8db6c6d9c715c53c251ef3',
    TSD: '0x691A89db352B72dDb249bFe16503494eC0D920A4',
    THO: '0xc40d16c47394a506d451475c8a7c46c1175c1da1',
    aAvaUSDT: '0x50B1Ba98Cf117c9682048D56628B294ebbAA4ec2',
    USDT: '0x0d0707963952f2fba59dd06f2b425ace40b492fe',
    aAvaWAVAX: '0x1B18Df70863636AEe4BfBAb6F7C70ceBCA9bA404',
    oldFRAX: '0x4e3376018add04ebe4c46bf6f924ddec8c67aa7b',
    newFRAX: '0x4e3376018add04ebe4c46bf6f924ddec8c67aa7b',
    nETH: '0xcf2ef00e75558512ae735679ea5df62ad2056786',
    avWETH: '0x92d78e32b990d10aeca0875dc5585f1a6f958179',
    YUSD: '0x6c1a5ef2acde1fd2fc68def440d2c1eb35bae24a',
    BTCb: '0x84c06d3c27821d0136f66306f5028d43ceac268d',
    AMPL: '0xfcaA5ea7F8eb0631BcA72C345025C0A5a6D93f0E',
  },
  [Network.ARBITRUM]: {
    SEN: '0xcb19b6b4971bd4206bab176c75b1efe3e28ee5a8',
    RDPX: '0x2fa6f21ecfe274f594f470c376f5bdd061e08a37',
    ARB: '0xb65edba80a3d81903ecd499c8eb9cf0e19096bd0',
    ETH: '0xF977814e90dA44bFA03b6295A0616a897441aceC',
    DAI: '0x07d7f291e731a41d3f0ea4f1ae5b6d920ffb3fe0',
    WETH: '0xc31e54c7a869b9fcbecc14363cf510d1c41fa443',
    USDCe: '0x62383739d68dd0f844103db8dfb05a7eded5bbe6',
    USDC: '0xb38e8c17e38363af6ebdcb3dae12e0243582891d',
    OHM: '0xebce5f29ff5ca9aa330ebdf7ec6b5f474bff271e',
    USDT: '0xf977814e90da44bfa03b6295a0616a897441acec',
    POPS: '0x4b78b52e7de4d8b7d367297cb8a87c1875a9d591',
    FRAX: '0x59bf0545fca0e5ad48e13da269facd2e8c886ba4',
    nUSD: '0x9dd329f5411466d9e0c488ff72519ca9fef0cb40',
    nETH: '0xa067668661c84476afcdc6fa5d758c4c01c34352',
    AAVE: '0x8D2876aD4D2A994C529F19D846CA541015dc3f05',
    aArbAAVE: '0x439901eCaB06F75B14bC25fD60d53bB3A3b9e277',
    EURS: '0x251aeE4A9eB1d8251485D1A9b3bE68975B39EC33',
    aArbEURS: '0xD2BC982A2035dB0E1Be7c2C1a9f87E31794C653e',
    MIM: '0xf46bb6dda9709c49efb918201d97f6474eac5aea',
    VST: '0x59bf0545fca0e5ad48e13da269facd2e8c886ba4',
    aArbUSDC: '0x048BF2F5908e95976CeAD0E47D805b3803E286e2',
    ZYB: '0x3ec0eddcd1e25025077327886a78133589082fb2',
    WBTC: '0xd9d611c6943585bc0e18e51034af8fa28778f7da',
    RDNT: '0x62383739d68dd0f844103db8dfb05a7eded5bbe6',
<<<<<<< HEAD
    SDEX: '0xb0470cf15b22a6a32c49a7c20e3821b944a76058',
=======
    wstETH: '0x916792f7734089470de27297903bed8a4630b26d',
>>>>>>> e6fb0be4
  },
  [Network.OPTIMISM]: {
    ETH: '0x9ef21bE1C270AA1c3c3d750F458442397fBFFCB6',
    DAI: '0x1337bedc9d22ecbe766df105c9623922a27963ec',
    WETH: '0x68F5C0A2DE713a54991E01858Fd27a3832401849',
    POPS: '0x3cbd9044aaabef08ce93a68448e093cff405ad76',
    USDC: '0xdecc0c09c3b5f6e92ef4184125d5648a66e35298',
    USDT: '0xf977814e90da44bfa03b6295a0616a897441acec',
    OP: '0xEBb8EA128BbdFf9a1780A4902A9380022371d466',
    aOptWETH: '0x7B7D80C40415F744864f051B806b466e2fbB8E68',
    aOptUSDC: '0x8c0Fcf914E90fF5d7f2D02c1576BF4245FaD2B7F',
    sBTC: '0xbbb33d2e7bd7ddc722e53da9ca8ee97df41cfabf',
    sETH: '0xce3850927d0e631b6082f9d45a6391a3794c51eb',
    sUSD: '0xa5f7a39e55d7878bc5bd754ee5d6bd7a7662355b',
    wstETH: '0xf7626459234e9249808a06aa08dc6b67c8e0a2fc',
    rETH: '0x4c2e69e58b14de9afedfb94319519ce34e087283',
    WBTC: '0xb9c8f0d3254007ee4b98970b94544e473cd610ec',
  },
  [Network.ZKEVM]: {
    ETH: '0x4F9A0e7FD2Bf6067db6994CF12E4495Df938E6e9',
    WETH: '0xc44ad482f24fd750caeba387d2726d8653f8c4bb',
    MATIC: '0x8f2a1450c040b3c19efe9676165d8f30d8280019',
    WBTC: '0x99b31498b0a1dae01fc3433e3cb60f095340935c',
    USDC: '0x99b31498b0a1dae01fc3433e3cb60f095340935c',
  },
  [Network.BASE]: {
    WETH: '0x4bb6b2efe7036020ba6f02a05602546c9f25bf28',
    PRIME: '0x956bcc6b56c99db382d9d97a30ba5f1402144b3e',
    ETH: '0xdd9176ea3e7559d6b68b537ef555d3e89403f742',
    MAV: '0x7499785aa5d1bdf0a0ac862c1ef3698d3cba6568',
    USDC: '0xaac391f166f33cdaefaa4afa6616a3bea66b694d',
    USDbC: '0xc68a33de9ceac7bdaed242ae1dc40d673ed4f643',
    DAI: '0x20f03e26968b179025f65c1f4afadfd3959c8d03',
    BAL: '0x854b004700885a61107b458f11ecc169a019b764',
    GOLD: '0x1374c25b3710758c326ee0c70ec48b595d5ccf8c',
    SDEX: '0xa5d378c05192e3f1f365d6298921879c4d51c5a3',
  },
};

export const SmartTokens = Object.keys(Tokens).reduce((acc, _network) => {
  const network = parseInt(_network, 10);
  acc[+network] = Object.keys(Tokens[network]).reduce((_acc, tokenName) => {
    const token: SmartTokenParams = Tokens[network][tokenName]!;

    if (token.addAllowance && token.addBalance) {
      _acc[tokenName] = new SmartToken(token);
    }

    return _acc;
  }, {} as Record<string, SmartToken>);
  return acc;
}, {} as Record<number, Record<string, SmartToken>>);

export const NativeTokenSymbols: { [network: number]: string } = {
  [Network.MAINNET]: 'ETH',
  [Network.POLYGON]: 'MATIC',
  [Network.BSC]: 'BNB',
  [Network.AVALANCHE]: 'AVAX',
  [Network.FANTOM]: 'FTM',
  [Network.ARBITRUM]: 'ETH',
  [Network.OPTIMISM]: 'ETH',
  [Network.BASE]: 'ETH',
};<|MERGE_RESOLUTION|>--- conflicted
+++ resolved
@@ -1147,11 +1147,8 @@
     FRAX: '0xEB4576fE753DAB07635c0Bb6c8f0A355e1Db5d31',
     frxETH: '0xf324adC872005197A6f7DAE214d3b63aa0C3625F',
     USDFI: '0x2E00D722e091836B39Db3e4dcE6eE51c90c5B221',
-<<<<<<< HEAD
     SDEX: '0xB0470cF15B22a6A32c49a7C20E3821B944A76058',
-=======
     BNBx: '0xFF4606bd3884554CDbDabd9B6e25E2faD4f6fc54',
->>>>>>> e6fb0be4
   },
   [Network.AVALANCHE]: {
     AVAX: '0xD6216fC19DB775Df9774a6E33526131dA7D19a2c',
@@ -1212,11 +1209,8 @@
     ZYB: '0x3ec0eddcd1e25025077327886a78133589082fb2',
     WBTC: '0xd9d611c6943585bc0e18e51034af8fa28778f7da',
     RDNT: '0x62383739d68dd0f844103db8dfb05a7eded5bbe6',
-<<<<<<< HEAD
     SDEX: '0xb0470cf15b22a6a32c49a7c20e3821b944a76058',
-=======
     wstETH: '0x916792f7734089470de27297903bed8a4630b26d',
->>>>>>> e6fb0be4
   },
   [Network.OPTIMISM]: {
     ETH: '0x9ef21bE1C270AA1c3c3d750F458442397fBFFCB6',
