--- conflicted
+++ resolved
@@ -420,13 +420,12 @@
       address: '0x5cc61a78f164885776aa610fb0fe1257df78e59b',
       decimals: 18,
     },
-<<<<<<< HEAD
     wBOMB: {
       address: '0xc09a82ad5075b3067d80f54f05e1e22229699cc1',
-=======
+      decimals: 18,
+    },
     TOR: {
       address: '0x74e23df9110aa9ea0b6ff2faee01e740ca1c642e',
->>>>>>> 1b7ce5d7
       decimals: 18,
     },
   },
@@ -803,11 +802,8 @@
     nETH: '0x16b658270ac50c0063940ed287c401b3df7ccf70',
     WETH: '0x2400bb4d7221ba530daee061d5afe219e9223eae',
     SPIRIT: '0x0d0707963952f2fba59dd06f2b425ace40b492fe',
-<<<<<<< HEAD
     wBOMB: '0x28aa4f9ffe21365473b64c161b566c3cdead0108',
-=======
     TOR: '0x70de4b5ed310fd93da3c0bae824fb99cb4d44dd8',
->>>>>>> 1b7ce5d7
   },
   [Network.BSC]: {
     DAI: '0xf68a4b64162906eff0ff6ae34e2bb1cd42fef62d',
