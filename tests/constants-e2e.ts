import {
  SmartTokenParams,
  balanceOfFn,
  allowanceFn,
  SmartToken,
  balancesFn,
  allowedFn,
  _balancesFn,
  _allowancesFn,
} from '../tests/smart-tokens';
import { Address } from '../src/types';
import { ETHER_ADDRESS, Network } from '../src/constants';

export const GIFTER_ADDRESS = '0xb22fC4eC94D555A5049593ca4552c810Fb8a6d00';
export const GENERIC_ADDR1 = '0xbe9317f6711e2da074fe1f168fd9c402bc0a9d1b';
export const GENERIC_ADDR2 = '0x230a1ac45690b9ae1176389434610b9526d2f21b';

export const Tokens: {
  [network: number]: { [symbol: string]: SmartTokenParams };
} = {
  [Network.MAINNET]: {
    ETH: {
      address: ETHER_ADDRESS,
      decimals: 18,
    },
    SWETH: {
      address: '0xf951e335afb289353dc249e82926178eac7ded78',
      decimals: 18,
    },
    BAT: {
      address: '0x0d8775f648430679a709e98d2b0cb6250d2887ef',
      decimals: 18,
    },
    rswETH: {
      address: '0xFAe103DC9cf190eD75350761e95403b7b8aFa6c0',
      decimals: 18,
    },
    REQ: {
      address: '0x8f8221aFbB33998d8584A2B05749bA73c37a938a',
      decimals: 18,
    },
    AMPL: {
      address: '0xd46ba6d942050d489dbd938a2c909a5d5039a161',
      decimals: 9,
    },
    USDC: {
      address: '0xa0b86991c6218b36c1d19d4a2e9eb0ce3606eb48',
      decimals: 6,
      addBalance: balancesFn,
      addAllowance: allowedFn,
    },
    aEthUSDC: {
      address: '0x98c23e9d8f34fefb1b7bd6a91b7ff122f4e16f5c',
      decimals: 6,
    },
    aEthWETH: {
      address: '0x4d5f47fa6a74757f35c14fd3a6ef8e3c9bc514e8',
      decimals: 18,
    },
    MAV: {
      address: '0x7448c7456a97769f6cd04f1e83a4a23ccdc46abd',
      decimals: 18,
    },
    SUSHI: {
      address: '0x6b3595068778dd592e39a122f4f5a5cf09c90fe2',
      decimals: 18,
    },
    CUSDC: {
      address: '0x39AA39c021dfbaE8faC545936693aC917d5E7563',
      decimals: 8,
    },
    TUSD: {
      address: '0x0000000000085d4780b73119b644ae5ecd22b376',
      decimals: 18,
    },
    WBTC: {
      address: '0x2260fac5e5542a773aa44fbcfedf7c193bc2c599',
      decimals: 8,
      addBalance: balancesFn,
      addAllowance: allowedFn,
    },
    sBTC: {
      address: '0xfe18be6b3bd88a2d2a7f928d00292e7a9963cfc6',
      decimals: 18,
    },
    tBTCv2: {
      address: '0x18084fbA666a33d37592fA2633fD49a74DD93a88',
      decimals: 18,
    },
    BADGER: {
      address: '0x3472A5A71965499acd81997a54BBA8D852C6E53d',
      decimals: 18,
    },
    USDT: {
      address: '0xdac17f958d2ee523a2206206994597c13d831ec7',
      decimals: 6,
      addBalance: balancesFn,
      addAllowance: allowedFn,
    },
    STETH: {
      address: '0xae7ab96520de3a18e5e111b5eaab095312d7fe84',
      decimals: 18,
    },
    SDEX: {
      address: '0x5DE8ab7E27f6E7A1fFf3E5B337584Aa43961BEeF',
      decimals: 18,
    },
    wstETH: {
      address: '0x7f39C581F595B53c5cb19bD0b3f8dA6c935E2Ca0',
      decimals: 18,
    },
    frxETH: {
      address: '0x5E8422345238F34275888049021821E8E08CAa1f',
      decimals: 18,
    },
    WETH: {
      address: '0xc02aaa39b223fe8d0a0e5c4f27ead9083c756cc2',
      decimals: 18,
      addBalance: balanceOfFn,
      addAllowance: allowanceFn,
    },
    PSP: {
      address: '0xcafe001067cdef266afb7eb5a286dcfd277f3de5',
      decimals: 18,
    },
    SETH: {
      address: '0x5e74C9036fb86BD7eCdcb084a0673EFc32eA31cb',
      decimals: 18,
    },
    LINK: {
      address: '0x514910771af9ca656af840dff83e8264ecf986ca',
      decimals: 18,
    },
    DAI: {
      address: '0x6b175474e89094c44da98b954eedeac495271d0f',
      decimals: 18,
      addBalance: balanceOfFn,
      addAllowance: allowanceFn,
    },
    MLN: {
      address: '0xec67005c4e498ec7f55e092bd1d35cbc47c91892',
      decimals: 18,
    },
    SENT: {
      address: '0xa44E5137293E855B1b7bC7E2C6f8cD796fFCB037',
      decimals: 8,
    },
    oldFRAX: {
      address: '0x853d955acef822db058eb8505911ed77f175b99e',
      decimals: 18,
    },
    aDAI: {
      address: '0x028171bCA77440897B824Ca71D1c56caC55b68A3',
      decimals: 18,
    },
    aUSDT: {
      address: '0x3Ed3B47Dd13ECAURA9a98b44e6204A523E766B225811',
      decimals: 6,
    },
    waUSDT: {
      address: '0xf8Fd466F12e236f4c96F7Cce6c79EAdB819abF58',
      decimals: 6,
    },
    ALUSD: {
      address: '0xbc6da0fe9ad5f3b0d58160288917aa56653660e9',
      decimals: 18,
    },
    BAL: {
      address: '0xba100000625a3754423978a60c9317c58a424e3D',
      decimals: 18,
    },
    OHM: {
      address: '0x64aa3364f17a4d01c6f1751fd97c2bd3d7e7f1d5',
      decimals: 9,
    },
    AURA: {
      address: '0xc0c293ce456ff0ed870add98a0828dd4d2903dbf',
      decimals: 18,
    },
    WISE: {
      address: '0x66a0f676479cee1d7373f3dc2e2952778bff5bd6',
      decimals: 18,
    },
    DDIM: {
      address: '0xFbEEa1C75E4c4465CB2FCCc9c6d6afe984558E20',
      decimals: 18,
    },
    DODO: {
      address: '0x43Dfc4159D86F3A37A5A4B3D4580b888ad7d4DDd',
      decimals: 18,
    },
    STG: {
      address: '0xAf5191B0De278C7286d6C7CC6ab6BB8A73bA2Cd6',
      decimals: 18,
    },
    ADAI: {
      address: '0x028171bca77440897b824ca71d1c56cac55b68a3',
      decimals: 18,
    },
    AWETH: {
      address: '0x030ba81f1c18d280636f32af80b9aad02cf0854e',
      decimals: 18,
    },
    ALPHA: {
      address: '0xa1faa113cbe53436df28ff0aee54275c13b40975',
      decimals: 18,
    },
    CRV: {
      address: '0xd533a949740bb3306d119cc777fa900ba034cd52',
      decimals: 18,
    },
    INCH: {
      address: '0x111111111117dC0aa78b770fA6A738034120C302',
      decimals: 18,
    },
    mUSD: {
      address: '0xe2f2a5c287993345a840db3b0845fbc70f5935a5',
      decimals: 18,
    },
    mBTC: {
      address: '0x945facb997494cc2570096c74b5f66a3507330a1',
      decimals: 18,
    },
    renBTC: {
      address: '0xEB4C2781e4ebA804CE9a9803C67d0893436bB27D',
      decimals: 8,
    },
    HBTC: {
      address: '0x0316EB71485b0Ab14103307bf65a021042c6d380',
      decimals: 18,
    },
    tBTC: {
      address: '0x8dAEBADE922dF735c38C80C7eBD708Af50815fAa',
      decimals: 18,
    },
    BUSD: {
      address: '0x4fabb145d64652a948d72533023f6e7a623c7c53',
      decimals: 18,
    },
    GUSD: {
      address: '0x056fd409e1d7a124bd7017459dfea2f387b6d5cd',
      decimals: 2,
    },
    ADAIv1: {
      address: '0xfC1E690f61EFd961294b3e1Ce3313fBD8aa4f85d',
      decimals: 18,
    },
    CETH: {
      address: '0x4ddc2d193948926d02f9b1fe9e1daa0718270ed5',
      decimals: 8,
    },
    CDAI: {
      address: '0x5d3a536E4D6DbD6114cc1Ead35777bAB948E3643',
      decimals: 8,
    },
    MIM: {
      address: '0x99D8a9C45b2ecA8864373A26D1459e3Dff1e17F3',
      decimals: 18,
    },
    AnkETH: {
      address: '0xE95A203B1a91a908F9B9CE46459d101078c2c3cb',
      decimals: 18,
    },
    EURS: {
      address: '0xdB25f211AB05b1c97D595516F45794528a807ad8',
      decimals: 2,
    },
    EURT: {
      address: '0xC581b735A1688071A1746c968e0798D642EDE491',
      decimals: 6,
    },
    jEUR: {
      address: '0x0f17bc9a994b87b5225cfb6a2cd4d667adb4f20b',
      decimals: 18,
    },
    jCHF: {
      address: '0x53dfea0a8cc2a2a2e425e1c174bc162999723ea0',
      decimals: 18,
    },
    jGBP: {
      address: '0x7409856cae628f5d578b285b45669b36e7005283',
      decimals: 18,
    },
    XAUT: {
      address: '0x68749665FF8D2d112Fa859AA293F07A622782F38',
      decimals: 6,
    },
    CVX: {
      address: '0x4e3FBD56CD56c3e72c1403e103b45Db9da5B9D2B',
      decimals: 18,
    },
    UST: {
      address: '0xa47c8bf37f92abed4a126bda807a7b7498661acd',
      decimals: 18,
    },
    SAITAMA: {
      address: '0x8b3192f5eebd8579568a2ed41e6feb402f93f73f',
      decimals: 9,
    },
    BBAUSDT: {
      // bpt of USDT Linear Pool
      address: '0x2bbf681cc4eb09218bee85ea2a5d3d13fa40fc0c',
      decimals: 18,
    },
    BBADAI: {
      // bpt of DAI Linear Pool
      address: '0x804cdb9116a10bb78768d3252355a1b18067bf8f',
      decimals: 18,
    },
    BBAUSD: {
      address: '0x7b50775383d3d6f0215a8f290f2c9e2eebbeceb2',
      decimals: 18,
    },
    BBFDAI: {
      address: '0x8f4063446f5011bc1c9f79a819efe87776f23704',
      decimals: 18,
    },
    FEI: {
      address: '0x956F47F50A910163D8BF957Cf5846D573E7f87CA',
      decimals: 18,
    },
    newFRAX: {
      address: '0x853d955aCEf822Db058eb8505911ED77F175b99e',
      decimals: 18,
    },
    sETH: {
      address: '0x5e74C9036fb86BD7eCdcb084a0673EFc32eA31cb',
      decimals: 18,
    },
    sUSD: {
      address: '0x57Ab1ec28D129707052df4dF418D58a2D46d5f51',
      decimals: 18,
    },
    USDD: {
      address: '0x0c10bf8fcb7bf5412187a595ab97a3609160b5c6',
      decimals: 18,
    },
    alETH: {
      address: '0x0100546f2cd4c9d97f798ffc9755e47865ff7ee6',
      decimals: 18,
    },
    SHIBA: {
      address: '0x95aD61b0a150d79219dCF64E1E6Cc01f0B64C4cE',
      decimals: 18,
    },
    dUSDC: {
      address: '0xc411db5f5eb3f7d552f9b8454b2d74097ccde6e3',
      decimals: 6,
    },
    EURA: {
      address: '0x1a7e4e63778b4f12a199c062f3efdd288afcbce8',
      decimals: 18,
    },
    stEUR: {
      address: '0x004626a008b1acdc4c74ab51644093b155e59a23',
      decimals: 18,
    },
    USDA: {
      address: '0x0000206329b97DB379d5E1Bf586BbDB969C63274',
      decimals: 18,
    },
    stUSD: {
      address: '0x0022228a2cc5E7eF0274A7Baa600d44da5aB5776',
      decimals: 18,
    },
    GHO: {
      address: '0x40d16fc0246ad3160ccc09b8d0d3a2cd28ae6c2f',
      decimals: 18,
    },
    USDe: {
      address: '0x4c9EDD5852cd905f086C759E8383e09bff1E68B3',
      decimals: 18,
    },
    crvUSD: {
      address: '0xf939E0A03FB07F59A73314E73794Be0E57ac1b4E',
      decimals: 18,
    },
    wibBTC: {
      address: '0x8751d4196027d4e6da63716fa7786b5174f04c15',
      decimals: 18,
    },
    MATIC: {
      address: '0x7d1afa7b718fb893db30a3abc0cfc608aacfebb0',
      decimals: 18,
    },
    POL: {
      address: '0x455e53CBB86018Ac2B8092FdCd39d8444aFFC3F6',
      decimals: 19,
    },
    GYD: {
      address: '0xe07f9d810a48ab5c3c914ba3ca53af14e4491e8a',
      decimals: 18,
    },
    LUSD: {
      address: '0x5f98805a4e8be255a32880fdec7f6728c6568ba0',
      decimals: 18,
    },
    BNT: {
      address: '0x1f573d6fb3f13d689ff844b4ce37794d79a7ff1c',
      decimals: 18,
    },
    sDAI: {
      address: '0x83f20f44975d03b1b09e64809b757c47f942beea',
      decimals: 18,
    },
    eETH: {
      address: '0x35fa164735182de50811e8e2e824cfb9b6118ac2',
      decimals: 18,
    },
  },
  [Network.ROPSTEN]: {
    DAI: {
      address: '0xaD6D458402F60fD3Bd25163575031ACDce07538D',
      decimals: 18,
    },
    WETH: {
      address: '0xc778417E063141139Fce010982780140Aa0cD5Ab',
      decimals: 18,
    },
    ETH: { address: ETHER_ADDRESS, decimals: 18 },
    USDC: {
      address: '0x2ecf57cfaf2faedf1575d2372398ee34c428d6c3',
      decimals: 6,
    },
  },
  [Network.POLYGON]: {
    jGBP: {
      address: '0x767058f11800fba6a682e73a6e79ec5eb74fac8c',
      decimals: 18,
    },
    DAI: {
      address: '0x8f3Cf7ad23Cd3CaDbD9735AFf958023239c6A063',
      decimals: 18,
    },
    USDCe: {
      address: '0x2791bca1f2de4661ed88a30c99a7a9449aa84174',
      decimals: 6,
      addBalance: _balancesFn,
      addAllowance: _allowancesFn,
    },
    TEL: {
      address: '0xdf7837de1f2fa4631d716cf2502f8b230f1dcc32',
      decimals: 2,
    },
    USDC: {
      address: '0x576Cf361711cd940CD9C397BB98C4C896cBd38De',
      decimals: 6,
    },
    POPS: {
      address: '0xa92A1576D11dB45c53be71d59245ac97ce0d8147',
      decimals: 18,
    },
    CRV: {
      address: '0x172370d5cd63279efa6d502dab29171933a610af',
      decimals: 18,
    },
    BAL: {
      address: '0x9a71012b13ca4d3d0cdc72a177df3ef03b0e76a3',
      decimals: 18,
    },
    AAVE: {
      address: '0xd6df932a45c0f255f85145f286ea0b292b21c90b',
      decimals: 18,
    },
    PSP: {
      address: '0x42d61d766b85431666b39b89c43011f24451bff6',
      decimals: 18,
    },
    WETH: {
      address: '0x7ceb23fd6bc0add59e62ac25578270cff1b9f619',
      decimals: 18,
    },
    crvUSD: {
      address: '0xc4ce1d6f5d98d65ee25cf85e9f2e9dcfee6cb5d6',
      decimals: 18,
    },
    WMATIC: {
      address: '0x0d500B1d8E8eF31E21C99d1Db9A6444d3ADf1270',
      decimals: 18,
      addBalance: balanceOfFn,
      addAllowance: allowanceFn,
    },
    AMWMATIC: {
      address: '0x8dF3aad3a84da6b69A4DA8aeC3eA40d9091B2Ac4',
      decimals: 18,
    },
    aPolWMATIC: {
      address: '0x6d80113e533a2c0fe82eabd35f1875dcea89ea97',
      decimals: 18,
    },
    MUST: {
      address: '0x9C78EE466D6Cb57A4d01Fd887D2b5dFb2D46288f',
      decimals: 18,
    },
    AMDAI: {
      address: '0x27F8D03b3a2196956ED754baDc28D73be8830A6e',
      decimals: 18,
    },
    BTU: {
      address: '0xfdc26cda2d2440d0e83cd1dee8e8be48405806dc',
      decimals: 18,
    },
    USDT: {
      address: '0xc2132d05d31c914a87c6611c10748aeb04b58e8f',
      decimals: 6,
    },
    WBTC: {
      address: '0x1bfd67037b42cf73acf2047067bd4f2c47d9bfd6',
      decimals: 8,
    },
    MATIC: { address: ETHER_ADDRESS, decimals: 18 },
    mUSD: {
      address: '0xe840b73e5287865eec17d250bfb1536704b43b21',
      decimals: 18,
    },
    AMWETH: {
      address: '0x28424507fefb6f7f8e9d3860f56504e4e5f5f390',
      decimals: 18,
    },
    AMWBTC: {
      address: '0x5c2ed810328349100a66b82b78a1791b101c9d61',
      decimals: 8,
    },
    KNC: {
      address: '0x1c954e8fe737f99f68fa1ccda3e51ebdb291948c',
      decimals: 18,
    },
    jEUR: {
      address: '0x4e3decbb3645551b8a19f0ea1678079fcb33fb4c',
      decimals: 18,
    },
    jGPB: {
      address: '0x767058f11800fba6a682e73a6e79ec5eb74fac8c',
      decimals: 18,
    },
    jCHF: {
      address: '0xbd1463f02f61676d53fd183c2b19282bff93d099',
      decimals: 18,
    },
    RADIO: {
      address: '0x613a489785C95afEB3b404CC41565cCff107B6E0',
      decimals: 18,
    },
    HANZO: {
      address: '0x37eb60f78e06c4bb2a5f836b0fc6bccbbaa995b3',
      decimals: 9,
    },
    RVLT: {
      address: '0xf0f9d895aca5c8678f706fb8216fa22957685a13',
      decimals: 18,
    },
    stMATIC: {
      address: '0x3a58a54c066fdc0f2d55fc9c89f0415c92ebf3c4',
      decimals: 18,
    },
    axlUSDC: {
      address: '0x750e4c4984a9e0f12978ea6742bc1c5d248f40ed',
      decimals: 6,
    },
    deUSDC: {
      address: '0x1ddcaa4ed761428ae348befc6718bcb12e63bfaa',
      decimals: 6,
    },
    amUSDT: {
      address: '0x60d55f02a771d515e077c9c2403a1ef324885cec',
      decimals: 6,
    },
    amUSDC: {
      address: '0x1a13F4Ca1d028320A707D99520AbFefca3998b7F',
      decimals: 6,
    },
    MAI: {
      address: '0xa3fa99a148fa48d14ed51d610c367c61876997f1',
      decimals: 18,
    },
    EURA: {
      address: '0xe0b52e49357fd4daf2c15e02058dce6bc0057db4',
      decimals: 18,
    },
    stEUR: {
      address: '0x004626a008b1acdc4c74ab51644093b155e59a23',
      decimals: 18,
    },
    USDA: {
      address: '0x0000206329b97DB379d5E1Bf586BbDB969C63274',
      decimals: 18,
    },
    stUSD: {
      address: '0x0022228a2cc5E7eF0274A7Baa600d44da5aB5776',
      decimals: 18,
    },
    BUSD: {
      address: '0x9C9e5fD8bbc25984B178FdCE6117Defa39d2db39',
      decimals: 18,
    },
    TUSD: {
      address: '0x2e1ad108ff1d8c782fcbbb89aad783ac49586756',
      decimals: 18,
    },
    SDEX: {
      address: '0x6899fAcE15c14348E1759371049ab64A3a06bFA6',
      decimals: 18,
    },
    MATICX: {
      address: '0xfa68fb4628dff1028cfec22b4162fccd0d45efb6',
      decimals: 18,
    },
    SUSHI: {
      address: '0x0b3f868e0be5597d5db7feb59e1cadbb0fdda50a',
      decimals: 18,
    },
  },
  [Network.FANTOM]: {
    FTM: { address: ETHER_ADDRESS, decimals: 18 },
    SOLID: {
      address: '0x777cf5ba9c291a1a8f57ff14836f6f9dc5c0f9dd',
      decimals: 18,
    },
    WFTM: {
      address: '0x21be370d5312f44cb42ce377bc9b8a0cef1a4c83',
      decimals: 18,
    },
    DAI: {
      address: '0x8d11ec38a3eb5e956b052f67da8bdc9bef8abf3e',
      decimals: 18,
    },
    USDC: {
      address: '0x04068DA6C83AFCFA0e13ba15A6696662335D5B75',
      decimals: 6,
    },
    FUSDT: {
      address: '0x049d68029688eabf473097a2fc38ef61633a3c7a',
      decimals: 6,
    },
    LQDR: {
      address: '0x10b620b2dbac4faa7d7ffd71da486f5d44cd86f9',
      decimals: 18,
    },
    EQUAL: {
      address: '0x3fd3a0c85b70754efc07ac9ac0cbbdce664865a6',
      decimals: 18,
    },
    beFTM: {
      address: '0x7381ed41f6de418dde5e84b55590422a57917886',
      decimals: 18,
    },
    POPS: {
      address: '0x9dE4b40bDcE50Ec6a1A668bF85997BbBD324069a',
      decimals: 18,
    },
    MIM: {
      address: '0x82f0b8b456c1a451378467398982d4834b6829c1',
      decimals: 18,
    },
    FRAX: {
      address: '0xdc301622e621166BD8E82f2cA0A26c13Ad0BE355',
      decimals: 18,
    },
    nETH: {
      address: '0x67C10C397dD0Ba417329543c1a40eb48AAa7cd00',
      decimals: 18,
    },
    WETH: {
      address: '0x74b23882a30290451A17c44f4F05243b6b58C76d',
      decimals: 18,
    },
    SPIRIT: {
      address: '0x5cc61a78f164885776aa610fb0fe1257df78e59b',
      decimals: 18,
    },
    wBOMB: {
      address: '0xc09a82ad5075b3067d80f54f05e1e22229699cc1',
      decimals: 18,
    },
    TOR: {
      address: '0x74e23df9110aa9ea0b6ff2faee01e740ca1c642e',
      decimals: 18,
    },
    BOO: {
      address: '0x841fad6eae12c286d1fd18d1d525dffa75c7effe',
      decimals: 18,
    },
    ETH: {
      address: '0x74b23882a30290451A17c44f4F05243b6b58C76d',
      decimals: 18,
    },
    GDAI: {
      address: '0x07E6332dD090D287d3489245038daF987955DCFB',
      decimals: 18,
    },
    GUSDC: {
      address: '0xe578C856933D8e1082740bf7661e379Aa2A30b26',
      decimals: 6,
    },
    axlUSDC: {
      address: '0x1B6382DBDEa11d97f24495C9A90b7c88469134a4',
      decimals: 6,
    },
    lzUSDC: {
      address: '0x28a92dde19D9989F39A49905d7C9C2FAc7799bDf',
      decimals: 6,
    },
    FVM: {
      address: '0x07BB65fAaC502d4996532F834A1B7ba5dC32Ff96',
      decimals: 18,
    },
    USDCe: {
      address: '0x2f733095b80a04b38b0d10cc884524a3d09b836a',
      decimals: 6,
    },
    scrvUSDC_e: {
      address: '0x0cf1aa18ab7020973705aa9c46bbec6150e2782b',
      decimals: 18,
    },
    scrvUSDC_p: {
      address: '0x8b697f95d8c9fbbcc597a89223b10b80369490a1',
      decimals: 18,
    },
  },
  [Network.BSC]: {
    POPS: {
      address: '0xa1051433EC7b5cc249c75Fdd5b96BF423f2f4A32',
      decimals: 18,
    },
    DAI: {
      address: '0x1af3f329e8be154074d8769d1ffa4ee058b1dbc3',
      decimals: 18,
    },
    WBNB: {
      address: '0xbb4cdb9cbd36b01bd1cbaebf2de08d9173bc095c',
      decimals: 18,
    },
    BNBx: {
      address: '0x1bdd3Cf7F79cfB8EdbB955f20ad99211551BA275',
      decimals: 18,
    },
    BUSD: {
      address: '0xe9e7cea3dedca5984780bafc599bd69add087d56',
      decimals: 18,
    },
    USDT: {
      address: '0x55d398326f99059ff775485246999027b3197955',
      decimals: 18,
    },
    ETH: {
      address: '0x2170ed0880ac9a755fd29b2688956bd959f933f8',
      decimals: 18,
    },
    UST: {
      address: '0x23396cf899ca06c4472205fc903bdb4de249d6fc',
      decimals: 18,
    },
    USDC: {
      address: '0x8AC76a51cc950d9822D68b83fE1Ad97B32Cd580d',
      decimals: 18,
    },
    RADIO: {
      address: '0x30807D3b851A31d62415B8bb7Af7dCa59390434a',
      decimals: 18,
    },
    BNB: { address: ETHER_ADDRESS, decimals: 18 },
    bBTC: {
      address: '0x7130d2A12B9BCbFAe4f2634d864A1Ee1Ce3Ead9c',
      decimals: 18,
    },
    anyBTC: {
      address: '0x54261774905f3e6E9718f2ABb10ed6555cae308a',
      decimals: 8,
    },
    nUSD: {
      address: '0x23b891e5C62E0955ae2bD185990103928Ab817b3',
      decimals: 18,
    },
    CONE: {
      address: '0xA60205802E1B5C6EC1CAFA3cAcd49dFeECe05AC9',
      decimals: 18,
    },
    axlUSD: {
      address: '0x4268B8F0B87b6Eae5d897996E6b845ddbD99Adf3',
      decimals: 6,
    },
    FRAX: {
      address: '0x90C97F71E18723b0Cf0dfa30ee176Ab653E89F40',
      decimals: 18,
    },
    frxETH: {
      address: '0x64048A7eEcF3a2F1BA9e144aAc3D7dB6e58F555e',
      decimals: 18,
    },
    USDFI: {
      address: '0x11A38e06699b238D6D9A0C7A01f3AC63a07ad318',
      decimals: 18,
    },
    XRP: {
      address: '0x1d2f0da169ceb9fc7b3144628db156f3f6c60dbe',
      decimals: 18,
    },
    SDEX: {
      address: '0xFdc66A08B0d0Dc44c17bbd471B88f49F50CdD20F',
      decimals: 18,
    },
    EURA: {
      address: '0x12f31B73D812C6Bb0d735a218c086d44D5fe5f89',
      decimals: 18,
    },
    USDA: {
      address: '0x0000206329b97DB379d5E1Bf586BbDB969C63274',
      decimals: 18,
    },
    stUSD: {
      address: '0x0022228a2cc5E7eF0274A7Baa600d44da5aB5776',
      decimals: 18,
    },
  },
  [Network.AVALANCHE]: {
    LINKe: {
      address: '0x5947bb275c521040051d82396192181b413227a3',
      decimals: 18,
    },
    PHAR: {
      address: '0xAAAB9D12A30504559b0C5a9A5977fEE4A6081c6b',
      decimals: 18,
    },
    USDCe: {
      address: '0xA7D7079b0FEaD91F3e65f86E8915Cb59c1a4C664',
      decimals: 6,
    },
    USDC: {
      address: '0xB97EF9Ef8734C71904D8002F8b6Bc66Dd9c48a6E',
      decimals: 6,
    },
    USDTe: {
      address: '0xc7198437980c041c805A1EDcbA50c1Ce5db95118',
      decimals: 6,
    },
    USDT: {
      address: '0x9702230A8Ea53601f5cD2dc00fDBc13d4dF4A8c7',
      decimals: 6,
      addAllowance: _allowancesFn,
      addBalance: balanceOfFn,
    },
    POPS: {
      address: '0x240248628B7B6850352764C5dFa50D1592A033A8',
      decimals: 18,
    },
    WAVAX: {
      address: '0xB31f66AA3C1e785363F0875A1B74E27b85FD66c7',
      decimals: 18,
      addAllowance: allowanceFn,
      addBalance: balanceOfFn,
    },
    sAVAX: {
      address: '0x2b2C81e08f1Af8835a78Bb2A90AE924ACE0eA4bE',
      decimals: 18,
    },
    WETHe: {
      address: '0x49D5c2BdFfac6CE2BFdB6640F4F80f226bc10bAB',
      decimals: 18,
    },
    ETH: {
      address: '0xf20d962a6c8f70c731bd838a3a388D7d48fA6e15',
      decimals: 18,
    },
    WBTC: {
      address: '0x408D4cD0ADb7ceBd1F1A1C33A0Ba2098E1295bAB',
      decimals: 8,
    },
    WETH: {
      address: '0x49D5c2BdFfac6CE2BFdB6640F4F80f226bc10bAB',
      decimals: 18,
    },
    TUSD: {
      address: '0x1c20e891bab6b1727d14da358fae2984ed9b59eb',
      decimals: 18,
    },
    oldFRAX: {
      address: '0xdc42728b0ea910349ed3c6e1c9dc06b5fb591f98',
      decimals: 18,
    },
    newFRAX: {
      address: '0xd24c2ad096400b6fbcd2ad8b24e7acbc21a1da64',
      decimals: 18,
    },
    DAIE: {
      address: '0xd586e7f844cea2f87f50152665bcbc2c279d8d70',
      decimals: 18,
    },
    PNG: {
      address: '0x60781c2586d68229fde47564546784ab3faca982',
      decimals: 18,
    },
    SHIBX: {
      address: '0x440aBbf18c54b2782A4917b80a1746d3A2c2Cce1',
      decimals: 18,
    },
    wBTC: {
      address: '0x50b7545627a5162F82A992c33b87aDc75187B218',
      decimals: 8,
    },
    renBTC: {
      address: '0xDBf31dF14B66535aF65AaC99C32e9eA844e14501',
      decimals: 8,
    },
    BTCb: {
      address: '0x152b9d0FdC40C096757F570A51E494bd4b943E50',
      decimals: 8,
    },
    ADAI: {
      address: '0x47AFa96Cdc9fAb46904A55a6ad4bf6660B53c38a',
      decimals: 18,
    },
    avWAVAX: {
      address: '0xDFE521292EcE2A4f44242efBcD66Bc594CA9714B',
      decimals: 18,
    },
    MIM: {
      address: '0x130966628846BFd36ff31a822705796e8cb8C18D',
      decimals: 18,
    },
    TSD: {
      address: '0x4fbf0429599460D327BD5F55625E30E4fC066095',
      decimals: 18,
    },
    avUSDT: {
      address: '0x532e6537fea298397212f09a61e03311686f548e',
      decimals: 6,
    },
    THO: {
      address: '0xAE4AA155D2987B454C29450ef4f862CF00907B61',
      decimals: 18,
    },
    AVAX: { address: ETHER_ADDRESS, decimals: 18 },
    aETH: {
      address: '0x3a3A65aAb0dd2A17E3F1947bA16138cd37d08c04',
      decimals: 18,
    },
    aUSDT: {
      address: '0x71fc860f7d3a592a4a98740e39db31d25db65ae8',
      decimals: 6,
    },
    YUSD: {
      address: '0x111111111111ed1D73f860F57b2798b683f2d325',
      decimals: 18,
    },
    H2O: {
      address: '0x026187BdbC6b751003517bcb30Ac7817D5B766f8',
      decimals: 18,
    },
    MONEY: {
      address: '0x0f577433Bf59560Ef2a79c124E9Ff99fCa258948',
      decimals: 18,
    },
    nETH: {
      address: '0x19E1ae0eE35c0404f835521146206595d37981ae',
      decimals: 18,
    },
    avWETH: {
      address: '0x53f7c5869a859F0AeC3D334ee8B4Cf01E3492f21',
      decimals: 18,
    },
    nUSD: {
      address: '0xCFc37A6AB183dd4aED08C204D1c2773c0b1BDf46',
      decimals: 18,
    },
    BETS: {
      address: '0x94025780a1ab58868d9b2dbbb775f44b32e8e6e5',
      decimals: 18,
    },
    HATCHY: {
      address: '0x502580fc390606b47fc3b741d6d49909383c28a9',
      decimals: 18,
    },
    AMPL: {
      address: '0x027dbcA046ca156De9622cD1e2D907d375e53aa7',
      decimals: 9,
    },
  },
  [Network.ARBITRUM]: {
    SEN: {
      address: '0x154388a4650D63acC823e06Ef9e47C1eDdD3cBb2',
      decimals: 18,
    },
    BAL: {
      address: '0x040d1edc9569d4bab2d15287dc5a4f10f56a56b8',
      decimals: 18,
    },
    DAI: {
      address: '0xDA10009cBd5D07dd0CeCc66161FC93D7c9000da1',
      decimals: 18,
    },
    ARB: {
      address: '0x912ce59144191c1204e64559fe8253a0e49e6548',
      decimals: 18,
    },
    WETH: {
      address: '0x82aF49447D8a07e3bd95BD0d56f35241523fBab1',
      decimals: 18,
      addBalance: _balancesFn,
      addAllowance: _allowancesFn,
    },
    ETH: { address: ETHER_ADDRESS, decimals: 18 },
    USDCe: {
      address: '0xFF970A61A04b1cA14834A43f5dE4533eBDDB5CC8',
      decimals: 6,
    },
    USDC: {
      address: '0xaf88d065e77c8cc2239327c5edb3a432268e5831',
      decimals: 6,
    },
    crvUSD: {
      address: '0x498bf2b1e120fed3ad3d42ea2165e9b73f99c1e5',
      decimals: 18,
    },
    OHM: {
      address: '0xf0cb2dc0db5e6c66b9a70ac27b06b878da017028',
      decimals: 9,
    },
    RDNT: {
      address: '0x3082cc23568ea640225c2467653db90e9250aaa0',
      decimals: 18,
    },
    USDT: {
      address: '0xfd086bc7cd5c481dcc9c85ebe478a1c0b69fcbb9',
      decimals: 6,
      addBalance: _balancesFn,
      addAllowance: _allowancesFn,
    },
    FRAX: {
      address: '0x17FC002b466eEc40DaE837Fc4bE5c67993ddBd6F',
      decimals: 18,
    },
    nUSD: {
      address: '0x2913E812Cf0dcCA30FB28E6Cac3d2DCFF4497688',
      decimals: 18,
    },
    nETH: {
      address: '0x3ea9B0ab55F34Fb188824Ee288CeaEfC63cf908e',
      decimals: 18,
    },
    EURS: {
      address: '0xd22a58f79e9481d1a88e00c343885a588b34b68b',
      decimals: 2,
    },
    AAVE: {
      address: '0xba5ddd1f9d7f570dc94a51479a000e3bce967196',
      decimals: 18,
    },
    MIM: {
      address: '0xFEa7a6a0B346362BF88A9e4A88416B77a57D6c2A',
      decimals: 18,
    },
    VST: {
      address: '0x64343594ab9b56e99087bfa6f2335db24c2d1f17',
      decimals: 18,
    },
    POPS: {
      address: '0xa0b20DecBc557E3f68E140eD5a0c69bc865F865A',
      decimals: 18,
    },
    ZYB: {
      address: '0x3B475F6f2f41853706afc9Fa6a6b8C5dF1a2724c',
      decimals: 18,
    },
    WBTC: {
      address: '0x2f2a2543b76a4166549f7aab2e75bef0aefc5b0f',
      decimals: 8,
    },
    LEX: {
      address: '0x6bB7A17AcC227fd1F6781D1EEDEAE01B42047eE0',
      decimals: 18,
    },
    EURA: {
      address: '0xfa5ed56a203466cbbc2430a43c66b9d8723528e7',
      decimals: 18,
    },
    stEUR: {
      address: '0x004626a008b1acdc4c74ab51644093b155e59a23',
      decimals: 18,
    },
    USDA: {
      address: '0x0000206329b97DB379d5E1Bf586BbDB969C63274',
      decimals: 18,
    },
    stUSD: {
      address: '0x0022228a2cc5E7eF0274A7Baa600d44da5aB5776',
      decimals: 18,
    },
    GRAIL: {
      address: '0x3d9907f9a368ad0a51be60f7da3b97cf940982d8',
      decimals: 18,
    },
    AURY: {
      address: '0x11bf4f05eb28b802ed3ab672594decb20ffe2313',
      decimals: 9,
    },
    wstETH: {
      address: '0x5979D7b546E38E414F7E9822514be443A4800529',
      decimals: 18,
    },
    RDPX: {
      address: '0x32eb7902d4134bf98a28b963d26de779af92a212',
      decimals: 18,
    },
    SDEX: {
      address: '0xabD587f2607542723b17f14d00d99b987C29b074',
      decimals: 18,
    },
    LINK: {
      address: '0xf97f4df75117a78c1a5a0dbb814af92458539fb4',
      decimals: 18,
    },
    DMT: {
      address: '0x8b0e6f19ee57089f7649a455d89d7bc6314d04e8',
      decimals: 18,
    },
    PENDLE: {
      address: '0x0c880f6761f1af8d9aa9c466984b80dab9a8c9e8',
      decimals: 18,
    },
  },
  [Network.OPTIMISM]: {
    DAI: {
      address: '0xDA10009cBd5D07dd0CeCc66161FC93D7c9000da1',
      decimals: 18,
    },
    WETH: {
      address: '0x4200000000000000000000000000000000000006',
      decimals: 18,
    },
    ETH: { address: ETHER_ADDRESS, decimals: 18 },
    USDCe: {
      address: '0x7F5c764cBc14f9669B88837ca1490cCa17c31607',
      decimals: 6,
    },
    USDC: {
      address: '0x0b2C639c533813f4Aa9D7837CAf62653d097Ff85',
      decimals: 6,
    },
    USDT: {
      address: '0x94b008aA00579c1307B0EF2c499aD98a8ce58e58',
      decimals: 6,
    },
    GRAIN: {
      address: '0xfd389dc9533717239856190f42475d3f263a270d',
      decimals: 18,
    },
    GRAI: {
      address: '0x894134a25a5fac1c2c26f1d8fbf05111a3cb9487',
      decimals: 18,
    },
    LUSD: {
      address: '0xc40f949f8a4e094d1b49a23ea9241d289b7b2819',
      decimals: 18,
    },
    POPS: {
      address: '0x3D51a9fB5dCc87F7B237B04975559b920a9a56Ff',
      decimals: 18,
    },
    crvUSD: {
      address: '0xc52d7f23a2e460248db6ee192cb23dd12bddcbf6',
      decimals: 18,
    },
    OP: {
      address: '0x4200000000000000000000000000000000000042',
      decimals: 18,
    },
    sETH: {
      address: '0xE405de8F52ba7559f9df3C368500B6E6ae6Cee49',
      decimals: 18,
    },
    sUSD: {
      address: '0x8c6f28f2F1A3C87F0f938b96d27520d9751ec8d9',
      decimals: 18,
    },
    wstETH: {
      address: '0x1f32b1c2345538c0c6f582fcb022739c4a194ebb',
      decimals: 18,
    },
    rETH: {
      address: '0x9bcef72be871e61ed4fbbc7630889bee758eb81d',
      decimals: 18,
    },
    MAI: {
      address: '0xdfa46478f9e5ea86d57387849598dbfb2e964b02',
      decimals: 18,
    },
    WBTC: {
      address: '0x68f180fcCe6836688e9084f035309E29Bf0A2095',
      decimals: 8,
    },
    EURA: {
      address: '0x9485aca5bbbe1667ad97c7fe7c4531a624c8b1ed',
      decimals: 18,
    },
    stEUR: {
      address: '0x004626a008b1acdc4c74ab51644093b155e59a23',
      decimals: 18,
    },
    USDA: {
      address: '0x0000206329b97DB379d5E1Bf586BbDB969C63274',
      decimals: 18,
    },
    stUSD: {
      address: '0x0022228a2cc5E7eF0274A7Baa600d44da5aB5776',
      decimals: 18,
    },
    frxETH: {
      address: '0x6806411765Af15Bddd26f8f544A34cC40cb9838B',
      decimals: 18,
    },
  },
  [Network.ZKEVM]: {
    ETH: {
      address: ETHER_ADDRESS,
      decimals: 18,
    },
    WETH: {
      address: '0x4F9A0e7FD2Bf6067db6994CF12E4495Df938E6e9',
      decimals: 18,
    },
    MATIC: {
      address: '0xa2036f0538221a77a3937f1379699f44945018d0',
      decimals: 18,
    },
    WBTC: {
      address: '0xea034fb02eb1808c2cc3adbc15f447b93cbe08e1',
      decimals: 8,
    },
    USDC: {
      address: '0xa8ce8aee21bc2a48a5ef670afcc9274c7bbbc035',
      decimals: 6,
    },
  },
  [Network.BASE]: {
    PRIME: {
      address: '0xfA980cEd6895AC314E7dE34Ef1bFAE90a5AdD21b',
      decimals: 18,
    },
    WETH: {
      address: '0x4200000000000000000000000000000000000006',
      decimals: 18,
    },
    MAV: {
      address: '0x64b88c73A5DfA78D1713fE1b4c69a22d7E0faAa7',
      decimals: 18,
    },
    USDC: {
      address: '0x833589fcd6edb6e08f4c7c32d4f71b54bda02913',
      decimals: 6,
    },
    USDbC: {
      address: '0xd9aAEc86B65D86f6A7B5B1b0c42FFA531710b6CA',
      decimals: 6,
    },
    DOG: {
      address: '0xAfb89a09D82FBDE58f18Ac6437B3fC81724e4dF6',
      decimals: 18,
    },
    tBTC: {
      address: '0x236aa50979d5f3de3bd1eeb40e81137f22ab794b',
      decimals: 18,
    },
    DAI: {
      address: '0x50c5725949a6f0c72e6c4a641f24049a917db0cb',
      decimals: 18,
    },
    ALB: {
      address: '0x1dd2d631c92b1acdfcdd51a0f7145a50130050c4',
      decimals: 18,
    },
    BAL: {
      address: '0x4158734d47fc9692176b5085e0f52ee0da5d47f1',
      decimals: 18,
    },
    GOLD: {
      address: '0xbeFD5C25A59ef2C1316c5A4944931171F30Cd3E4',
      decimals: 18,
    },
    SDEX: {
      address: '0xFd4330b0312fdEEC6d4225075b82E00493FF2e3f',
      decimals: 18,
    },
    EURA: {
      address: '0xA61BeB4A3d02decb01039e378237032B351125B4',
      decimals: 18,
    },
    USDA: {
      address: '0x0000206329b97DB379d5E1Bf586BbDB969C63274',
      decimals: 18,
    },
    stUSD: {
      address: '0x0022228a2cc5E7eF0274A7Baa600d44da5aB5776',
      decimals: 18,
    },
    ETH: { address: ETHER_ADDRESS, decimals: 18 },
    AERO: {
      address: '0x940181a94A35A4569E4529A3CDfB74e38FD98631',
      decimals: 18,
    },
  },
};

export const Holders: {
  [network: number]: { [tokenAddress: string]: Address };
} = {
  [Network.MAINNET]: {
    ETH: '0x0a4c79cE84202b03e95B7a692E5D728d83C44c76',
    USDC: '0x7713974908Be4BEd47172370115e8b1219F4A5f0',
    AMPL: '0x223592a191ECfC7FDC38a9256c3BD96E771539A9',
    WBTC: '0x6daB3bCbFb336b29d06B9C793AEF7eaA57888922',
    tBTCv2: '0x84eA3907b9206427F45c7b2614925a2B86D12611',
    sBTC: '0xA2e3475D13776C6E42ff37B47286827d959B2195',
    TUSD: '0x88369cB14F9893aEA737F61ad31Bc6d018af7985',
    aEthUSDC: '0x42EFD1E0DB4ADa762cc5092ECBD052dE7c6e72E2',
    MAV: '0x92582aa69BB6117903a01eDdfe6EFfDDe564A69f',
    BADGER: '0x34e2741a3f8483dbe5231f61c005110ff4b9f50a',
    STETH: '0x50b42514389F25E1f471C8F03f6f5954df0204b0',
    SUSHI: '0x8a108e4761386c94b8d2f98A5fFe13E472cFE76a',
    wstETH: '0x5fEC2f34D80ED82370F733043B6A536d7e9D7f8d',
    WETH: '0x2fEb1512183545f48f6b9C5b4EbfCaF49CfCa6F3',
    USDT: '0xAf64555DDD61FcF7D094824dd9B4eBea165aFc5b',
    XAUT: '0xc4e161e8d8a4bc4ac762ab33a28bbac5474203d7',
    R: '0xBfe4c9D3235475C138a61f62e9e72FaD94A3303b',
    sDAI: '0x4C612E3B15b96Ff9A6faED838F8d07d479a8dD4c',
    CVX: '0x0aCA67Fa70B142A3b9bF2eD89A81B40ff85dACdC',
    MIM: '0xa046a8660e66d178ee07ec97c585eeb6aa18c26c',
    AnkETH: '0xF7260D4ADc48fEefd5a19a9Eb23f9747CeE15C92',
    DAI: '0x2fEb1512183545f48f6b9C5b4EbfCaF49CfCa6F3',
    oldFRAX: '0x183d0dc5867c01bfb1dbbc41d6a9d3de6e044626',
    newFRAX: '0x183d0dc5867c01bfb1dbbc41d6a9d3de6e044626',
    FEI: '0x19c549357034d10db8d75ed812b45be1dd8a7218',
    BAL: '0x0659FB78b5139eE5bC9238b2C85944a112A7b591',
    OHM: '0x3D7FEAB5cfab1c7De8ab2b7D5B260E76fD88BC78',
    AURA: '0xBB19053E031D9B2B364351B21a8ed3568b21399b',
    WISE: '0x25c315e0758beeab30ee048a4e2080e7084b64b3',
    DDIM: '0x229cbd1955fee93ab6e7876c1b17f6d0b859e953',
    DODO: '0x3e19d726ed435afd3a42967551426b3a47c0f5b7',
    ADAI: '0x826c3064d4f5b9507152f5cb440ca9326e1ec8fa',
    AWETH: '0xa433105e7396070a5e1fdd7e2b2338f1bfa0de68',
    BUSD: '0xf977814e90da44bfa03b6295a0616a897441acec',
    INCH: '0x4ee7c0f5480eb1edd8902a5e8b991ed52992d5f5',
    mUSD: '0x3aD1D5CFCF9169Da73C23D85d5f2Bf53bC9d39dF',
    mBTC: '0x15A295e9BCFcF93a8721DCb9A19330fc59771271',
    renBTC: '0xAaE0633E15200bc9C50d45cD762477D268E126BD',
    tBTC: '0xC25099792E9349C7DD09759744ea681C7de2cb66',
    HBTC: '0x52885fF60Cd7Ae081e0665968C457DdACF888C90',
    GUSD: '0x550Def3DB74F583c7A1eDf2DFFE84a7398850D0c',
    LINK: '0x8d4169cCf3aD88EaFBB09580e7441D3eD2b4B922',
    ADAIv1: '0x3021026e4ff227571a5a563ad19ea657c7027e59',
    CETH: '0x712d0f306956a6a4b4f9319ad9b9de48c5345996',
    CDAI: '0xab4ce310054a11328685ece1043211b68ba5d082',
    CUSDC: '0xC2F61a6eEEC48d686901D325CDE9233b81c793F3',
    EURS: '0xC1056Adeb61a01964Ea265cA95EffB7016f9Ed78',
    EURT: '0x6914FC70fAC4caB20a8922E900C4BA57fEECf8E1',
    CRV: '0x7a16fF8270133F063aAb6C9977183D9e72835428',
    jEUR: '0x937Df4e3d6dB229A10ff0098ab3A1bCC40C33ea4',
    UST: '0xf16e9b0d03470827a95cdfd0cb8a8a3b46969b91',
    SAITAMA: '0x763d5d93f27615aac852b70549f5877b92193864',
    aETH: '0xc03c4476fbe25138bf724fa1b95551c6e6b8fd2c',
    aWETH: '0x3ddfa8ec3052539b6c9549f12cea2c295cff5296',
    aUSDT: '0x4aef720f7bbe98f916221bbc2fb5a15efe6d2cb8',
    BBAUSD: '0x4361b7425cff39b1be9bf12cee2ef32f89656cda',
    sETH: '0x274d9E726844AB52E351e8F1272e7fc3f58B7E5F',
    sUSD: '0xcb68110C43C97b6051FEd5e2Bacc2814aDaD1688',
    USDD: '0xf89d7b9c864f589bbf53a82105107622b35eaa40',
    alETH: '0x500a4f1280a0b63f47862d658b6c335cc939aaed',
    SHIBA: '0x73af3bcf944a6559933396c1577b257e2054d935',
    aEthWETH: '0xfEA3F5b06D41Cb1526b9cAf8be63c5b37C475f23',
    dUSDC: '0x2FC2F705110A7F46Ce85F701d7217EF1018f01A3',
    PSP: '0xE5E5440a1CE69C5cf67BFFA74d185e57c31b43E5',
    EURA: '0xa116f421ff82a9704428259fd8cc63347127b777',
    stEUR: '0xdC7Aa225964267c7E0EfB35f4931426209E90312',
    USDA: '0x2686bC6A56D205010637CE1DF124b20Cb19E4054',
    stUSD: '0x4e83c0a323b68E3Bc7CC8a4E35326Fd0544A291E',
    crvUSD: '0xA920De414eA4Ab66b97dA1bFE9e6EcA7d4219635',
    GHO: '0x844Dc85EdD8492A56228D293cfEbb823EF3E10EC',
    wibBTC: '0xFbdCA68601f835b27790D98bbb8eC7f05FDEaA9B',
    MATIC: '0x7073783eee7e9b3e6e4ddac4d7f49dc46044dd9a',
    POL: '0x05A47D9f589a001C15E38D068dCc5DaE6D96a2eb',
    SDEX: '0xB0470cF15B22a6A32c49a7C20E3821B944A76058',
    frxETH: '0x9df2322bdAEC46627100C999E6dDdD27837fec6e',
    LUSD: '0xEd279fDD11cA84bEef15AF5D39BB4d4bEE23F0cA',
    BNT: '0xf727e20e081aAE428E7c6bE07b156bB21ab587a7',
    USDe: '0x74e6c48e667d698a4cf90665b6960a5bae39e603',
    eETH: '0x0f1DfeF1a40557d279d0de6E49aB306891A638b8',
  },
  [Network.ROPSTEN]: {
    ETH: '0x43262A12d8610AA70C15DbaeAC321d51613c9071',
    DAI: '0xbe13517a2b520b2449068D2ec45280992B04047B',
    WETH: '0xdA87Da8C599E8A8993f3CBCD0aA5A1316A559A6D',
    USDC: '0xb2dafb6fc7f66526e72027ade0f044beda0ba11e',
  },
  [Network.POLYGON]: {
    jGBP: '0x02aa0B826c7BA6386DdBE04C0a8715A1c0A16B24',
    MATIC: '0xfCbB9e5BB354B6F9fd40362Cee043F510dd3028D',
    DAI: '0x98F911D496Cf46bf9FF9CdD7039Cf579B26F01B9',
    WETH: '0x62ac55b745f9b08f1a81dcbbe630277095cf4be1',
    WMATIC: '0x0AFF6665bB45bF349489B20E225A6c5D78E2280F',
    AMWMATIC: '0x975779102B2A82384f872EE759801DB5204CE331',
    USDC: '0xf89d7b9c864f589bbf53a82105107622b35eaa40',
    BAL: '0xF1CFf6380D9A15dB33Eed0309541E254fC7dE695',
    AAVE: '0x256e063f7fb60a3004D13e1D09e7A9D200A5C5bA',
    PSP: '0xa902c6a26bcaC4c62Eb8667E3Ef9368f78421dB5',
    POPS: '0x2693b57ee51f4e2a26dfb339a911fa8731061f49',
    MUST: '0x9f2a409848fb9b7bd058b24a23e8dbf1e166a109',
    AMDAI: '0xFA0DCe8280FCDf369a4cbFc1830d3302789307a6',
    mUSD: '0x5084f622cbDf1E22E473d66d97916524745B9b6e',
    USDT: '0x2D55eccD5F50D325ee3CE192322911f87113bCd3',
    WBTC: '0xdc9232e2df177d7a12fdff6ecbab114e2231198d',
    AMWETH: '0x6f1c28c40b5fed4fb546f85959ae2f7c16365cad',
    KNC: '0x41Af7fd16dFC29bdA8D8aAA4CeFfC0E8046992eC',
    jEUR: '0x807B465fC3f72aF3AAfda74480CA7E4E55964cd3',
    aUSDT: '0x027ffd3c119567e85998f4e6b9c3d83d5702660c',
    aPolUSDT: '0x941da3d6759147736456cee36647213183079337',
    aPolWMATIC: '0xfB3C01F90B4629DBD4Fd5310E995Ef3FE2e7AbeE',
    RADIO: '0x60531b9c3645546d864604ee0fc5b7d6adc81cc2',
    HANZO: '0x8a151b6ec99c7b90b342ab401d511b480309b220',
    RVLT: '0x815f87ca3db2b9491115a7769aeacb140361c5a9',
    stMATIC: '0x24d987191fcf14b371d04d1F3Df86281aAaD2d2e',
    axlUSDC: '0x9298F93ee0393a823C242D80F1a4aDf4c8a3Feef',
    deUSDC: '0x94d5ead1f80cf0b4d3480ab59dff16d47c93e9fe',
    amUSDT: '0x832b11846a27b3ba25d68ae80c39fab155d18c49',
    amUSDC: '0x6e7f19cd23049c7118e14470e2bf85d2e26ee0ae',
    MAI: '0x9a8cf02f3e56c664ce75e395d0e4f3dc3dafe138',
    SDEX: '0xB0470cF15B22a6A32c49a7C20E3821B944A76058',
    CRV: '0x2151578e1fEc29361bB0481312Ea6b935014D636',
    SUSHI: '0x1605CE87dD176b38a17d30e8926370ffD5268bf6',
    EURA: '0x9A760aa1Fe631fD9aC0Aee0965736121c7c132cc',
    stEUR: '0xA9DdD91249DFdd450E81E1c56Ab60E1A62651701',
    USDA: '0x741383AbD73891b40822A069f14d6fc5b5685020',
    stUSD: '0xA9DdD91249DFdd450E81E1c56Ab60E1A62651701',
    crvUSD: '0x9D3a22A71C2bddFEF006f1c207C06B0A5f42f95F',
  },
  [Network.FANTOM]: {
    DAI: '0x370f4b2dcf75c94d8d4450b493661a9c6170d0b5',
    FTM: '0x431e81E5dfB5A24541b5Ff8762bDEF3f32F96354',
    WFTM: '0xB7D0fB518a5b7bf8dc7ea19A715E8FD8BD983e27',
    USDC: '0xf53feaeb035361c046e5669745695e450ebb4028',
    USDCe: '0x305fa2FB5AF034D490A9C9be8bcd9b01902480BF',
    FUSDT: '0x9ade1c17d25246c405604344f89E8F23F8c1c632',
    POPS: '0x4b78b52e7de4d8b7d367297cb8a87c1875a9d591',
    aFanUSDT: '0x8EBc96fF91A30059E447bFC7C0a7394f8A5793E6',
    aFanWFTM: '0x935AD0fBea9572bB24138F23A69e314f0BDbdDbE',
    MIM: '0xbcab7d083cf6a01e0dda9ed7f8a02b47d125e682',
    FRAX: '0x4423ac71f53ca92e2f2be5917a9c2468e7412f4a',
    nETH: '0x16b658270ac50c0063940ed287c401b3df7ccf70',
    WETH: '0x7b7b957c284c2c227c980d6e2f804311947b84d0',
    SPIRIT: '0x0d0707963952f2fba59dd06f2b425ace40b492fe',
    wBOMB: '0x28aa4f9ffe21365473b64c161b566c3cdead0108',
    TOR: '0x70de4b5ed310fd93da3c0bae824fb99cb4d44dd8',
    BOO: '0xf778f4d7a14a8cb73d5261f9c61970ef4e7d7842',
    ETH: '0xf48883940b4056801de30f12b934dcea90133ee6',
    GUSDC: '0x894d774a293f8aa3d23d67815d4cadb5319c1094',
    GDAI: '0x0e2ed73f9c1409e2b36fe6c46e60d4557b7c2ac0',
    EQUAL: '0x8b187ea19c93091a4d6b426b71871648182b5fac',
    FVM: '0x07BB65fAaC502d4996532F834A1B7ba5dC32Ff96',
    lzUSDC: '0x06F1C4A56357bF3971C79063f2B58E58c547BC0B',
    axlUSDC: '0xccf932cd565c21d2e516c8ff3a4f244eea27e09a',
    SOLID: '0xdF6A50d16320D9eAf0D91e0039fcE89c700F95F1',
    scrvUSDC_e: '0x49000C4E845de46017F089EF7c175cEA6c5a94b8',
    scrvUSDC_p: '0x45d426F005741D3BF771AB0c0EF419cCAe1BB750',
  },
  [Network.BSC]: {
    DAI: '0xf68a4b64162906eff0ff6ae34e2bb1cd42fef62d',
    WBNB: '0x59d779bed4db1e734d3fda3172d45bc3063ecd69',
    BUSD: '0x0D0707963952f2fBA59dD06f2b425ace40b492Fe',
    POPS: '0x4b78b52e7de4d8b7d367297cb8a87c1875a9d591',
    BNB: '0xf68a4b64162906eff0ff6ae34e2bb1cd42fef62d',
    USDT: '0xf89d7b9c864f589bbf53a82105107622b35eaa40',
    ETH: '0xefdca55e4bce6c1d535cb2d0687b5567eef2ae83',
    USDC: '0x554b52bf57b387fd09d6644368c5a8aacaaf5ae0',
    RADIO: '0x75b3efed620e2d6750d88263cd4d7a27b0d7d3c5',
    bBTC: '0x72a53cdbbcc1b9efa39c834a540550e23463aacb',
    anyBTC: '0x4ffef8e8a75c20ab0ddf96c50d2457277d27923c',
    nUSD: '0x28ec0b36f0819ecb5005cab836f4ed5a2eca4d13',
    axlUSD: '0xc03fbeda9069b22a120ae6a09349a0b5eea5570a',
    FRAX: '0xEB4576fE753DAB07635c0Bb6c8f0A355e1Db5d31',
    frxETH: '0xf324adC872005197A6f7DAE214d3b63aa0C3625F',
    USDFI: '0x2E00D722e091836B39Db3e4dcE6eE51c90c5B221',
    SDEX: '0xB0470cF15B22a6A32c49a7C20E3821B944A76058',
    BNBx: '0xFF4606bd3884554CDbDabd9B6e25E2faD4f6fc54',
    EURA: '0x4A5362ef534FFB27510E4E4C9A215BB5436377C2',
    USDA: '0x230c1f68aBE6033Cba3Fe0D2C0D7097e9923C3bC',
    stUSD: '0x0022228a2cc5E7eF0274A7Baa600d44da5aB5776',
  },
  [Network.AVALANCHE]: {
    LINKe: '0x9efa0A617C0552F1558c95993aA8b8A68b3e709C',
    AVAX: '0xD6216fC19DB775Df9774a6E33526131dA7D19a2c',
    avWAVAX: '0xc5ed2333f8a2C351fCA35E5EBAdb2A82F5d254C3',
    WAVAX: '0x5CfCd7E6D055Ba4f7B998914336254aDE3F69f26',
    sAVAX: '0xC73DF1e68FC203F6E4b6270240D6f82A850e8D38',
    BETS: '0x8cc2284c90d05578633418f9cde104f402375a65',
    HATCHY: '0x14ec295ec8def851ec6e2959df872dd24e422631',
    USDCe: '0x3a2434c698f8d79af1f5a9e43013157ca8b11a66',
    USDC: '0x0d0707963952f2fba59dd06f2b425ace40b492fe',
    USDTe: '0x84d34f4f83a87596cd3fb6887cff8f17bf5a7b83',
    WETHe: '0x9bdB521a97E95177BF252C253E256A60C3e14447',
    POPS: '0x5268c2331658cb0b2858cfa9db27d8f22f5434bc',
    ETH: '0x9852e84b5AA485683d8AeE7B0332e42442763b75',
    DAIE: '0xED2a7edd7413021d440b09D654f3b87712abAB66',
    TUSD: '0x5Db946411F08f15300f23D9bde4A407B07D56C03',
    PNG: '0x348b11CF986e8E1CdA10c4A7E375aA252b47fc55',
    SHIBX: '0xfE5ADf65BE1a46b83EF3d352A8F9258A039f3050',
    wBTC: '0xbB2BD754A45f400A01158A8b3C89DE085D58ABF1',
    renBTC: '0xb8D1D22609D10078Db36915fc4610F8674b44319',
    ADAI: '0xc5ed2333f8a2C351fCA35E5EBAdb2A82F5d254C3',
    MIM: '0x64cb3f5aada07d831b8db6c6d9c715c53c251ef3',
    TSD: '0x691A89db352B72dDb249bFe16503494eC0D920A4',
    THO: '0xc40d16c47394a506d451475c8a7c46c1175c1da1',
    aAvaUSDT: '0x50B1Ba98Cf117c9682048D56628B294ebbAA4ec2',
    USDT: '0x0d0707963952f2fba59dd06f2b425ace40b492fe',
    aAvaWAVAX: '0x1B18Df70863636AEe4BfBAb6F7C70ceBCA9bA404',
    oldFRAX: '0x4e3376018add04ebe4c46bf6f924ddec8c67aa7b',
    newFRAX: '0x4e3376018add04ebe4c46bf6f924ddec8c67aa7b',
    nETH: '0xcf2ef00e75558512ae735679ea5df62ad2056786',
    avWETH: '0x92d78e32b990d10aeca0875dc5585f1a6f958179',
    YUSD: '0x6c1a5ef2acde1fd2fc68def440d2c1eb35bae24a',
    BTCb: '0x2446bEb3905CfFbd2c5eB18F1f9c2996B05257c4',
    AMPL: '0xfcaA5ea7F8eb0631BcA72C345025C0A5a6D93f0E',
    PHAR: '0x654296D56532f62B7d91d335791d3c364a9385b5',
  },
  [Network.ARBITRUM]: {
    SEN: '0x76d39045d856caf9bfae12ba611ca4a94449a4f1',
    RDPX: '0x115b818593c00da4f9d1d8f5ce7d7f88cce48bee',
    ARB: '0xb65edba80a3d81903ecd499c8eb9cf0e19096bd0',
    ETH: '0xfa0a32e5c33b6123122b6b68099001d9371d14e9',
    DAI: '0x2d070ed1321871841245d8ee5b84bd2712644322',
    WETH: '0x3368e17064c9ba5d6f1f93c4c678bea00cc78555',
    BAL: '0x7b7b957c284c2c227c980d6e2f804311947b84d0',
    USDCe: '0x62383739d68dd0f844103db8dfb05a7eded5bbe6',
    USDC: '0xb38e8c17e38363af6ebdcb3dae12e0243582891d',
    OHM: '0xebce5f29ff5ca9aa330ebdf7ec6b5f474bff271e',
    USDT: '0xf977814e90da44bfa03b6295a0616a897441acec',
    POPS: '0x4b78b52e7de4d8b7d367297cb8a87c1875a9d591',
    FRAX: '0x59bf0545fca0e5ad48e13da269facd2e8c886ba4',
    nUSD: '0x9dd329f5411466d9e0c488ff72519ca9fef0cb40',
    nETH: '0xa067668661c84476afcdc6fa5d758c4c01c34352',
    AAVE: '0x8D2876aD4D2A994C529F19D846CA541015dc3f05',
    aArbAAVE: '0x439901eCaB06F75B14bC25fD60d53bB3A3b9e277',
    EURS: '0x251aeE4A9eB1d8251485D1A9b3bE68975B39EC33',
    aArbEURS: '0xD2BC982A2035dB0E1Be7c2C1a9f87E31794C653e',
    MIM: '0xf46bb6dda9709c49efb918201d97f6474eac5aea',
    VST: '0x59bf0545fca0e5ad48e13da269facd2e8c886ba4',
    aArbUSDC: '0x048BF2F5908e95976CeAD0E47D805b3803E286e2',
    ZYB: '0x3ec0eddcd1e25025077327886a78133589082fb2',
    WBTC: '0xd9d611c6943585bc0e18e51034af8fa28778f7da',
    RDNT: '0x62383739d68dd0f844103db8dfb05a7eded5bbe6',
    SDEX: '0xb0470cf15b22a6a32c49a7c20e3821b944a76058',
    LINK: '0x7f1fa204bb700853d36994da19f830b6ad18455c',
    DMT: '0x40414f138eb2ef938e6c3629897ef99d4464d4e8',
    PENDLE: '0x5bdf85216ec1e38d6458c870992a69e38e03f7ef',
    wstETH: '0x916792f7734089470de27297903bed8a4630b26d',
    EURA: '0x6dd7b830896b56812aa667bdd14b71c8b3252f8e',
    stEUR: '0xE588611e7A2392507879E3be80531654b85C16aA',
    USDA: '0xa86ff337db9107b54862d30d1a598f8be847b05e',
    stUSD: '0xa9ddd91249dfdd450e81e1c56ab60e1a62651701',
    crvUSD: '0x171c53d55b1bcb725f660677d9e8bad7fd084282',
  },
  [Network.OPTIMISM]: {
    ETH: '0xF6D4E5a7c5215F91f59a95065190CCa24bf64554',
    DAI: '0x1337bedc9d22ecbe766df105c9623922a27963ec',
    WETH: '0x86bb63148d17d445ed5398ef26aa05bf76dd5b59',
    POPS: '0x3cbd9044aaabef08ce93a68448e093cff405ad76',
<<<<<<< HEAD
    USDCe: '0xdecc0c09c3b5f6e92ef4184125d5648a66e35298',
    USDC: '0x8aF3827a41c26C7F32C81E93bb66e837e0210D5c',
=======
    USDC: '0xb0a6f90f11c5ae94e30476a7534191194492a91b',
>>>>>>> d5e1c5b2
    USDT: '0xf977814e90da44bfa03b6295a0616a897441acec',
    OP: '0xEBb8EA128BbdFf9a1780A4902A9380022371d466',
    aOptWETH: '0x7B7D80C40415F744864f051B806b466e2fbB8E68',
    aOptUSDC: '0x8c0Fcf914E90fF5d7f2D02c1576BF4245FaD2B7F',
    sBTC: '0xbbb33d2e7bd7ddc722e53da9ca8ee97df41cfabf',
    sETH: '0xce3850927d0e631b6082f9d45a6391a3794c51eb',
    sUSD: '0xa5f7a39e55d7878bc5bd754ee5d6bd7a7662355b',
    wstETH: '0x63f6D9E7d3953106bCaf98832BD9C88A54AfCc9D',
    rETH: '0x4c2e69e58b14de9afedfb94319519ce34e087283',
    WBTC: '0xb9c8f0d3254007ee4b98970b94544e473cd610ec',
    frxETH: '0x4d4edf8291d169f975b99914b6ab3326abb45938',
    EURA: '0xC18dAC166eDa9538933258d21A272C1775C19c73',
    stEUR: '0xA9DdD91249DFdd450E81E1c56Ab60E1A62651701',
    USDA: '0xC18dAC166eDa9538933258d21A272C1775C19c73',
    stUSD: '0xC98b0729695A25152B8D5b6B95709070605A7F60',
    crvUSD: '0xD1A992417a0ABFFa632Cbde4DA9F5DcF85CAa858',
    LUSD: '0xf0a9abb11958a071e168f2ee5bcbacf1abbde9cf',
    GRAI: '0x92b051204816DC4fbA7AC1A68a2cf319A9a387CB',
  },
  [Network.ZKEVM]: {
    ETH: '0x4F9A0e7FD2Bf6067db6994CF12E4495Df938E6e9',
    WETH: '0xc44b0378e400a9958219ec8f294c23b9976e3c5d',
    MATIC: '0x8f2a1450c040b3c19efe9676165d8f30d8280019',
    WBTC: '0x99b31498b0a1dae01fc3433e3cb60f095340935c',
    USDC: '0x99b31498b0a1dae01fc3433e3cb60f095340935c',
  },
  [Network.BASE]: {
    WETH: '0x4bb6b2efe7036020ba6f02a05602546c9f25bf28',
    PRIME: '0x956bcc6b56c99db382d9d97a30ba5f1402144b3e',
    ETH: '0xd34ea7278e6bd48defe656bbe263aef11101469c',
    MAV: '0x7499785aa5d1bdf0a0ac862c1ef3698d3cba6568',
    USDC: '0xaac391f166f33cdaefaa4afa6616a3bea66b694d',
    USDbC: '0x4bb6b2efe7036020ba6f02a05602546c9f25bf28',
    DAI: '0x20f03e26968b179025f65c1f4afadfd3959c8d03',
    BAL: '0x854b004700885a61107b458f11ecc169a019b764',
    GOLD: '0x1374c25b3710758c326ee0c70ec48b595d5ccf8c',
    SDEX: '0xa5d378c05192e3f1f365d6298921879c4d51c5a3',
    EURA: '0x5b5614b9fffab7c751799eb12d5cb9165c8c40ad',
    stEUR: '0xA9DdD91249DFdd450E81E1c56Ab60E1A62651701',
    USDA: '0x177772af6669aca61c23d325ab4213e8ba56c79d',
    stUSD: '0x8deeffb6047b8ee91b09334eb2a4ca120f43f596',
    ALB: '0x365c6d588e8611125de3bea5b9280c304fa54113',
<<<<<<< HEAD
    AERO: '0x807877258b55bfefabdd469da1c72731c5070839',
=======
    tBTC: '0x9f1920d0cbb63ed03376a1e09fd2851d601234c8',
    DOG: '0xbe3ab8a87730684ef1e476064c2e43c3e982f8e8',
>>>>>>> d5e1c5b2
  },
};

export const SmartTokens = Object.keys(Tokens).reduce((acc, _network) => {
  const network = parseInt(_network, 10);
  acc[+network] = Object.keys(Tokens[network]).reduce((_acc, tokenName) => {
    const token: SmartTokenParams = Tokens[network][tokenName]!;

    if (token.addAllowance && token.addBalance) {
      _acc[tokenName] = new SmartToken(token);
    }

    return _acc;
  }, {} as Record<string, SmartToken>);
  return acc;
}, {} as Record<number, Record<string, SmartToken>>);

export const NativeTokenSymbols: { [network: number]: string } = {
  [Network.MAINNET]: 'ETH',
  [Network.POLYGON]: 'MATIC',
  [Network.BSC]: 'BNB',
  [Network.AVALANCHE]: 'AVAX',
  [Network.FANTOM]: 'FTM',
  [Network.ARBITRUM]: 'ETH',
  [Network.OPTIMISM]: 'ETH',
  [Network.BASE]: 'ETH',
};

export const WrappedNativeTokenSymbols: { [network: number]: string } = {
  [Network.MAINNET]: 'WETH',
  [Network.POLYGON]: 'WMATIC',
  [Network.BSC]: 'WBNB',
  [Network.AVALANCHE]: 'WAVAX',
  [Network.FANTOM]: 'WFTM',
  [Network.ARBITRUM]: 'WETH',
  [Network.OPTIMISM]: 'WETH',
  [Network.BASE]: 'WETH',
};<|MERGE_RESOLUTION|>--- conflicted
+++ resolved
@@ -1561,12 +1561,8 @@
     DAI: '0x1337bedc9d22ecbe766df105c9623922a27963ec',
     WETH: '0x86bb63148d17d445ed5398ef26aa05bf76dd5b59',
     POPS: '0x3cbd9044aaabef08ce93a68448e093cff405ad76',
-<<<<<<< HEAD
     USDCe: '0xdecc0c09c3b5f6e92ef4184125d5648a66e35298',
     USDC: '0x8aF3827a41c26C7F32C81E93bb66e837e0210D5c',
-=======
-    USDC: '0xb0a6f90f11c5ae94e30476a7534191194492a91b',
->>>>>>> d5e1c5b2
     USDT: '0xf977814e90da44bfa03b6295a0616a897441acec',
     OP: '0xEBb8EA128BbdFf9a1780A4902A9380022371d466',
     aOptWETH: '0x7B7D80C40415F744864f051B806b466e2fbB8E68',
@@ -1609,12 +1605,9 @@
     USDA: '0x177772af6669aca61c23d325ab4213e8ba56c79d',
     stUSD: '0x8deeffb6047b8ee91b09334eb2a4ca120f43f596',
     ALB: '0x365c6d588e8611125de3bea5b9280c304fa54113',
-<<<<<<< HEAD
     AERO: '0x807877258b55bfefabdd469da1c72731c5070839',
-=======
     tBTC: '0x9f1920d0cbb63ed03376a1e09fd2851d601234c8',
     DOG: '0xbe3ab8a87730684ef1e476064c2e43c3e982f8e8',
->>>>>>> d5e1c5b2
   },
 };
 
