import {
  SmartTokenParams,
  balanceOfFn,
  allowanceFn,
  SmartToken,
  balancesFn,
  allowedFn,
  _balancesFn,
  _allowancesFn,
} from '../tests/smart-tokens';
import { Address } from '../src/types';
import { ETHER_ADDRESS, Network } from '../src/constants';

export const GIFTER_ADDRESS = '0xb22fC4eC94D555A5049593ca4552c810Fb8a6d00';
export const GENERIC_ADDR1 = '0xbe9317f6711e2da074fe1f168fd9c402bc0a9d1b';
export const GENERIC_ADDR2 = '0x230a1ac45690b9ae1176389434610b9526d2f21b';

export const Tokens: {
  [network: number]: { [symbol: string]: SmartTokenParams };
} = {
  [Network.MAINNET]: {
    sUSDS: {
      address: '0xa3931d71877C0E7a3148CB7Eb4463524FEc27fbD',
      decimals: 18,
    },
    USDS: {
      address: '0xdC035D45d973E3EC169d2276DDab16f1e407384F',
      decimals: 18,
    },
    SKY: {
      address: '0x56072C95FAA701256059aa122697B133aDEd9279',
      decimals: 18,
    },
    MKR: {
      address: '0x9f8f72aa9304c8b593d555f12ef6589cc3a579a2',
      decimals: 18,
    },
    AA_wstETH: {
      decimals: 18,
      address: '0x2688fc68c4eac90d9e5e1b94776cf14eade8d877',
    },
    'AA_idle_cpPOR-USDC': {
      decimals: 18,
      address: '0x9cacd44cfdf22731bc99facf3531c809d56bd4a2',
    },
    'BB_idle_cpFAS-USDT': {
      decimals: 18,
      address: '0x3eb6318b8d9f362a0e1d99f6032edb1c4c602500',
    },
    AA_steakUSDC: {
      decimals: 18,
      address: '0x2b0e31b8ee653d2077db86dea3acf3f34ae9d5d2',
    },
    BB_steakUSDC: {
      decimals: 18,
      address: '0x7b713b1cb6eafd4061064581579ffccf7df21545',
    },
    AA_Re7WETH: {
      decimals: 18,
      address: '0x454bb3cb427b21e1c052a080e21a57753cd6969e',
    },
    BB_Re7WETH: {
      decimals: 18,
      address: '0x20aa3cd83044d2903181f7ef5c2b498a017d1c4a',
    },
    BB_dUSDCV3: {
      decimals: 18,
      address: '0x2a84a042db06222c486bcb815e961f26599d0df6',
    },
    AA_sUSDe: {
      decimals: 18,
      address: '0xf3188697bd35df73e4293d04a07ebaaf1ffc4018',
    },
    BB_sUSDe: {
      decimals: 18,
      address: '0xb8d0be502a8f12cc5213733285b430a43d07349d',
    },
    AA_iETHv2: {
      decimals: 18,
      address: '0xdf17c739b666B259DA3416d01f0310a6e429f592',
    },
    BB_iETHv2: {
      decimals: 18,
      address: '0x990b3aF34dDB502715E1070CE6778d8eB3c8Ea82',
    },
    USDE: {
      address: '0x4c9edd5852cd905f086c759e8383e09bff1e68b3',
      decimals: 18,
    },
    ETH: {
      address: ETHER_ADDRESS,
      decimals: 18,
    },
    SWETH: {
      address: '0xf951e335afb289353dc249e82926178eac7ded78',
      decimals: 18,
    },
    BAT: {
      address: '0x0d8775f648430679a709e98d2b0cb6250d2887ef',
      decimals: 18,
    },
    rswETH: {
      address: '0xFAe103DC9cf190eD75350761e95403b7b8aFa6c0',
      decimals: 18,
    },
    REQ: {
      address: '0x8f8221aFbB33998d8584A2B05749bA73c37a938a',
      decimals: 18,
    },
    eETH: {
      address: '0x35fA164735182de50811E8e2E824cFb9B6118ac2',
      decimals: 18,
    },
    weETH: {
      address: '0xcd5fe23c85820f7b72d0926fc9b05b43e359b7ee',
      decimals: 18,
    },
    AMPL: {
      address: '0xd46ba6d942050d489dbd938a2c909a5d5039a161',
      decimals: 9,
    },
    USDC: {
      address: '0xa0b86991c6218b36c1d19d4a2e9eb0ce3606eb48',
      decimals: 6,
      symbol: 'USDC',
      addBalance: balancesFn,
      addAllowance: allowedFn,
    },
    aEthUSDC: {
      address: '0x98c23e9d8f34fefb1b7bd6a91b7ff122f4e16f5c',
      decimals: 6,
    },
    aEthWETH: {
      address: '0x4d5f47fa6a74757f35c14fd3a6ef8e3c9bc514e8',
      decimals: 18,
    },
    MAV: {
      address: '0x7448c7456a97769f6cd04f1e83a4a23ccdc46abd',
      decimals: 18,
    },
    SUSHI: {
      address: '0x6b3595068778dd592e39a122f4f5a5cf09c90fe2',
      decimals: 18,
    },
    CUSDC: {
      address: '0x39AA39c021dfbaE8faC545936693aC917d5E7563',
      decimals: 8,
    },
    TUSD: {
      address: '0x0000000000085d4780b73119b644ae5ecd22b376',
      decimals: 18,
    },
    WBTC: {
      address: '0x2260fac5e5542a773aa44fbcfedf7c193bc2c599',
      decimals: 8,
      addBalance: balancesFn,
      addAllowance: allowedFn,
    },
    sBTC: {
      address: '0xfe18be6b3bd88a2d2a7f928d00292e7a9963cfc6',
      decimals: 18,
    },
    tBTCv2: {
      address: '0x18084fbA666a33d37592fA2633fD49a74DD93a88',
      decimals: 18,
    },
    BADGER: {
      address: '0x3472A5A71965499acd81997a54BBA8D852C6E53d',
      decimals: 18,
    },
    USDT: {
      address: '0xdac17f958d2ee523a2206206994597c13d831ec7',
      decimals: 6,
      addBalance: balancesFn,
      addAllowance: allowedFn,
    },
    STETH: {
      address: '0xae7ab96520de3a18e5e111b5eaab095312d7fe84',
      decimals: 18,
    },
    SDEX: {
      address: '0x5DE8ab7E27f6E7A1fFf3E5B337584Aa43961BEeF',
      decimals: 18,
    },
    wstETH: {
      address: '0x7f39C581F595B53c5cb19bD0b3f8dA6c935E2Ca0',
      decimals: 18,
    },
    USDM: {
      address: '0x59d9356e565ab3a36dd77763fc0d87feaf85508c',
      decimals: 18,
    },
    wUSDM: {
      address: '0x57f5e098cad7a3d1eed53991d4d66c45c9af7812',
      decimals: 18,
    },
    frxETH: {
      address: '0x5E8422345238F34275888049021821E8E08CAa1f',
      decimals: 18,
    },
    WETH: {
      address: '0xc02aaa39b223fe8d0a0e5c4f27ead9083c756cc2',
      decimals: 18,
      addBalance: balanceOfFn,
      addAllowance: allowanceFn,
    },
    PSP: {
      address: '0xcafe001067cdef266afb7eb5a286dcfd277f3de5',
      decimals: 18,
    },
    SETH: {
      address: '0x5e74C9036fb86BD7eCdcb084a0673EFc32eA31cb',
      decimals: 18,
    },
    LINK: {
      address: '0x514910771af9ca656af840dff83e8264ecf986ca',
      decimals: 18,
    },
    DAI: {
      address: '0x6b175474e89094c44da98b954eedeac495271d0f',
      decimals: 18,
      addBalance: balanceOfFn,
      addAllowance: allowanceFn,
    },
    MLN: {
      address: '0xec67005c4e498ec7f55e092bd1d35cbc47c91892',
      decimals: 18,
    },
    SENT: {
      address: '0xa44E5137293E855B1b7bC7E2C6f8cD796fFCB037',
      decimals: 8,
    },
    oldFRAX: {
      address: '0x853d955acef822db058eb8505911ed77f175b99e',
      decimals: 18,
    },
    aDAI: {
      address: '0x028171bCA77440897B824Ca71D1c56caC55b68A3',
      decimals: 18,
    },
    aUSDT: {
      address: '0x3Ed3B47Dd13ECAURA9a98b44e6204A523E766B225811',
      decimals: 6,
    },
    waUSDT: {
      address: '0xf8Fd466F12e236f4c96F7Cce6c79EAdB819abF58',
      decimals: 6,
    },
    ALUSD: {
      address: '0xbc6da0fe9ad5f3b0d58160288917aa56653660e9',
      decimals: 18,
    },
    BAL: {
      address: '0xba100000625a3754423978a60c9317c58a424e3D',
      decimals: 18,
    },
    OHM: {
      address: '0x64aa3364f17a4d01c6f1751fd97c2bd3d7e7f1d5',
      decimals: 9,
    },
    AURA: {
      address: '0xc0c293ce456ff0ed870add98a0828dd4d2903dbf',
      decimals: 18,
    },
    WISE: {
      address: '0x66a0f676479cee1d7373f3dc2e2952778bff5bd6',
      decimals: 18,
    },
    DDIM: {
      address: '0xFbEEa1C75E4c4465CB2FCCc9c6d6afe984558E20',
      decimals: 18,
    },
    DODO: {
      address: '0x43Dfc4159D86F3A37A5A4B3D4580b888ad7d4DDd',
      decimals: 18,
    },
    STG: {
      address: '0xAf5191B0De278C7286d6C7CC6ab6BB8A73bA2Cd6',
      decimals: 18,
    },
    ADAI: {
      address: '0x028171bca77440897b824ca71d1c56cac55b68a3',
      decimals: 18,
    },
    AWETH: {
      address: '0x030ba81f1c18d280636f32af80b9aad02cf0854e',
      decimals: 18,
    },
    ALPHA: {
      address: '0xa1faa113cbe53436df28ff0aee54275c13b40975',
      decimals: 18,
    },
    CRV: {
      address: '0xd533a949740bb3306d119cc777fa900ba034cd52',
      decimals: 18,
    },
    INCH: {
      address: '0x111111111117dC0aa78b770fA6A738034120C302',
      decimals: 18,
    },
    mUSD: {
      address: '0xe2f2a5c287993345a840db3b0845fbc70f5935a5',
      decimals: 18,
    },
    mBTC: {
      address: '0x945facb997494cc2570096c74b5f66a3507330a1',
      decimals: 18,
    },
    renBTC: {
      address: '0xEB4C2781e4ebA804CE9a9803C67d0893436bB27D',
      decimals: 8,
    },
    HBTC: {
      address: '0x0316EB71485b0Ab14103307bf65a021042c6d380',
      decimals: 18,
    },
    tBTC: {
      address: '0x8dAEBADE922dF735c38C80C7eBD708Af50815fAa',
      decimals: 18,
    },
    BUSD: {
      address: '0x4fabb145d64652a948d72533023f6e7a623c7c53',
      decimals: 18,
    },
    GUSD: {
      address: '0x056fd409e1d7a124bd7017459dfea2f387b6d5cd',
      decimals: 2,
    },
    ADAIv1: {
      address: '0xfC1E690f61EFd961294b3e1Ce3313fBD8aa4f85d',
      decimals: 18,
    },
    CETH: {
      address: '0x4ddc2d193948926d02f9b1fe9e1daa0718270ed5',
      decimals: 8,
    },
    CDAI: {
      address: '0x5d3a536E4D6DbD6114cc1Ead35777bAB948E3643',
      decimals: 8,
    },
    MIM: {
      address: '0x99D8a9C45b2ecA8864373A26D1459e3Dff1e17F3',
      decimals: 18,
    },
    AnkETH: {
      address: '0xE95A203B1a91a908F9B9CE46459d101078c2c3cb',
      decimals: 18,
    },
    EURS: {
      address: '0xdB25f211AB05b1c97D595516F45794528a807ad8',
      decimals: 2,
    },
    EURT: {
      address: '0xC581b735A1688071A1746c968e0798D642EDE491',
      decimals: 6,
    },
    jEUR: {
      address: '0x0f17bc9a994b87b5225cfb6a2cd4d667adb4f20b',
      decimals: 18,
    },
    jCHF: {
      address: '0x53dfea0a8cc2a2a2e425e1c174bc162999723ea0',
      decimals: 18,
    },
    jGBP: {
      address: '0x7409856cae628f5d578b285b45669b36e7005283',
      decimals: 18,
    },
    XAUT: {
      address: '0x68749665FF8D2d112Fa859AA293F07A622782F38',
      decimals: 6,
    },
    CVX: {
      address: '0x4e3FBD56CD56c3e72c1403e103b45Db9da5B9D2B',
      decimals: 18,
    },
    UST: {
      address: '0xa47c8bf37f92abed4a126bda807a7b7498661acd',
      decimals: 18,
    },
    SAITAMA: {
      address: '0x8b3192f5eebd8579568a2ed41e6feb402f93f73f',
      decimals: 9,
    },
    BBAUSDT: {
      // bpt of USDT Linear Pool
      address: '0x2bbf681cc4eb09218bee85ea2a5d3d13fa40fc0c',
      decimals: 18,
    },
    BBADAI: {
      // bpt of DAI Linear Pool
      address: '0x804cdb9116a10bb78768d3252355a1b18067bf8f',
      decimals: 18,
    },
    BBAUSD: {
      address: '0x7b50775383d3d6f0215a8f290f2c9e2eebbeceb2',
      decimals: 18,
    },
    BBFDAI: {
      address: '0x8f4063446f5011bc1c9f79a819efe87776f23704',
      decimals: 18,
    },
    FEI: {
      address: '0x956F47F50A910163D8BF957Cf5846D573E7f87CA',
      decimals: 18,
    },
    newFRAX: {
      address: '0x853d955aCEf822Db058eb8505911ED77F175b99e',
      decimals: 18,
    },
    sETH: {
      address: '0x5e74C9036fb86BD7eCdcb084a0673EFc32eA31cb',
      decimals: 18,
    },
    sUSD: {
      address: '0x57Ab1ec28D129707052df4dF418D58a2D46d5f51',
      decimals: 18,
    },
    USDD: {
      address: '0x0c10bf8fcb7bf5412187a595ab97a3609160b5c6',
      decimals: 18,
    },
    alETH: {
      address: '0x0100546f2cd4c9d97f798ffc9755e47865ff7ee6',
      decimals: 18,
    },
    SHIBA: {
      address: '0x95aD61b0a150d79219dCF64E1E6Cc01f0B64C4cE',
      decimals: 18,
    },
    dUSDC: {
      address: '0xc411db5f5eb3f7d552f9b8454b2d74097ccde6e3',
      decimals: 6,
    },
    EURA: {
      address: '0x1a7e4e63778b4f12a199c062f3efdd288afcbce8',
      decimals: 18,
      symbol: 'EURA',
    },
    EUROC: {
      address: '0x1aBaEA1f7C830bD89Acc67eC4af516284b1bC33c',
      decimals: 6,
      symbol: 'EUROC',
    },
    bERNX: {
      address: '0x3f95AA88dDbB7D9D484aa3D482bf0a80009c52c9',
      decimals: 18,
      symbol: 'bERNX',
    },
    bC3M: {
      address: '0x2F123cF3F37CE3328CC9B5b8415f9EC5109b45e7',
      decimals: 18,
      symbol: 'bC3M',
    },
    stEUR: {
      address: '0x004626a008b1acdc4c74ab51644093b155e59a23',
      decimals: 18,
    },
    USDA: {
      address: '0x0000206329b97DB379d5E1Bf586BbDB969C63274',
      decimals: 18,
      symbol: 'USDA',
    },
    bIB01: {
      address: '0xCA30c93B02514f86d5C86a6e375E3A330B435Fb5',
      decimals: 18,
      symbol: 'bIB01',
    },
    steakUSDC: {
      address: '0xBEEF01735c132Ada46AA9aA4c54623cAA92A64CB',
      decimals: 18,
      symbol: 'steakUSDC',
    },
    stUSD: {
      address: '0x0022228a2cc5E7eF0274A7Baa600d44da5aB5776',
      decimals: 18,
    },
    GHO: {
      address: '0x40d16fc0246ad3160ccc09b8d0d3a2cd28ae6c2f',
      decimals: 18,
    },
    stkGHO: {
      address: '0x1a88Df1cFe15Af22B3c4c783D4e6F7F9e0C1885d',
      decimals: 18,
    },
    USDe: {
      address: '0x4c9EDD5852cd905f086C759E8383e09bff1E68B3',
      decimals: 18,
    },
    crvUSD: {
      address: '0xf939E0A03FB07F59A73314E73794Be0E57ac1b4E',
      decimals: 18,
    },
    wibBTC: {
      address: '0x8751d4196027d4e6da63716fa7786b5174f04c15',
      decimals: 18,
    },
    MATIC: {
      address: '0x7d1afa7b718fb893db30a3abc0cfc608aacfebb0',
      decimals: 18,
    },
    POL: {
      address: '0x455e53CBB86018Ac2B8092FdCd39d8444aFFC3F6',
      decimals: 19,
    },
    GYD: {
      address: '0xe07f9d810a48ab5c3c914ba3ca53af14e4491e8a',
      decimals: 18,
    },
    LUSD: {
      address: '0x5f98805a4e8be255a32880fdec7f6728c6568ba0',
      decimals: 18,
    },
    BNT: {
      address: '0x1f573d6fb3f13d689ff844b4ce37794d79a7ff1c',
      decimals: 18,
    },
    sDAI: {
      address: '0x83f20f44975d03b1b09e64809b757c47f942beea',
      decimals: 18,
    },
    stataUSDT: {
      address: '0x862c57d48becb45583aeba3f489696d22466ca1b',
      decimals: 6,
    },
    aaveUSDT: {
      address: '0x23878914efe38d27c4d67ab83ed1b93a74d4086a',
      decimals: 6,
    },
    rUSD: {
      address: '0x65D72AA8DA931F047169112fcf34f52DbaAE7D18',
      decimals: 18,
    },
    arUSD: {
      address: '0x07D1718fF05a8C53C8F05aDAEd57C0d672945f9a',
      decimals: 18,
    },
    USD0: {
      address: '0x73A15FeD60Bf67631dC6cd7Bc5B6e8da8190aCF5',
      decimals: 18,
      symbol: 'USD0',
    },
    'USD0++': {
      address: '0x35D8949372D46B7a3D5A56006AE77B215fc69bC0',
      decimals: 18,
      symbol: 'USD0++',
    },
  },
  [Network.POLYGON]: {
    jGBP: {
      address: '0x767058f11800fba6a682e73a6e79ec5eb74fac8c',
      decimals: 18,
    },
    DAI: {
      address: '0x8f3Cf7ad23Cd3CaDbD9735AFf958023239c6A063',
      decimals: 18,
    },
    // native bridged wormhole
    USDCe: {
      address: '0x2791bca1f2de4661ed88a30c99a7a9449aa84174',
      decimals: 6,
      addBalance: _balancesFn,
      addAllowance: _allowancesFn,
    },
    TEL: {
      address: '0xdf7837de1f2fa4631d716cf2502f8b230f1dcc32',
      decimals: 2,
    },
    // wormhole
    USDC: {
      address: '0x576Cf361711cd940CD9C397BB98C4C896cBd38De',
      decimals: 6,
    },
    // circle issued usdc
    USDCn: {
      address: '0x3c499c542cEF5E3811e1192ce70d8cC03d5c3359',
      decimals: 6,
    },
    stataUSDCn: {
      address: '0x2dCa80061632f3F87c9cA28364d1d0c30cD79a19',
      decimals: 6,
    },
    aaveUSDCn: {
      address: '0xa4d94019934d8333ef880abffbf2fdd611c762bd',
      decimals: 6,
    },
    POPS: {
      address: '0xa92A1576D11dB45c53be71d59245ac97ce0d8147',
      decimals: 18,
    },
    CRV: {
      address: '0x172370d5cd63279efa6d502dab29171933a610af',
      decimals: 18,
    },
    BAL: {
      address: '0x9a71012b13ca4d3d0cdc72a177df3ef03b0e76a3',
      decimals: 18,
    },
    AAVE: {
      address: '0xd6df932a45c0f255f85145f286ea0b292b21c90b',
      decimals: 18,
    },
    PSP: {
      address: '0x42d61d766b85431666b39b89c43011f24451bff6',
      decimals: 18,
    },
    WETH: {
      address: '0x7ceb23fd6bc0add59e62ac25578270cff1b9f619',
      decimals: 18,
    },
    crvUSD: {
      address: '0xc4ce1d6f5d98d65ee25cf85e9f2e9dcfee6cb5d6',
      decimals: 18,
    },
    WMATIC: {
      address: '0x0d500B1d8E8eF31E21C99d1Db9A6444d3ADf1270',
      decimals: 18,
      addBalance: balanceOfFn,
      addAllowance: allowanceFn,
    },
    AMWMATIC: {
      address: '0x8dF3aad3a84da6b69A4DA8aeC3eA40d9091B2Ac4',
      decimals: 18,
    },
    aPolWMATIC: {
      address: '0x6d80113e533a2c0fe82eabd35f1875dcea89ea97',
      decimals: 18,
    },
    MUST: {
      address: '0x9C78EE466D6Cb57A4d01Fd887D2b5dFb2D46288f',
      decimals: 18,
    },
    AMDAI: {
      address: '0x27F8D03b3a2196956ED754baDc28D73be8830A6e',
      decimals: 18,
    },
    BTU: {
      address: '0xfdc26cda2d2440d0e83cd1dee8e8be48405806dc',
      decimals: 18,
    },
    USDT: {
      address: '0xc2132d05d31c914a87c6611c10748aeb04b58e8f',
      decimals: 6,
    },
    WBTC: {
      address: '0x1bfd67037b42cf73acf2047067bd4f2c47d9bfd6',
      decimals: 8,
    },
    MATIC: { address: ETHER_ADDRESS, decimals: 18 },
    mUSD: {
      address: '0xe840b73e5287865eec17d250bfb1536704b43b21',
      decimals: 18,
    },
    AMWETH: {
      address: '0x28424507fefb6f7f8e9d3860f56504e4e5f5f390',
      decimals: 18,
    },
    AMWBTC: {
      address: '0x5c2ed810328349100a66b82b78a1791b101c9d61',
      decimals: 8,
    },
    KNC: {
      address: '0x1c954e8fe737f99f68fa1ccda3e51ebdb291948c',
      decimals: 18,
    },
    jEUR: {
      address: '0x4e3decbb3645551b8a19f0ea1678079fcb33fb4c',
      decimals: 18,
    },
    jGPB: {
      address: '0x767058f11800fba6a682e73a6e79ec5eb74fac8c',
      decimals: 18,
    },
    jCHF: {
      address: '0xbd1463f02f61676d53fd183c2b19282bff93d099',
      decimals: 18,
    },
    RADIO: {
      address: '0x613a489785C95afEB3b404CC41565cCff107B6E0',
      decimals: 18,
    },
    HANZO: {
      address: '0x37eb60f78e06c4bb2a5f836b0fc6bccbbaa995b3',
      decimals: 9,
    },
    RVLT: {
      address: '0xf0f9d895aca5c8678f706fb8216fa22957685a13',
      decimals: 18,
    },
    stMATIC: {
      address: '0x3a58a54c066fdc0f2d55fc9c89f0415c92ebf3c4',
      decimals: 18,
    },
    axlUSDC: {
      address: '0x750e4c4984a9e0f12978ea6742bc1c5d248f40ed',
      decimals: 6,
    },
    deUSDC: {
      address: '0x1ddcaa4ed761428ae348befc6718bcb12e63bfaa',
      decimals: 6,
    },
    amUSDT: {
      address: '0x60d55f02a771d515e077c9c2403a1ef324885cec',
      decimals: 6,
    },
    amUSDC: {
      address: '0x1a13F4Ca1d028320A707D99520AbFefca3998b7F',
      decimals: 6,
    },
    MAI: {
      address: '0xa3fa99a148fa48d14ed51d610c367c61876997f1',
      decimals: 18,
    },
    EURA: {
      address: '0xe0b52e49357fd4daf2c15e02058dce6bc0057db4',
      decimals: 18,
      symbol: 'EURA',
    },
    USDM: {
      address: '0x59d9356e565ab3a36dd77763fc0d87feaf85508c',
      decimals: 18,
    },
    wUSDM: {
      address: '0x57f5e098cad7a3d1eed53991d4d66c45c9af7812',
      decimals: 18,
    },
    stEUR: {
      address: '0x004626a008b1acdc4c74ab51644093b155e59a23',
      decimals: 18,
    },
    USDA: {
      address: '0x0000206329b97DB379d5E1Bf586BbDB969C63274',
      decimals: 18,
      symbol: 'USDA',
    },
    stUSD: {
      address: '0x0022228a2cc5E7eF0274A7Baa600d44da5aB5776',
      decimals: 18,
    },
    BUSD: {
      address: '0x9C9e5fD8bbc25984B178FdCE6117Defa39d2db39',
      decimals: 18,
    },
    TUSD: {
      address: '0x2e1ad108ff1d8c782fcbbb89aad783ac49586756',
      decimals: 18,
    },
    SDEX: {
      address: '0x6899fAcE15c14348E1759371049ab64A3a06bFA6',
      decimals: 18,
    },
    MATICX: {
      address: '0xfa68fb4628dff1028cfec22b4162fccd0d45efb6',
      decimals: 18,
    },
    SUSHI: {
      address: '0x0b3f868e0be5597d5db7feb59e1cadbb0fdda50a',
      decimals: 18,
    },
  },
  [Network.FANTOM]: {
    FTM: { address: ETHER_ADDRESS, decimals: 18 },
    SOLID: {
      address: '0x777cf5ba9c291a1a8f57ff14836f6f9dc5c0f9dd',
      decimals: 18,
    },
    WFTM: {
      address: '0x21be370d5312f44cb42ce377bc9b8a0cef1a4c83',
      decimals: 18,
    },
    DAI: {
      address: '0x8d11ec38a3eb5e956b052f67da8bdc9bef8abf3e',
      decimals: 18,
    },
    USDC: {
      address: '0x04068DA6C83AFCFA0e13ba15A6696662335D5B75',
      decimals: 6,
    },
    FUSDT: {
      address: '0x049d68029688eabf473097a2fc38ef61633a3c7a',
      decimals: 6,
    },
    LQDR: {
      address: '0x10b620b2dbac4faa7d7ffd71da486f5d44cd86f9',
      decimals: 18,
    },
    EQUAL: {
      address: '0x3fd3a0c85b70754efc07ac9ac0cbbdce664865a6',
      decimals: 18,
    },
    beFTM: {
      address: '0x7381ed41f6de418dde5e84b55590422a57917886',
      decimals: 18,
    },
    POPS: {
      address: '0x9dE4b40bDcE50Ec6a1A668bF85997BbBD324069a',
      decimals: 18,
    },
    MIM: {
      address: '0x82f0b8b456c1a451378467398982d4834b6829c1',
      decimals: 18,
    },
    FRAX: {
      address: '0xdc301622e621166BD8E82f2cA0A26c13Ad0BE355',
      decimals: 18,
    },
    nETH: {
      address: '0x67C10C397dD0Ba417329543c1a40eb48AAa7cd00',
      decimals: 18,
    },
    WETH: {
      address: '0x74b23882a30290451A17c44f4F05243b6b58C76d',
      decimals: 18,
    },
    SPIRIT: {
      address: '0x5cc61a78f164885776aa610fb0fe1257df78e59b',
      decimals: 18,
    },
    wBOMB: {
      address: '0xc09a82ad5075b3067d80f54f05e1e22229699cc1',
      decimals: 18,
    },
    TOR: {
      address: '0x74e23df9110aa9ea0b6ff2faee01e740ca1c642e',
      decimals: 18,
    },
    BOO: {
      address: '0x841fad6eae12c286d1fd18d1d525dffa75c7effe',
      decimals: 18,
    },
    ETH: {
      address: '0x74b23882a30290451A17c44f4F05243b6b58C76d',
      decimals: 18,
    },
    GDAI: {
      address: '0x07E6332dD090D287d3489245038daF987955DCFB',
      decimals: 18,
    },
    GUSDC: {
      address: '0xe578C856933D8e1082740bf7661e379Aa2A30b26',
      decimals: 6,
    },
    axlUSDC: {
      address: '0x1B6382DBDEa11d97f24495C9A90b7c88469134a4',
      decimals: 6,
    },
    lzUSDC: {
      address: '0x28a92dde19D9989F39A49905d7C9C2FAc7799bDf',
      decimals: 6,
    },
    FVM: {
      address: '0x07BB65fAaC502d4996532F834A1B7ba5dC32Ff96',
      decimals: 18,
    },
    USDCe: {
      address: '0x2f733095b80a04b38b0d10cc884524a3d09b836a',
      decimals: 6,
    },
    scrvUSDC_e: {
      address: '0x0cf1aa18ab7020973705aa9c46bbec6150e2782b',
      decimals: 18,
    },
    scrvUSDC_p: {
      address: '0x8b697f95d8c9fbbcc597a89223b10b80369490a1',
      decimals: 18,
    },
  },
  [Network.BSC]: {
    POPS: {
      address: '0xa1051433EC7b5cc249c75Fdd5b96BF423f2f4A32',
      decimals: 18,
    },
    DAI: {
      address: '0x1af3f329e8be154074d8769d1ffa4ee058b1dbc3',
      decimals: 18,
    },
    WBNB: {
      address: '0xbb4cdb9cbd36b01bd1cbaebf2de08d9173bc095c',
      decimals: 18,
    },
    BNBx: {
      address: '0x1bdd3Cf7F79cfB8EdbB955f20ad99211551BA275',
      decimals: 18,
    },
    BUSD: {
      address: '0xe9e7cea3dedca5984780bafc599bd69add087d56',
      decimals: 18,
    },
    USDT: {
      address: '0x55d398326f99059ff775485246999027b3197955',
      decimals: 18,
    },
    ETH: {
      address: '0x2170ed0880ac9a755fd29b2688956bd959f933f8',
      decimals: 18,
    },
    UST: {
      address: '0x23396cf899ca06c4472205fc903bdb4de249d6fc',
      decimals: 18,
    },
    USDC: {
      address: '0x8AC76a51cc950d9822D68b83fE1Ad97B32Cd580d',
      decimals: 18,
    },
    RADIO: {
      address: '0x30807D3b851A31d62415B8bb7Af7dCa59390434a',
      decimals: 18,
    },
    BNB: { address: ETHER_ADDRESS, decimals: 18 },
    bBTC: {
      address: '0x7130d2A12B9BCbFAe4f2634d864A1Ee1Ce3Ead9c',
      decimals: 18,
    },
    anyBTC: {
      address: '0x54261774905f3e6E9718f2ABb10ed6555cae308a',
      decimals: 8,
    },
    nUSD: {
      address: '0x23b891e5C62E0955ae2bD185990103928Ab817b3',
      decimals: 18,
    },
    CONE: {
      address: '0xA60205802E1B5C6EC1CAFA3cAcd49dFeECe05AC9',
      decimals: 18,
    },
    axlUSD: {
      address: '0x4268B8F0B87b6Eae5d897996E6b845ddbD99Adf3',
      decimals: 6,
    },
    FRAX: {
      address: '0x90C97F71E18723b0Cf0dfa30ee176Ab653E89F40',
      decimals: 18,
    },
    frxETH: {
      address: '0x64048A7eEcF3a2F1BA9e144aAc3D7dB6e58F555e',
      decimals: 18,
    },
    USDFI: {
      address: '0x11A38e06699b238D6D9A0C7A01f3AC63a07ad318',
      decimals: 18,
    },
    XRP: {
      address: '0x1d2f0da169ceb9fc7b3144628db156f3f6c60dbe',
      decimals: 18,
    },
    SDEX: {
      address: '0xFdc66A08B0d0Dc44c17bbd471B88f49F50CdD20F',
      decimals: 18,
    },
    EURA: {
      address: '0x12f31B73D812C6Bb0d735a218c086d44D5fe5f89',
      decimals: 18,
      symbol: 'EURA',
    },
    USDA: {
      address: '0x0000206329b97DB379d5E1Bf586BbDB969C63274',
      decimals: 18,
      symbol: 'USDA',
    },
    stUSD: {
      address: '0x0022228a2cc5E7eF0274A7Baa600d44da5aB5776',
      decimals: 18,
    },
    stataUSDT: {
      address: '0x0471d185cc7be61e154277cab2396cd397663da6',
      decimals: 18,
    },
    aaveUSDT: {
      address: '0xa9251ca9de909cb71783723713b21e4233fbf1b1',
      decimals: 18,
    },
  },
  [Network.AVALANCHE]: {
    LINKe: {
      address: '0x5947bb275c521040051d82396192181b413227a3',
      decimals: 18,
    },
    PHAR: {
      address: '0xAAAB9D12A30504559b0C5a9A5977fEE4A6081c6b',
      decimals: 18,
    },
    USDCe: {
      address: '0xA7D7079b0FEaD91F3e65f86E8915Cb59c1a4C664',
      decimals: 6,
    },
    USDC: {
      address: '0xB97EF9Ef8734C71904D8002F8b6Bc66Dd9c48a6E',
      decimals: 6,
    },
    USDTe: {
      address: '0xc7198437980c041c805A1EDcbA50c1Ce5db95118',
      decimals: 6,
    },
    USDT: {
      address: '0x9702230A8Ea53601f5cD2dc00fDBc13d4dF4A8c7',
      decimals: 6,
      addAllowance: _allowancesFn,
      addBalance: balanceOfFn,
    },
    POPS: {
      address: '0x240248628B7B6850352764C5dFa50D1592A033A8',
      decimals: 18,
    },
    WAVAX: {
      address: '0xB31f66AA3C1e785363F0875A1B74E27b85FD66c7',
      decimals: 18,
      addAllowance: allowanceFn,
      addBalance: balanceOfFn,
    },
    sAVAX: {
      address: '0x2b2C81e08f1Af8835a78Bb2A90AE924ACE0eA4bE',
      decimals: 18,
    },
    WETHe: {
      address: '0x49D5c2BdFfac6CE2BFdB6640F4F80f226bc10bAB',
      decimals: 18,
    },
    ETH: {
      address: '0xf20d962a6c8f70c731bd838a3a388D7d48fA6e15',
      decimals: 18,
    },
    WBTC: {
      address: '0x408D4cD0ADb7ceBd1F1A1C33A0Ba2098E1295bAB',
      decimals: 8,
    },
    WETH: {
      address: '0x49D5c2BdFfac6CE2BFdB6640F4F80f226bc10bAB',
      decimals: 18,
    },
    TUSD: {
      address: '0x1c20e891bab6b1727d14da358fae2984ed9b59eb',
      decimals: 18,
    },
    oldFRAX: {
      address: '0xdc42728b0ea910349ed3c6e1c9dc06b5fb591f98',
      decimals: 18,
    },
    newFRAX: {
      address: '0xd24c2ad096400b6fbcd2ad8b24e7acbc21a1da64',
      decimals: 18,
    },
    DAIE: {
      address: '0xd586e7f844cea2f87f50152665bcbc2c279d8d70',
      decimals: 18,
    },
    PNG: {
      address: '0x60781c2586d68229fde47564546784ab3faca982',
      decimals: 18,
    },
    SHIBX: {
      address: '0x440aBbf18c54b2782A4917b80a1746d3A2c2Cce1',
      decimals: 18,
    },
    wBTC: {
      address: '0x50b7545627a5162F82A992c33b87aDc75187B218',
      decimals: 8,
    },
    renBTC: {
      address: '0xDBf31dF14B66535aF65AaC99C32e9eA844e14501',
      decimals: 8,
    },
    BTCb: {
      address: '0x152b9d0FdC40C096757F570A51E494bd4b943E50',
      decimals: 8,
    },
    ADAI: {
      address: '0x47AFa96Cdc9fAb46904A55a6ad4bf6660B53c38a',
      decimals: 18,
    },
    avWAVAX: {
      address: '0xDFE521292EcE2A4f44242efBcD66Bc594CA9714B',
      decimals: 18,
    },
    MIM: {
      address: '0x130966628846BFd36ff31a822705796e8cb8C18D',
      decimals: 18,
    },
    TSD: {
      address: '0x4fbf0429599460D327BD5F55625E30E4fC066095',
      decimals: 18,
    },
    avUSDT: {
      address: '0x532e6537fea298397212f09a61e03311686f548e',
      decimals: 6,
    },
    THO: {
      address: '0xAE4AA155D2987B454C29450ef4f862CF00907B61',
      decimals: 18,
    },
    AVAX: { address: ETHER_ADDRESS, decimals: 18 },
    aETH: {
      address: '0x3a3A65aAb0dd2A17E3F1947bA16138cd37d08c04',
      decimals: 18,
    },
    aUSDT: {
      address: '0x71fc860f7d3a592a4a98740e39db31d25db65ae8',
      decimals: 6,
    },
    YUSD: {
      address: '0x111111111111ed1D73f860F57b2798b683f2d325',
      decimals: 18,
    },
    H2O: {
      address: '0x026187BdbC6b751003517bcb30Ac7817D5B766f8',
      decimals: 18,
    },
    MONEY: {
      address: '0x0f577433Bf59560Ef2a79c124E9Ff99fCa258948',
      decimals: 18,
    },
    nETH: {
      address: '0x19E1ae0eE35c0404f835521146206595d37981ae',
      decimals: 18,
    },
    avWETH: {
      address: '0x53f7c5869a859F0AeC3D334ee8B4Cf01E3492f21',
      decimals: 18,
    },
    nUSD: {
      address: '0xCFc37A6AB183dd4aED08C204D1c2773c0b1BDf46',
      decimals: 18,
    },
    BETS: {
      address: '0x94025780a1ab58868d9b2dbbb775f44b32e8e6e5',
      decimals: 18,
    },
    HATCHY: {
      address: '0x502580fc390606b47fc3b741d6d49909383c28a9',
      decimals: 18,
    },
    AMPL: {
      address: '0x027dbcA046ca156De9622cD1e2D907d375e53aa7',
      decimals: 9,
    },
    stataUSDT: {
      address: '0x5525ee69bc1e354b356864187de486fab5ad67d7',
      decimals: 6,
    },
    aaveUSDT: {
      address: '0x6ab707aca953edaefbc4fd23ba73294241490620',
      decimals: 6,
    },
  },
  [Network.ARBITRUM]: {
    SEN: {
      address: '0x154388a4650D63acC823e06Ef9e47C1eDdD3cBb2',
      decimals: 18,
    },
    BAL: {
      address: '0x040d1edc9569d4bab2d15287dc5a4f10f56a56b8',
      decimals: 18,
    },
    DAI: {
      address: '0xDA10009cBd5D07dd0CeCc66161FC93D7c9000da1',
      decimals: 18,
    },
    ARB: {
      address: '0x912ce59144191c1204e64559fe8253a0e49e6548',
      decimals: 18,
    },
    WETH: {
      address: '0x82aF49447D8a07e3bd95BD0d56f35241523fBab1',
      decimals: 18,
      addBalance: _balancesFn,
      addAllowance: _allowancesFn,
    },
    ETH: { address: ETHER_ADDRESS, decimals: 18 },
    USDCe: {
      address: '0xFF970A61A04b1cA14834A43f5dE4533eBDDB5CC8',
      decimals: 6,
    },
    USDC: {
      address: '0xaf88d065e77c8cC2239327C5EDb3A432268e5831',
      decimals: 6,
      symbol: 'USDC',
    },
    crvUSD: {
      address: '0x498bf2b1e120fed3ad3d42ea2165e9b73f99c1e5',
      decimals: 18,
    },
    OHM: {
      address: '0xf0cb2dc0db5e6c66b9a70ac27b06b878da017028',
      decimals: 9,
    },
    RDNT: {
      address: '0x3082cc23568ea640225c2467653db90e9250aaa0',
      decimals: 18,
    },
    USDT: {
      address: '0xfd086bc7cd5c481dcc9c85ebe478a1c0b69fcbb9',
      decimals: 6,
      addBalance: _balancesFn,
      addAllowance: _allowancesFn,
    },
    FRAX: {
      address: '0x17FC002b466eEc40DaE837Fc4bE5c67993ddBd6F',
      decimals: 18,
    },
    nUSD: {
      address: '0x2913E812Cf0dcCA30FB28E6Cac3d2DCFF4497688',
      decimals: 18,
    },
    nETH: {
      address: '0x3ea9B0ab55F34Fb188824Ee288CeaEfC63cf908e',
      decimals: 18,
    },
    EURS: {
      address: '0xd22a58f79e9481d1a88e00c343885a588b34b68b',
      decimals: 2,
    },
    AAVE: {
      address: '0xba5ddd1f9d7f570dc94a51479a000e3bce967196',
      decimals: 18,
    },
    MIM: {
      address: '0xFEa7a6a0B346362BF88A9e4A88416B77a57D6c2A',
      decimals: 18,
    },
    VST: {
      address: '0x64343594ab9b56e99087bfa6f2335db24c2d1f17',
      decimals: 18,
    },
    POPS: {
      address: '0xa0b20DecBc557E3f68E140eD5a0c69bc865F865A',
      decimals: 18,
    },
    ZYB: {
      address: '0x3B475F6f2f41853706afc9Fa6a6b8C5dF1a2724c',
      decimals: 18,
    },
    WBTC: {
      address: '0x2f2a2543b76a4166549f7aab2e75bef0aefc5b0f',
      decimals: 8,
    },
    LEX: {
      address: '0x6bB7A17AcC227fd1F6781D1EEDEAE01B42047eE0',
      decimals: 18,
    },
    EURA: {
      address: '0xfa5ed56a203466cbbc2430a43c66b9d8723528e7',
      decimals: 18,
      symbol: 'EURA',
    },
    stEUR: {
      address: '0x004626a008b1acdc4c74ab51644093b155e59a23',
      decimals: 18,
    },
    USDA: {
      address: '0x0000206329b97DB379d5E1Bf586BbDB969C63274',
      decimals: 18,
      symbol: 'USDA',
    },
    USDM: {
      address: '0x59d9356e565ab3a36dd77763fc0d87feaf85508c',
      decimals: 18,
    },
    wUSDM: {
      address: '0x57f5e098cad7a3d1eed53991d4d66c45c9af7812',
      decimals: 18,
    },
    stUSD: {
      address: '0x0022228a2cc5E7eF0274A7Baa600d44da5aB5776',
      decimals: 18,
    },
    GRAIL: {
      address: '0x3d9907f9a368ad0a51be60f7da3b97cf940982d8',
      decimals: 18,
    },
    AURY: {
      address: '0x11bf4f05eb28b802ed3ab672594decb20ffe2313',
      decimals: 9,
    },
    wstETH: {
      address: '0x5979D7b546E38E414F7E9822514be443A4800529',
      decimals: 18,
    },
    RDPX: {
      address: '0x32eb7902d4134bf98a28b963d26de779af92a212',
      decimals: 18,
    },
    SDEX: {
      address: '0xabD587f2607542723b17f14d00d99b987C29b074',
      decimals: 18,
    },
    LINK: {
      address: '0xf97f4df75117a78c1a5a0dbb814af92458539fb4',
      decimals: 18,
    },
    DMT: {
      address: '0x8b0e6f19ee57089f7649a455d89d7bc6314d04e8',
      decimals: 18,
    },
    PENDLE: {
      address: '0x0c880f6761f1af8d9aa9c466984b80dab9a8c9e8',
      decimals: 18,
    },
    stataUSDT: {
      address: '0xb165a74407fe1e519d6bcbdec1ed3202b35a4140',
      decimals: 6,
    },
    aaveUSDT: {
      address: '0x6ab707aca953edaefbc4fd23ba73294241490620',
      decimals: 6,
    },
    GHO: {
      address: '0x7dff72693f6a4149b17e7c6314655f6a9f7c8b33',
      decimals: 18,
    },
  },
  [Network.OPTIMISM]: {
    DAI: {
      address: '0xDA10009cBd5D07dd0CeCc66161FC93D7c9000da1',
      decimals: 18,
    },
    WETH: {
      address: '0x4200000000000000000000000000000000000006',
      decimals: 18,
    },
    ETH: { address: ETHER_ADDRESS, decimals: 18 },
    USDCe: {
      address: '0x7F5c764cBc14f9669B88837ca1490cCa17c31607',
      decimals: 6,
    },
    USDC: {
      address: '0x0b2C639c533813f4Aa9D7837CAf62653d097Ff85',
      decimals: 6,
    },
    USDT: {
      address: '0x94b008aA00579c1307B0EF2c499aD98a8ce58e58',
      decimals: 6,
    },
    PSTAKE: {
      address: '0x023550adde4fa2f90d63a41d9282bee0294c04cd',
      decimals: 18,
    },
    GRAIN: {
      address: '0xfd389dc9533717239856190f42475d3f263a270d',
      decimals: 18,
    },
    tBTC: {
      address: '0x6c84a8f1c29108f47a79964b5fe888d4f4d0de40',
      decimals: 18,
    },
    GRAI: {
      address: '0x894134a25a5fac1c2c26f1d8fbf05111a3cb9487',
      decimals: 18,
    },
    LUSD: {
      address: '0xc40f949f8a4e094d1b49a23ea9241d289b7b2819',
      decimals: 18,
    },
    POPS: {
      address: '0x3D51a9fB5dCc87F7B237B04975559b920a9a56Ff',
      decimals: 18,
    },
    crvUSD: {
      address: '0xc52d7f23a2e460248db6ee192cb23dd12bddcbf6',
      decimals: 18,
    },
    OP: {
      address: '0x4200000000000000000000000000000000000042',
      decimals: 18,
    },
    sETH: {
      address: '0xE405de8F52ba7559f9df3C368500B6E6ae6Cee49',
      decimals: 18,
    },
    sUSD: {
      address: '0x8c6f28f2F1A3C87F0f938b96d27520d9751ec8d9',
      decimals: 18,
    },
    wstETH: {
      address: '0x1f32b1c2345538c0c6f582fcb022739c4a194ebb',
      decimals: 18,
    },
    rETH: {
      address: '0x9bcef72be871e61ed4fbbc7630889bee758eb81d',
      decimals: 18,
    },
    MAI: {
      address: '0xdfa46478f9e5ea86d57387849598dbfb2e964b02',
      decimals: 18,
    },
    WBTC: {
      address: '0x68f180fcCe6836688e9084f035309E29Bf0A2095',
      decimals: 8,
    },
    EURA: {
      address: '0x9485aca5bbbe1667ad97c7fe7c4531a624c8b1ed',
      decimals: 18,
      symbol: 'EURA',
    },
    USDM: {
      address: '0x59d9356e565ab3a36dd77763fc0d87feaf85508c',
      decimals: 18,
    },
    wUSDM: {
      address: '0x57f5e098cad7a3d1eed53991d4d66c45c9af7812',
      decimals: 18,
    },
    stEUR: {
      address: '0x004626a008b1acdc4c74ab51644093b155e59a23',
      decimals: 18,
    },
    USDA: {
      address: '0x0000206329b97DB379d5E1Bf586BbDB969C63274',
      decimals: 18,
      symbol: 'USDA',
    },
    stUSD: {
      address: '0x0022228a2cc5E7eF0274A7Baa600d44da5aB5776',
      decimals: 18,
    },
    frxETH: {
      address: '0x6806411765Af15Bddd26f8f544A34cC40cb9838B',
      decimals: 18,
    },
    stataUSDT: {
      address: '0x035c93db04e5aaea54e6cd0261c492a3e0638b37',
      decimals: 6,
    },
    aaveUSDT: {
      address: '0x6ab707aca953edaefbc4fd23ba73294241490620',
      decimals: 6,
    },
  },
  [Network.ZKEVM]: {
    ETH: {
      address: ETHER_ADDRESS,
      decimals: 18,
    },
    WETH: {
      address: '0x4F9A0e7FD2Bf6067db6994CF12E4495Df938E6e9',
      decimals: 18,
    },
    MATIC: {
      address: '0xa2036f0538221a77a3937f1379699f44945018d0',
      decimals: 18,
    },
    WBTC: {
      address: '0xea034fb02eb1808c2cc3adbc15f447b93cbe08e1',
      decimals: 8,
    },
    USDC: {
      address: '0xa8ce8aee21bc2a48a5ef670afcc9274c7bbbc035',
      decimals: 6,
    },
  },
  [Network.BASE]: {
    wstETH: {
      address: `0xc1cba3fcea344f92d9239c08c0568f6f2f0ee452`,
      decimals: 18,
    },
    PRIME: {
      address: '0xfA980cEd6895AC314E7dE34Ef1bFAE90a5AdD21b',
      decimals: 18,
    },
    WETH: {
      address: '0x4200000000000000000000000000000000000006',
      decimals: 18,
    },
    MAV: {
      address: '0x64b88c73A5DfA78D1713fE1b4c69a22d7E0faAa7',
      decimals: 18,
    },
    crvUSD: {
      address: '0x417ac0e078398c154edfadd9ef675d30be60af93',
      decimals: 18,
    },
    USDC: {
      address: '0x833589fCD6eDb6E08f4c7C32D4f71b54bdA02913',
      symbol: 'USDC',
      decimals: 6,
    },
    USDM: {
      address: '0x59d9356e565ab3a36dd77763fc0d87feaf85508c',
      decimals: 18,
    },
    wUSDM: {
      address: '0x57f5e098cad7a3d1eed53991d4d66c45c9af7812',
      decimals: 18,
    },
    USDbC: {
      address: '0xd9aAEc86B65D86f6A7B5B1b0c42FFA531710b6CA',
      decimals: 6,
    },
    DOG: {
      address: '0xAfb89a09D82FBDE58f18Ac6437B3fC81724e4dF6',
      decimals: 18,
    },
    cbETH: {
      address: '0x2ae3f1ec7f1f5012cfeab0185bfc7aa3cf0dec22',
      decimals: 18,
    },
    tBTC: {
      address: '0x236aa50979d5f3de3bd1eeb40e81137f22ab794b',
      decimals: 18,
    },
    DAI: {
      address: '0x50c5725949a6f0c72e6c4a641f24049a917db0cb',
      decimals: 18,
    },
    ALB: {
      address: '0x1dd2d631c92b1acdfcdd51a0f7145a50130050c4',
      decimals: 18,
    },
    BAL: {
      address: '0x4158734d47fc9692176b5085e0f52ee0da5d47f1',
      decimals: 18,
    },
    GOLD: {
      address: '0xbeFD5C25A59ef2C1316c5A4944931171F30Cd3E4',
      decimals: 18,
    },
    SDEX: {
      address: '0xFd4330b0312fdEEC6d4225075b82E00493FF2e3f',
      decimals: 18,
    },
    EURA: {
      address: '0xA61BeB4A3d02decb01039e378237032B351125B4',
      decimals: 18,
      symbol: 'EURA',
    },
    USDA: {
      address: '0x0000206329b97DB379d5E1Bf586BbDB969C63274',
      decimals: 18,
      symbol: 'USDA',
    },
    stUSD: {
      address: '0x0022228a2cc5E7eF0274A7Baa600d44da5aB5776',
      decimals: 18,
    },
    ETH: { address: ETHER_ADDRESS, decimals: 18 },
    AERO: {
      address: '0x940181a94A35A4569E4529A3CDfB74e38FD98631',
      decimals: 18,
    },
    stataUSDC: {
      address: '0x4ea71a20e655794051d1ee8b6e4a3269b13ccacc',
      decimals: 6,
    },
    aaveUSDC: {
      address: '0x4e65fe4dba92790696d040ac24aa414708f5c0ab',
      decimals: 6,
    },
  },
};

export const Holders: {
  [network: number]: { [tokenAddress: string]: Address };
} = {
  [Network.MAINNET]: {
    USDS: '0xB1796E8f1eEcF23027c1E3C00fE303629A189d10',
    sUSDS: '0xd564B3aE673CAa49D054Bf185bD72a6853763eE7',
    SKY: '0x0ddda327A6614130CCb20bc0097313A282176A01',
    MKR: '0xe9aAA7A9DDc0877626C1779AbC29993aD89A6c1f',
    // Idle tokens
    AA_wstETH: '0xd7C1b48877A7dFA7D51cf1144c89C0A3F134F935',
    'AA_idle_cpPOR-USDC': '0x085c8eaccA6911fE60aE3f8FbAe5F3012E3A05Ec',
    'BB_idle_cpFAS-USDT': '0xFDAD59EF0686C3Da702b7D651a3bD35a539c8Bc4',
    AA_steakUSDC: '0x28C1eCF5B0f16E1D85B9D2677EfB79d68167cAf2',
    BB_steakUSDC: '0x442Aea0Fd2AFbd3391DAE768F7046f132F0a6300',
    AA_Re7WETH: '0xBBBBBbbBBb9cC5e90e3b3Af64bdAF62C37EEFFCb',
    BB_Re7WETH: '0x442Aea0Fd2AFbd3391DAE768F7046f132F0a6300',
    BB_dUSDCV3: '0xFb3bD022D5DAcF95eE28a6B07825D4Ff9C5b3814',
    AA_sUSDe: '0xaFeb95DEF3B2A3D532D74DaBd51E62048d6c07A4',
    BB_sUSDe: '0xaFeb95DEF3B2A3D532D74DaBd51E62048d6c07A4',
    AA_iETHv2: '0xA118aD79E2152b9a3c7Df8B8791887762b0f1D49',
    BB_iETHv2: '0x15079cBAa74C1df2a602fAc88Bd5b98B08FfE6A4',
    ETH: '0x176F3DAb24a159341c0509bB36B833E7fdd0a132',
    USDC: '0x7713974908be4bed47172370115e8b1219f4a5f0',
    USDE: '0x8707f238936c12c309bfc2B9959C35828AcFc512',
    AMPL: '0x223592a191ECfC7FDC38a9256c3BD96E771539A9',
    WBTC: '0x6daB3bCbFb336b29d06B9C793AEF7eaA57888922',
    tBTCv2: '0x84eA3907b9206427F45c7b2614925a2B86D12611',
    sBTC: '0xA2e3475D13776C6E42ff37B47286827d959B2195',
    TUSD: '0x88369cB14F9893aEA737F61ad31Bc6d018af7985',
    aEthUSDC: '0x42EFD1E0DB4ADa762cc5092ECBD052dE7c6e72E2',
    MAV: '0x92582aa69BB6117903a01eDdfe6EFfDDe564A69f',
    BADGER: '0x34e2741a3f8483dbe5231f61c005110ff4b9f50a',
    STETH: '0x6663613FbD927cE78abBF7F5Ca7e2c3FE0d96d18',
    SUSHI: '0x8a108e4761386c94b8d2f98A5fFe13E472cFE76a',
    wstETH: '0x5fEC2f34D80ED82370F733043B6A536d7e9D7f8d',
    WETH: '0x6B44ba0a126a2A1a8aa6cD1AdeeD002e141Bcd44',
    USDT: '0xAf64555DDD61FcF7D094824dd9B4eBea165aFc5b',
    XAUT: '0xc4e161e8d8a4bc4ac762ab33a28bbac5474203d7',
    R: '0xBfe4c9D3235475C138a61f62e9e72FaD94A3303b',
    sDAI: '0x4C612E3B15b96Ff9A6faED838F8d07d479a8dD4c',
    CVX: '0x0aCA67Fa70B142A3b9bF2eD89A81B40ff85dACdC',
    MIM: '0xa046a8660e66d178ee07ec97c585eeb6aa18c26c',
    AnkETH: '0xF7260D4ADc48fEefd5a19a9Eb23f9747CeE15C92',
    DAI: '0xd1668fb5f690c59ab4b0cabad0f8c1617895052b',
    oldFRAX: '0x183d0dc5867c01bfb1dbbc41d6a9d3de6e044626',
    newFRAX: '0x183d0dc5867c01bfb1dbbc41d6a9d3de6e044626',
    FEI: '0x19c549357034d10db8d75ed812b45be1dd8a7218',
    BAL: '0x0659FB78b5139eE5bC9238b2C85944a112A7b591',
    OHM: '0x3D7FEAB5cfab1c7De8ab2b7D5B260E76fD88BC78',
    AURA: '0xBB19053E031D9B2B364351B21a8ed3568b21399b',
    WISE: '0x25c315e0758beeab30ee048a4e2080e7084b64b3',
    DDIM: '0x229cbd1955fee93ab6e7876c1b17f6d0b859e953',
    DODO: '0x3e19d726ed435afd3a42967551426b3a47c0f5b7',
    ADAI: '0x826c3064d4f5b9507152f5cb440ca9326e1ec8fa',
    AWETH: '0xa433105e7396070a5e1fdd7e2b2338f1bfa0de68',
    BUSD: '0xf977814e90da44bfa03b6295a0616a897441acec',
    INCH: '0x4ee7c0f5480eb1edd8902a5e8b991ed52992d5f5',
    mUSD: '0x3aD1D5CFCF9169Da73C23D85d5f2Bf53bC9d39dF',
    mBTC: '0x15A295e9BCFcF93a8721DCb9A19330fc59771271',
    renBTC: '0xAaE0633E15200bc9C50d45cD762477D268E126BD',
    tBTC: '0xC25099792E9349C7DD09759744ea681C7de2cb66',
    HBTC: '0x52885fF60Cd7Ae081e0665968C457DdACF888C90',
    GUSD: '0x550Def3DB74F583c7A1eDf2DFFE84a7398850D0c',
    LINK: '0x8d4169cCf3aD88EaFBB09580e7441D3eD2b4B922',
    ADAIv1: '0x3021026e4ff227571a5a563ad19ea657c7027e59',
    CETH: '0x712d0f306956a6a4b4f9319ad9b9de48c5345996',
    CDAI: '0xab4ce310054a11328685ece1043211b68ba5d082',
    CUSDC: '0xC2F61a6eEEC48d686901D325CDE9233b81c793F3',
    EURS: '0xC1056Adeb61a01964Ea265cA95EffB7016f9Ed78',
    EURT: '0x6914FC70fAC4caB20a8922E900C4BA57fEECf8E1',
    CRV: '0x7a16fF8270133F063aAb6C9977183D9e72835428',
    jEUR: '0x937Df4e3d6dB229A10ff0098ab3A1bCC40C33ea4',
    UST: '0xf16e9b0d03470827a95cdfd0cb8a8a3b46969b91',
    SAITAMA: '0x763d5d93f27615aac852b70549f5877b92193864',
    aETH: '0xc03c4476fbe25138bf724fa1b95551c6e6b8fd2c',
    aWETH: '0x3ddfa8ec3052539b6c9549f12cea2c295cff5296',
    aUSDT: '0x4aef720f7bbe98f916221bbc2fb5a15efe6d2cb8',
    BBAUSD: '0x4361b7425cff39b1be9bf12cee2ef32f89656cda',
    sETH: '0x274d9E726844AB52E351e8F1272e7fc3f58B7E5F',
    sUSD: '0xcb68110C43C97b6051FEd5e2Bacc2814aDaD1688',
    USDD: '0xf89d7b9c864f589bbf53a82105107622b35eaa40',
    alETH: '0xBD28e1B15EcbE72706A445f77bd17FCd8Fe6f652',
    SHIBA: '0x73af3bcf944a6559933396c1577b257e2054d935',
    aEthWETH: '0x931433324E6B0b5B04E3460ef3fb3f78dda3c721',
    dUSDC: '0x2FC2F705110A7F46Ce85F701d7217EF1018f01A3',
    PSP: '0xE5E5440a1CE69C5cf67BFFA74d185e57c31b43E5',
    EUROC: '0x64AE5802620398143FC7113037769175F74825Ea',
    bC3M: '0x5f9F41497f9e11fd7D4c4B067413199682eE2CFF',
    bERNX: '0x5F7A4c11bde4f218f0025Ef444c369d838ffa2aD',
    bIB01: '0x5F7A4c11bde4f218f0025Ef444c369d838ffa2aD',
    steakUSDC: '0xC977d218Fde6A39c7aCE71C8243545c276B48931',
    EURA: '0xa116f421ff82a9704428259fd8cc63347127b777',
    stEUR: '0xdC7Aa225964267c7E0EfB35f4931426209E90312',
    USDA: '0x2686bC6A56D205010637CE1DF124b20Cb19E4054',
    stUSD: '0x4e83c0a323b68E3Bc7CC8a4E35326Fd0544A291E',
    crvUSD: '0xA920De414eA4Ab66b97dA1bFE9e6EcA7d4219635',
    GHO: '0x0F11640BF66e2D9352d9c41434A5C6E597c5e4c8',
    wibBTC: '0xFbdCA68601f835b27790D98bbb8eC7f05FDEaA9B',
    MATIC: '0x7073783eee7e9b3e6e4ddac4d7f49dc46044dd9a',
    POL: '0x05A47D9f589a001C15E38D068dCc5DaE6D96a2eb',
    SDEX: '0xB0470cF15B22a6A32c49a7C20E3821B944A76058',
    frxETH: '0x9df2322bdAEC46627100C999E6dDdD27837fec6e',
    LUSD: '0xEd279fDD11cA84bEef15AF5D39BB4d4bEE23F0cA',
    BNT: '0xf727e20e081aAE428E7c6bE07b156bB21ab587a7',
    USDe: '0x74e6c48e667d698a4cf90665b6960a5bae39e603',
    eETH: '0x0f1DfeF1a40557d279d0de6E49aB306891A638b8',
    stataUSDT: '0x6803364AceD5181877abC11E865FB27cB654a426',
    aaveUSDT: '0x32c98a981Fe7C333Bd4e8E7630E8e0CF5ce20987',
    weETH: '0x267ed5f71EE47D3E45Bb1569Aa37889a2d10f91e',
    rUSD: '0xEC2eda1C4F981E468ABF62424a10B69B738b498E',
    arUSD: '0xeFc24206053a452e2299BF3b8f964512b041Db4C',
<<<<<<< HEAD
    USD0: '0x6A5d5Af0E266a24648a9d7E8D388EAEc7AbD8433',
    'USD0++': '0x2227b6806339906707b43F36a1f07B52FF7Fa776',
=======
    USDM: '0x57F5E098CaD7A3D1Eed53991D4d66C45C9AF7812',
    wUSDM: '0x3B95bC951EE0f553ba487327278cAc44f29715E5',
>>>>>>> 3697f1ec
  },
  [Network.POLYGON]: {
    jGBP: '0x02aa0B826c7BA6386DdBE04C0a8715A1c0A16B24',
    MATIC: '0xfCbB9e5BB354B6F9fd40362Cee043F510dd3028D',
    DAI: '0x98F911D496Cf46bf9FF9CdD7039Cf579B26F01B9',
    WETH: '0x62ac55b745f9b08f1a81dcbbe630277095cf4be1',
    WMATIC: '0x0AFF6665bB45bF349489B20E225A6c5D78E2280F',
    AMWMATIC: '0x975779102B2A82384f872EE759801DB5204CE331',
    USDC: '0xf89d7b9c864f589bbf53a82105107622b35eaa40',
    BAL: '0xF1CFf6380D9A15dB33Eed0309541E254fC7dE695',
    AAVE: '0x256e063f7fb60a3004D13e1D09e7A9D200A5C5bA',
    PSP: '0xa902c6a26bcaC4c62Eb8667E3Ef9368f78421dB5',
    POPS: '0x2693b57ee51f4e2a26dfb339a911fa8731061f49',
    MUST: '0x9f2a409848fb9b7bd058b24a23e8dbf1e166a109',
    AMDAI: '0xFA0DCe8280FCDf369a4cbFc1830d3302789307a6',
    mUSD: '0x5084f622cbDf1E22E473d66d97916524745B9b6e',
    USDT: '0x2D55eccD5F50D325ee3CE192322911f87113bCd3',
    WBTC: '0xdc9232e2df177d7a12fdff6ecbab114e2231198d',
    AMWETH: '0x6f1c28c40b5fed4fb546f85959ae2f7c16365cad',
    KNC: '0x41Af7fd16dFC29bdA8D8aAA4CeFfC0E8046992eC',
    jEUR: '0x807B465fC3f72aF3AAfda74480CA7E4E55964cd3',
    aUSDT: '0x027ffd3c119567e85998f4e6b9c3d83d5702660c',
    aPolUSDT: '0x941da3d6759147736456cee36647213183079337',
    aPolWMATIC: '0xfB3C01F90B4629DBD4Fd5310E995Ef3FE2e7AbeE',
    RADIO: '0x60531b9c3645546d864604ee0fc5b7d6adc81cc2',
    HANZO: '0x8a151b6ec99c7b90b342ab401d511b480309b220',
    RVLT: '0x815f87ca3db2b9491115a7769aeacb140361c5a9',
    stMATIC: '0x7C8963BddC17095aDbc9387Cc6cdcCaA798feA52',
    axlUSDC: '0x9298F93ee0393a823C242D80F1a4aDf4c8a3Feef',
    deUSDC: '0x94d5ead1f80cf0b4d3480ab59dff16d47c93e9fe',
    amUSDT: '0x832b11846a27b3ba25d68ae80c39fab155d18c49',
    amUSDC: '0x6e7f19cd23049c7118e14470e2bf85d2e26ee0ae',
    MAI: '0x9a8cf02f3e56c664ce75e395d0e4f3dc3dafe138',
    SDEX: '0xB0470cF15B22a6A32c49a7C20E3821B944A76058',
    CRV: '0x2151578e1fEc29361bB0481312Ea6b935014D636',
    SUSHI: '0x1605CE87dD176b38a17d30e8926370ffD5268bf6',
    EURA: '0x9A760aa1Fe631fD9aC0Aee0965736121c7c132cc',
    stEUR: '0xA9DdD91249DFdd450E81E1c56Ab60E1A62651701',
    USDA: '0x741383AbD73891b40822A069f14d6fc5b5685020',
    stUSD: '0xA9DdD91249DFdd450E81E1c56Ab60E1A62651701',
    stataUSDCn: '0xFAB1420c84fF5E058B8AD12604D24247e268f362',
    aaveUSDCn: '0xEBA9C3C1B41A846431F970aCA5Eee10f55969B76',
    crvUSD: '0x61aE20E0292a5E6CF2F017236755246BB9e0f57a',
    USDCe: '0xA67EFB69A4f58F568aAB1b9d51110102985835b0',
    USDCn: '0x4B6f17856215eab57c29ebfA18B0a0F74A3627bb',
  },
  [Network.FANTOM]: {
    DAI: '0x370f4b2dcf75c94d8d4450b493661a9c6170d0b5',
    FTM: '0x431e81E5dfB5A24541b5Ff8762bDEF3f32F96354',
    WFTM: '0xB7D0fB518a5b7bf8dc7ea19A715E8FD8BD983e27',
    USDC: '0xf53feaeb035361c046e5669745695e450ebb4028',
    USDCe: '0x305fa2FB5AF034D490A9C9be8bcd9b01902480BF',
    FUSDT: '0x9ade1c17d25246c405604344f89E8F23F8c1c632',
    POPS: '0x4b78b52e7de4d8b7d367297cb8a87c1875a9d591',
    aFanUSDT: '0x8EBc96fF91A30059E447bFC7C0a7394f8A5793E6',
    aFanWFTM: '0x935AD0fBea9572bB24138F23A69e314f0BDbdDbE',
    MIM: '0xbcab7d083cf6a01e0dda9ed7f8a02b47d125e682',
    FRAX: '0x4423ac71f53ca92e2f2be5917a9c2468e7412f4a',
    nETH: '0x16b658270ac50c0063940ed287c401b3df7ccf70',
    WETH: '0x7b7b957c284c2c227c980d6e2f804311947b84d0',
    SPIRIT: '0x0d0707963952f2fba59dd06f2b425ace40b492fe',
    wBOMB: '0x28aa4f9ffe21365473b64c161b566c3cdead0108',
    TOR: '0x70de4b5ed310fd93da3c0bae824fb99cb4d44dd8',
    BOO: '0xf778f4d7a14a8cb73d5261f9c61970ef4e7d7842',
    ETH: '0xf48883940b4056801de30f12b934dcea90133ee6',
    GUSDC: '0x894d774a293f8aa3d23d67815d4cadb5319c1094',
    GDAI: '0x0e2ed73f9c1409e2b36fe6c46e60d4557b7c2ac0',
    EQUAL: '0x8b187ea19c93091a4d6b426b71871648182b5fac',
    FVM: '0x07BB65fAaC502d4996532F834A1B7ba5dC32Ff96',
    lzUSDC: '0x06F1C4A56357bF3971C79063f2B58E58c547BC0B',
    axlUSDC: '0xccf932cd565c21d2e516c8ff3a4f244eea27e09a',
    SOLID: '0xddf169bf228e6d6e701180e2e6f290739663a784',
    scrvUSDC_e: '0xb8c1dAb69724da9d3225F14bfD76Ae97bB92BFda',
    scrvUSDC_p: '0x74796478d7755a77807fADd2389A18DF1baf9e7c',
  },
  [Network.BSC]: {
    DAI: '0xf68a4b64162906eff0ff6ae34e2bb1cd42fef62d',
    WBNB: '0x59d779bed4db1e734d3fda3172d45bc3063ecd69',
    BUSD: '0x0D0707963952f2fBA59dD06f2b425ace40b492Fe',
    POPS: '0x4b78b52e7de4d8b7d367297cb8a87c1875a9d591',
    BNB: '0xf68a4b64162906eff0ff6ae34e2bb1cd42fef62d',
    USDT: '0xf89d7b9c864f589bbf53a82105107622b35eaa40',
    ETH: '0xefdca55e4bce6c1d535cb2d0687b5567eef2ae83',
    USDC: '0x554b52bf57b387fd09d6644368c5a8aacaaf5ae0',
    RADIO: '0x75b3efed620e2d6750d88263cd4d7a27b0d7d3c5',
    bBTC: '0x72a53cdbbcc1b9efa39c834a540550e23463aacb',
    anyBTC: '0x4ffef8e8a75c20ab0ddf96c50d2457277d27923c',
    nUSD: '0x28ec0b36f0819ecb5005cab836f4ed5a2eca4d13',
    axlUSD: '0xc03fbeda9069b22a120ae6a09349a0b5eea5570a',
    FRAX: '0xEB4576fE753DAB07635c0Bb6c8f0A355e1Db5d31',
    frxETH: '0xf324adC872005197A6f7DAE214d3b63aa0C3625F',
    USDFI: '0x2E00D722e091836B39Db3e4dcE6eE51c90c5B221',
    SDEX: '0xB0470cF15B22a6A32c49a7C20E3821B944A76058',
    BNBx: '0xFF4606bd3884554CDbDabd9B6e25E2faD4f6fc54',
    EURA: '0x4A5362ef534FFB27510E4E4C9A215BB5436377C2',
    USDA: '0x230c1f68aBE6033Cba3Fe0D2C0D7097e9923C3bC',
    stUSD: '0x0022228a2cc5E7eF0274A7Baa600d44da5aB5776',
    stataUSDT: '', // no holders yet
    aaveUSDT: '0x5DE3c5BE52D7aDbdC3aEFe2eA061A2ECE0C7d766',
  },
  [Network.AVALANCHE]: {
    LINKe: '0x9efa0A617C0552F1558c95993aA8b8A68b3e709C',
    AVAX: '0xD6216fC19DB775Df9774a6E33526131dA7D19a2c',
    avWAVAX: '0xc5ed2333f8a2C351fCA35E5EBAdb2A82F5d254C3',
    WAVAX: '0x5CfCd7E6D055Ba4f7B998914336254aDE3F69f26',
    sAVAX: '0xC73DF1e68FC203F6E4b6270240D6f82A850e8D38',
    BETS: '0x8cc2284c90d05578633418f9cde104f402375a65',
    HATCHY: '0x14ec295ec8def851ec6e2959df872dd24e422631',
    USDCe: '0x3a2434c698f8d79af1f5a9e43013157ca8b11a66',
    USDC: '0x187b6Ab771482CCFEE7cD2C35176080631082368',
    USDTe: '0x84d34f4f83a87596cd3fb6887cff8f17bf5a7b83',
    WETHe: '0x9bdB521a97E95177BF252C253E256A60C3e14447',
    POPS: '0x5268c2331658cb0b2858cfa9db27d8f22f5434bc',
    ETH: '0x9852e84b5AA485683d8AeE7B0332e42442763b75',
    DAIE: '0xED2a7edd7413021d440b09D654f3b87712abAB66',
    TUSD: '0x5Db946411F08f15300f23D9bde4A407B07D56C03',
    PNG: '0x348b11CF986e8E1CdA10c4A7E375aA252b47fc55',
    SHIBX: '0xfE5ADf65BE1a46b83EF3d352A8F9258A039f3050',
    wBTC: '0xbB2BD754A45f400A01158A8b3C89DE085D58ABF1',
    renBTC: '0xb8D1D22609D10078Db36915fc4610F8674b44319',
    ADAI: '0xc5ed2333f8a2C351fCA35E5EBAdb2A82F5d254C3',
    MIM: '0x64cb3f5aada07d831b8db6c6d9c715c53c251ef3',
    TSD: '0x691A89db352B72dDb249bFe16503494eC0D920A4',
    THO: '0xc40d16c47394a506d451475c8a7c46c1175c1da1',
    aAvaUSDT: '0x50B1Ba98Cf117c9682048D56628B294ebbAA4ec2',
    USDT: '0x0d0707963952f2fba59dd06f2b425ace40b492fe',
    aAvaWAVAX: '0x1B18Df70863636AEe4BfBAb6F7C70ceBCA9bA404',
    oldFRAX: '0x4e3376018add04ebe4c46bf6f924ddec8c67aa7b',
    newFRAX: '0x4e3376018add04ebe4c46bf6f924ddec8c67aa7b',
    nETH: '0xcf2ef00e75558512ae735679ea5df62ad2056786',
    avWETH: '0x92d78e32b990d10aeca0875dc5585f1a6f958179',
    YUSD: '0x86D0c0e4B8CC5409144f66E6E76b904bb9ce9cDb',
    BTCb: '0x2446bEb3905CfFbd2c5eB18F1f9c2996B05257c4',
    AMPL: '0xfcaA5ea7F8eb0631BcA72C345025C0A5a6D93f0E',
    PHAR: '0x654296D56532f62B7d91d335791d3c364a9385b5',
    stataUSDT: '', // no holders yet
    aaveUSDT: '0xB2d3ad6e99D2A043EF77e3812461Ad2D4Ae3da8B',
  },
  [Network.ARBITRUM]: {
    SEN: '0x76d39045d856caf9bfae12ba611ca4a94449a4f1',
    RDPX: '0x115b818593c00da4f9d1d8f5ce7d7f88cce48bee',
    ARB: '0xb65edba80a3d81903ecd499c8eb9cf0e19096bd0',
    ETH: '0xfa0a32e5c33b6123122b6b68099001d9371d14e9',
    DAI: '0x2d070ed1321871841245d8ee5b84bd2712644322',
    WETH: '0x3368e17064c9ba5d6f1f93c4c678bea00cc78555',
    BAL: '0x7b7b957c284c2c227c980d6e2f804311947b84d0',
    USDCe: '0x62383739d68dd0f844103db8dfb05a7eded5bbe6',
    USDC: '0xb38e8c17e38363af6ebdcb3dae12e0243582891d',
    OHM: '0xebce5f29ff5ca9aa330ebdf7ec6b5f474bff271e',
    USDT: '0xf977814e90da44bfa03b6295a0616a897441acec',
    POPS: '0x4b78b52e7de4d8b7d367297cb8a87c1875a9d591',
    FRAX: '0x59bf0545fca0e5ad48e13da269facd2e8c886ba4',
    nUSD: '0x9dd329f5411466d9e0c488ff72519ca9fef0cb40',
    nETH: '0xa067668661c84476afcdc6fa5d758c4c01c34352',
    AAVE: '0x8D2876aD4D2A994C529F19D846CA541015dc3f05',
    aArbAAVE: '0x439901eCaB06F75B14bC25fD60d53bB3A3b9e277',
    EURS: '0x251aeE4A9eB1d8251485D1A9b3bE68975B39EC33',
    aArbEURS: '0xD2BC982A2035dB0E1Be7c2C1a9f87E31794C653e',
    MIM: '0xf46bb6dda9709c49efb918201d97f6474eac5aea',
    VST: '0x59bf0545fca0e5ad48e13da269facd2e8c886ba4',
    aArbUSDC: '0x048BF2F5908e95976CeAD0E47D805b3803E286e2',
    ZYB: '0x3ec0eddcd1e25025077327886a78133589082fb2',
    WBTC: '0xd9d611c6943585bc0e18e51034af8fa28778f7da',
    RDNT: '0x62383739d68dd0f844103db8dfb05a7eded5bbe6',
    SDEX: '0xb0470cf15b22a6a32c49a7c20e3821b944a76058',
    LINK: '0x7f1fa204bb700853d36994da19f830b6ad18455c',
    DMT: '0x40414f138eb2ef938e6c3629897ef99d4464d4e8',
    PENDLE: '0x5bdf85216ec1e38d6458c870992a69e38e03f7ef',
    wstETH: '0x27edc7700f1820cb38ec3bbb84c542945f21b5a1',
    EURA: '0x6dd7b830896b56812aa667bdd14b71c8b3252f8e',
    stEUR: '0xE588611e7A2392507879E3be80531654b85C16aA',
    USDA: '0xa86ff337db9107b54862d30d1a598f8be847b05e',
    stUSD: '0xBa511aAd739358b2F34285f9E2d5344017b7DcaD',
    stataUSDT: '0xc5042f9d9a18e95547864438455c8f05b4987399',
    aaveUSDT: '0xAfa788fab589fe61C23DF76905558f4734444D67',
    crvUSD: '0x9755e99bdb99495d3d31d953785d993c6df8552e',
    GHO: '0xda39E48523770197EF3CbB70C1bf1cCCF9B4b1E7',
  },
  [Network.OPTIMISM]: {
    ETH: '0xF6D4E5a7c5215F91f59a95065190CCa24bf64554',
    DAI: '0x1337bedc9d22ecbe766df105c9623922a27963ec',
    WETH: '0x86bb63148d17d445ed5398ef26aa05bf76dd5b59',
    POPS: '0x3cbd9044aaabef08ce93a68448e093cff405ad76',
    USDCe: '0xdecc0c09c3b5f6e92ef4184125d5648a66e35298',
    USDC: '0x8aF3827a41c26C7F32C81E93bb66e837e0210D5c',
    USDT: '0xf977814e90da44bfa03b6295a0616a897441acec',
    OP: '0xEBb8EA128BbdFf9a1780A4902A9380022371d466',
    aOptWETH: '0x7B7D80C40415F744864f051B806b466e2fbB8E68',
    aOptUSDC: '0x8c0Fcf914E90fF5d7f2D02c1576BF4245FaD2B7F',
    sBTC: '0xbbb33d2e7bd7ddc722e53da9ca8ee97df41cfabf',
    sETH: '0xce3850927d0e631b6082f9d45a6391a3794c51eb',
    sUSD: '0xa5f7a39e55d7878bc5bd754ee5d6bd7a7662355b',
    wstETH: '0x63f6D9E7d3953106bCaf98832BD9C88A54AfCc9D',
    rETH: '0x4c2e69e58b14de9afedfb94319519ce34e087283',
    WBTC: '0xb9c8f0d3254007ee4b98970b94544e473cd610ec',
    frxETH: '0x4d4edf8291d169f975b99914b6ab3326abb45938',
    EURA: '0x9A760aa1Fe631fD9aC0Aee0965736121c7c132cc',
    stEUR: '0xA9DdD91249DFdd450E81E1c56Ab60E1A62651701',
    USDA: '0x7dFf12833a6f0e88f610E79E11E9506848cCF187',
    stUSD: '0xC98b0729695A25152B8D5b6B95709070605A7F60',
    crvUSD: '0x7a16fF8270133F063aAb6C9977183D9e72835428',
    LUSD: '0xf0a9abb11958a071e168f2ee5bcbacf1abbde9cf',
    GRAI: '0x92b051204816DC4fbA7AC1A68a2cf319A9a387CB',
    stataUSDT: '0xd55263b84685Ced7e10a77607C7fFD763D495B6e',
    aaveUSDT: '0x1Fd458C52fEb7Bb35097ebd9566DB6C269341FDD',
    tBTC: '0xf7b4531e52211CC44379102F719cad29411dB053',
    PSTAKE: '0xc45398444B83183b2018e0224B3D332b42D492Af',
  },
  [Network.ZKEVM]: {
    ETH: '0x4F9A0e7FD2Bf6067db6994CF12E4495Df938E6e9',
    WETH: '0xc44b0378e400a9958219ec8f294c23b9976e3c5d',
    MATIC: '0x8f2a1450c040b3c19efe9676165d8f30d8280019',
    WBTC: '0x99b31498b0a1dae01fc3433e3cb60f095340935c',
    USDC: '0x99b31498b0a1dae01fc3433e3cb60f095340935c',
  },
  [Network.BASE]: {
    WETH: '0x4bb6b2efe7036020ba6f02a05602546c9f25bf28',
    PRIME: '0xe3879b7359695f802d6FD56Bb76fD82C362Dafd6',
    ETH: '0xd34ea7278e6bd48defe656bbe263aef11101469c',
    MAV: '0xf977814e90da44bfa03b6295a0616a897441acec',
    USDC: '0x21bD501F86A0B5cE0907651Df3368DA905B300A9',
    USDbC: '0x4bb6b2efe7036020ba6f02a05602546c9f25bf28',
    DAI: '0x20f03e26968b179025f65c1f4afadfd3959c8d03',
    BAL: '0x854b004700885a61107b458f11ecc169a019b764',
    GOLD: '0x1374c25b3710758c326ee0c70ec48b595d5ccf8c',
    SDEX: '0xa5d378c05192e3f1f365d6298921879c4d51c5a3',
    EURA: '0x5b5614b9fffab7c751799eb12d5cb9165c8c40ad',
    stEUR: '0xA9DdD91249DFdd450E81E1c56Ab60E1A62651701',
    USDA: '0x7FE4b2632f5AE6d930677D662AF26Bc0a06672b3',
    stUSD: '0x8deeffb6047b8ee91b09334eb2a4ca120f43f596',
    ALB: '0x365c6d588e8611125de3bea5b9280c304fa54113',
    AERO: '0x807877258b55bfefabdd469da1c72731c5070839',
    tBTC: '0x9f1920d0cbb63ed03376a1e09fd2851d601234c8',
    DOG: '0xbe3ab8a87730684ef1e476064c2e43c3e982f8e8',
    stataUSDC: '0x88Cac91ADDE2208039A227B373C2A692C0700547',
    aaveUSDC: '0x5DE3c5BE52D7aDbdC3aEFe2eA061A2ECE0C7d766',
    USDM: '0x426c4966fC76Bf782A663203c023578B744e4C5E',
    crvUSD: '0xBbAbDB1385deA5285113581A7024d6DC04131101',
    cbETH: '0x50e011dD1e2b4906F1534623cD134B30422bb11E',
  },
};

export const SmartTokens = Object.keys(Tokens).reduce((acc, _network) => {
  const network = parseInt(_network, 10);
  acc[+network] = Object.keys(Tokens[network]).reduce((_acc, tokenName) => {
    const token: SmartTokenParams = Tokens[network][tokenName]!;

    if (token.addAllowance && token.addBalance) {
      _acc[tokenName] = new SmartToken(token);
    }

    return _acc;
  }, {} as Record<string, SmartToken>);
  return acc;
}, {} as Record<number, Record<string, SmartToken>>);

export const NativeTokenSymbols: { [network: number]: string } = {
  [Network.MAINNET]: 'ETH',
  [Network.POLYGON]: 'MATIC',
  [Network.BSC]: 'BNB',
  [Network.AVALANCHE]: 'AVAX',
  [Network.FANTOM]: 'FTM',
  [Network.ARBITRUM]: 'ETH',
  [Network.OPTIMISM]: 'ETH',
  [Network.BASE]: 'ETH',
};

export const WrappedNativeTokenSymbols: { [network: number]: string } = {
  [Network.MAINNET]: 'WETH',
  [Network.POLYGON]: 'WMATIC',
  [Network.BSC]: 'WBNB',
  [Network.AVALANCHE]: 'WAVAX',
  [Network.FANTOM]: 'WFTM',
  [Network.ARBITRUM]: 'WETH',
  [Network.OPTIMISM]: 'WETH',
  [Network.BASE]: 'WETH',
};<|MERGE_RESOLUTION|>--- conflicted
+++ resolved
@@ -1657,13 +1657,10 @@
     weETH: '0x267ed5f71EE47D3E45Bb1569Aa37889a2d10f91e',
     rUSD: '0xEC2eda1C4F981E468ABF62424a10B69B738b498E',
     arUSD: '0xeFc24206053a452e2299BF3b8f964512b041Db4C',
-<<<<<<< HEAD
     USD0: '0x6A5d5Af0E266a24648a9d7E8D388EAEc7AbD8433',
     'USD0++': '0x2227b6806339906707b43F36a1f07B52FF7Fa776',
-=======
     USDM: '0x57F5E098CaD7A3D1Eed53991D4d66C45C9AF7812',
     wUSDM: '0x3B95bC951EE0f553ba487327278cAc44f29715E5',
->>>>>>> 3697f1ec
   },
   [Network.POLYGON]: {
     jGBP: '0x02aa0B826c7BA6386DdBE04C0a8715A1c0A16B24',
