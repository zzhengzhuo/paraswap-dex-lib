import {
  SmartTokenParams,
  balanceOfFn,
  allowanceFn,
  SmartToken,
  balancesFn,
  allowedFn,
  _balancesFn,
  _allowancesFn,
} from '../tests/smart-tokens';
import { Address } from '../src/types';
import { ETHER_ADDRESS, Network } from '../src/constants';

export const GIFTER_ADDRESS = '0xb22fC4eC94D555A5049593ca4552c810Fb8a6d00';
export const GENERIC_ADDR1 = '0xbe9317f6711e2da074fe1f168fd9c402bc0a9d1b';
export const GENERIC_ADDR2 = '0x230a1ac45690b9ae1176389434610b9526d2f21b';

export const Tokens: {
  [network: number]: { [symbol: string]: SmartTokenParams };
} = {
  [Network.MAINNET]: {
    ETH: {
      address: ETHER_ADDRESS,
      decimals: 18,
    },
    REQ: {
      address: '0x8f8221aFbB33998d8584A2B05749bA73c37a938a',
      decimals: 18,
    },
    USDC: {
      address: '0xa0b86991c6218b36c1d19d4a2e9eb0ce3606eb48',
      decimals: 6,
      addBalance: balancesFn,
      addAllowance: allowedFn,
    },
    CUSDC: {
      address: '0x39AA39c021dfbaE8faC545936693aC917d5E7563',
      decimals: 8,
    },
    WBTC: {
      address: '0x2260fac5e5542a773aa44fbcfedf7c193bc2c599',
      decimals: 8,
      addBalance: balancesFn,
      addAllowance: allowedFn,
    },
    sBTC: {
      address: '0xfe18be6b3bd88a2d2a7f928d00292e7a9963cfc6',
      decimals: 18,
    },
    BADGER: {
      address: '0x3472A5A71965499acd81997a54BBA8D852C6E53d',
      decimals: 18,
    },
    USDT: {
      address: '0xdac17f958d2ee523a2206206994597c13d831ec7',
      decimals: 6,
      addBalance: balancesFn,
      addAllowance: allowedFn,
    },
    STETH: {
      address: '0xae7ab96520de3a18e5e111b5eaab095312d7fe84',
      decimals: 18,
    },
    wstETH: {
      address: '0x7f39C581F595B53c5cb19bD0b3f8dA6c935E2Ca0',
      decimals: 18,
    },
    WETH: {
      address: '0xc02aaa39b223fe8d0a0e5c4f27ead9083c756cc2',
      decimals: 18,
      addBalance: balanceOfFn,
      addAllowance: allowanceFn,
    },
    PSP: {
      address: '0xcafe001067cdef266afb7eb5a286dcfd277f3de5',
      decimals: 18,
    },
    SETH: {
      address: '0x5e74C9036fb86BD7eCdcb084a0673EFc32eA31cb',
      decimals: 18,
    },
    LINK: {
      address: '0x514910771af9ca656af840dff83e8264ecf986ca',
      decimals: 18,
    },
    DAI: {
      address: '0x6b175474e89094c44da98b954eedeac495271d0f',
      decimals: 18,
      addBalance: balanceOfFn,
      addAllowance: allowanceFn,
    },
    MLN: {
      address: '0xec67005c4e498ec7f55e092bd1d35cbc47c91892',
      decimals: 18,
    },
    SENT: {
      address: '0xa44E5137293E855B1b7bC7E2C6f8cD796fFCB037',
      decimals: 8,
    },
    oldFRAX: {
      address: '0x853d955acef822db058eb8505911ed77f175b99e',
      decimals: 18,
    },
    aDAI: {
      address: '0x028171bCA77440897B824Ca71D1c56caC55b68A3',
      decimals: 18,
    },
    aUSDT: {
      address: '0x3Ed3B47Dd13ECAURA9a98b44e6204A523E766B225811',
      decimals: 6,
    },
    waUSDT: {
      address: '0xf8Fd466F12e236f4c96F7Cce6c79EAdB819abF58',
      decimals: 6,
    },
    ALUSD: {
      address: '0xbc6da0fe9ad5f3b0d58160288917aa56653660e9',
      decimals: 18,
    },
    BAL: {
      address: '0xba100000625a3754423978a60c9317c58a424e3D',
      decimals: 18,
    },
    OHM: {
      address: '0x64aa3364f17a4d01c6f1751fd97c2bd3d7e7f1d5',
      decimals: 9,
    },
    AURA: {
      address: '0xc0c293ce456ff0ed870add98a0828dd4d2903dbf',
      decimals: 18,
    },
    WISE: {
      address: '0x66a0f676479cee1d7373f3dc2e2952778bff5bd6',
      decimals: 18,
    },
    DDIM: {
      address: '0xFbEEa1C75E4c4465CB2FCCc9c6d6afe984558E20',
      decimals: 18,
    },
    DODO: {
      address: '0x43Dfc4159D86F3A37A5A4B3D4580b888ad7d4DDd',
      decimals: 18,
    },
    STG: {
      address: '0xAf5191B0De278C7286d6C7CC6ab6BB8A73bA2Cd6',
      decimals: 18,
    },
    ADAI: {
      address: '0x028171bca77440897b824ca71d1c56cac55b68a3',
      decimals: 18,
    },
    AWETH: {
      address: '0x030ba81f1c18d280636f32af80b9aad02cf0854e',
      decimals: 18,
    },
    ALPHA: {
      address: '0xa1faa113cbe53436df28ff0aee54275c13b40975',
      decimals: 18,
    },
    CRV: {
      address: '0xd533a949740bb3306d119cc777fa900ba034cd52',
      decimals: 18,
    },
    INCH: {
      address: '0x111111111117dC0aa78b770fA6A738034120C302',
      decimals: 18,
    },
    mUSD: {
      address: '0xe2f2a5c287993345a840db3b0845fbc70f5935a5',
      decimals: 18,
    },
    mBTC: {
      address: '0x945facb997494cc2570096c74b5f66a3507330a1',
      decimals: 18,
    },
    renBTC: {
      address: '0xEB4C2781e4ebA804CE9a9803C67d0893436bB27D',
      decimals: 8,
    },
    HBTC: {
      address: '0x0316EB71485b0Ab14103307bf65a021042c6d380',
      decimals: 18,
    },
    tBTC: {
      address: '0x8dAEBADE922dF735c38C80C7eBD708Af50815fAa',
      decimals: 18,
    },
    BUSD: {
      address: '0x4fabb145d64652a948d72533023f6e7a623c7c53',
      decimals: 18,
    },
    GUSD: {
      address: '0x056fd409e1d7a124bd7017459dfea2f387b6d5cd',
      decimals: 2,
    },
    ADAIv1: {
      address: '0xfC1E690f61EFd961294b3e1Ce3313fBD8aa4f85d',
      decimals: 18,
    },
    CETH: {
      address: '0x4ddc2d193948926d02f9b1fe9e1daa0718270ed5',
      decimals: 8,
    },
    CDAI: {
      address: '0x5d3a536E4D6DbD6114cc1Ead35777bAB948E3643',
      decimals: 8,
    },
    MIM: {
      address: '0x99D8a9C45b2ecA8864373A26D1459e3Dff1e17F3',
      decimals: 18,
    },
    AnkETH: {
      address: '0xE95A203B1a91a908F9B9CE46459d101078c2c3cb',
      decimals: 18,
    },
    EURS: {
      address: '0xdB25f211AB05b1c97D595516F45794528a807ad8',
      decimals: 2,
    },
    EURT: {
      address: '0xC581b735A1688071A1746c968e0798D642EDE491',
      decimals: 6,
    },
    jEUR: {
      address: '0x0f17bc9a994b87b5225cfb6a2cd4d667adb4f20b',
      decimals: 18,
    },
    jCHF: {
      address: '0x53dfea0a8cc2a2a2e425e1c174bc162999723ea0',
      decimals: 18,
    },
    jGBP: {
      address: '0x7409856cae628f5d578b285b45669b36e7005283',
      decimals: 18,
    },
    XAUT: {
      address: '0x68749665FF8D2d112Fa859AA293F07A622782F38',
      decimals: 6,
    },
    CVX: {
      address: '0x4e3FBD56CD56c3e72c1403e103b45Db9da5B9D2B',
      decimals: 18,
    },
    UST: {
      address: '0xa47c8bf37f92abed4a126bda807a7b7498661acd',
      decimals: 18,
    },
    SAITAMA: {
      address: '0x8b3192f5eebd8579568a2ed41e6feb402f93f73f',
      decimals: 9,
    },
    BBAUSDT: {
      // bpt of USDT Linear Pool
      address: '0x2bbf681cc4eb09218bee85ea2a5d3d13fa40fc0c',
      decimals: 18,
    },
    BBADAI: {
      // bpt of DAI Linear Pool
      address: '0x804cdb9116a10bb78768d3252355a1b18067bf8f',
      decimals: 18,
    },
    BBAUSD: {
      address: '0x7b50775383d3d6f0215a8f290f2c9e2eebbeceb2',
      decimals: 18,
    },
    BBFDAI: {
      address: '0x8f4063446f5011bc1c9f79a819efe87776f23704',
      decimals: 18,
    },
    FEI: {
      address: '0x956F47F50A910163D8BF957Cf5846D573E7f87CA',
      decimals: 18,
    },
    newFRAX: {
      address: '0x853d955aCEf822Db058eb8505911ED77F175b99e',
      decimals: 18,
    },
    sETH: {
      address: '0x5e74C9036fb86BD7eCdcb084a0673EFc32eA31cb',
      decimals: 18,
    },
    sUSD: {
      address: '0x57Ab1ec28D129707052df4dF418D58a2D46d5f51',
      decimals: 18,
    },
    USDD: {
      address: '0x0c10bf8fcb7bf5412187a595ab97a3609160b5c6',
      decimals: 18,
    },
    alETH: {
      address: '0x0100546f2cd4c9d97f798ffc9755e47865ff7ee6',
      decimals: 18,
    },
    SHIBA: {
      address: '0x95aD61b0a150d79219dCF64E1E6Cc01f0B64C4cE',
      decimals: 18,
    },
    dUSDC: {
      address: '0xc411db5f5eb3f7d552f9b8454b2d74097ccde6e3',
      decimals: 6,
    },
  },
  [Network.ROPSTEN]: {
    DAI: {
      address: '0xaD6D458402F60fD3Bd25163575031ACDce07538D',
      decimals: 18,
    },
    WETH: {
      address: '0xc778417E063141139Fce010982780140Aa0cD5Ab',
      decimals: 18,
    },
    ETH: { address: ETHER_ADDRESS, decimals: 18 },
    USDC: {
      address: '0x2ecf57cfaf2faedf1575d2372398ee34c428d6c3',
      decimals: 6,
    },
  },
  [Network.POLYGON]: {
    DAI: {
      address: '0x8f3Cf7ad23Cd3CaDbD9735AFf958023239c6A063',
      decimals: 18,
    },
    USDC: {
      address: '0x2791bca1f2de4661ed88a30c99a7a9449aa84174',
      decimals: 6,
      addBalance: _balancesFn,
      addAllowance: _allowancesFn,
    },
    POPS: {
      address: '0xa92A1576D11dB45c53be71d59245ac97ce0d8147',
      decimals: 18,
    },
    WETH: {
      address: '0x7ceb23fd6bc0add59e62ac25578270cff1b9f619',
      decimals: 18,
    },
    WMATIC: {
      address: '0x0d500B1d8E8eF31E21C99d1Db9A6444d3ADf1270',
      decimals: 18,
      addBalance: balanceOfFn,
      addAllowance: allowanceFn,
    },
    AMWMATIC: {
      address: '0x8dF3aad3a84da6b69A4DA8aeC3eA40d9091B2Ac4',
      decimals: 18,
    },
    MUST: {
      address: '0x9C78EE466D6Cb57A4d01Fd887D2b5dFb2D46288f',
      decimals: 18,
    },
    AMDAI: {
      address: '0x27F8D03b3a2196956ED754baDc28D73be8830A6e',
      decimals: 18,
    },
    BTU: {
      address: '0xfdc26cda2d2440d0e83cd1dee8e8be48405806dc',
      decimals: 18,
    },
    USDT: {
      address: '0xc2132d05d31c914a87c6611c10748aeb04b58e8f',
      decimals: 6,
    },
    WBTC: {
      address: '0x1bfd67037b42cf73acf2047067bd4f2c47d9bfd6',
      decimals: 8,
    },
    MATIC: { address: ETHER_ADDRESS, decimals: 18 },
    mUSD: {
      address: '0xe840b73e5287865eec17d250bfb1536704b43b21',
      decimals: 18,
    },
    AMWETH: {
      address: '0x28424507fefb6f7f8e9d3860f56504e4e5f5f390',
      decimals: 18,
    },
    AMWBTC: {
      address: '0x5c2ed810328349100a66b82b78a1791b101c9d61',
      decimals: 8,
    },
    KNC: {
      address: '0x1c954e8fe737f99f68fa1ccda3e51ebdb291948c',
      decimals: 18,
    },
    jEUR: {
      address: '0x4e3decbb3645551b8a19f0ea1678079fcb33fb4c',
      decimals: 18,
    },
    jGPB: {
      address: '0x767058f11800fba6a682e73a6e79ec5eb74fac8c',
      decimals: 18,
    },
    jCHF: {
      address: '0xbd1463f02f61676d53fd183c2b19282bff93d099',
      decimals: 18,
    },
    RADIO: {
      address: '0x613a489785C95afEB3b404CC41565cCff107B6E0',
      decimals: 18,
    },
    HANZO: {
      address: '0x37eb60f78e06c4bb2a5f836b0fc6bccbbaa995b3',
      decimals: 9,
    },
    RVLT: {
      address: '0xf0f9d895aca5c8678f706fb8216fa22957685a13',
      decimals: 18,
    },
    stMATIC: {
      address: '0x3a58a54c066fdc0f2d55fc9c89f0415c92ebf3c4',
      decimals: 18,
    },
    axlUSDC: {
      address: '0x750e4c4984a9e0f12978ea6742bc1c5d248f40ed',
      decimals: 6,
    },
    deUSDC: {
      address: '0x1ddcaa4ed761428ae348befc6718bcb12e63bfaa',
      decimals: 6,
    },
    amUSDT: {
      address: '0x60d55f02a771d515e077c9c2403a1ef324885cec',
      decimals: 6,
    },
    amUSDC: {
      address: '0x1a13F4Ca1d028320A707D99520AbFefca3998b7F',
      decimals: 6,
    },
    MAI: {
      address: '0xa3fa99a148fa48d14ed51d610c367c61876997f1',
      decimals: 18,
    },
  },
  [Network.FANTOM]: {
    FTM: { address: ETHER_ADDRESS, decimals: 18 },
    WFTM: {
      address: '0x21be370d5312f44cb42ce377bc9b8a0cef1a4c83',
      decimals: 18,
    },
    DAI: {
      address: '0x8d11ec38a3eb5e956b052f67da8bdc9bef8abf3e',
      decimals: 18,
    },
    USDC: {
      address: '0x04068DA6C83AFCFA0e13ba15A6696662335D5B75',
      decimals: 6,
    },
    FUSDT: {
      address: '0x049d68029688eabf473097a2fc38ef61633a3c7a',
      decimals: 6,
    },
    POPS: {
      address: '0x9dE4b40bDcE50Ec6a1A668bF85997BbBD324069a',
      decimals: 18,
    },
    MIM: {
      address: '0x82f0b8b456c1a451378467398982d4834b6829c1',
      decimals: 18,
    },
    FRAX: {
      address: '0xdc301622e621166BD8E82f2cA0A26c13Ad0BE355',
      decimals: 18,
    },
    nETH: {
      address: '0x67C10C397dD0Ba417329543c1a40eb48AAa7cd00',
      decimals: 18,
    },
    WETH: {
      address: '0x74b23882a30290451A17c44f4F05243b6b58C76d',
      decimals: 18,
    },
    SPIRIT: {
      address: '0x5cc61a78f164885776aa610fb0fe1257df78e59b',
      decimals: 18,
    },
    wBOMB: {
      address: '0xc09a82ad5075b3067d80f54f05e1e22229699cc1',
      decimals: 18,
    },
    TOR: {
      address: '0x74e23df9110aa9ea0b6ff2faee01e740ca1c642e',
      decimals: 18,
    },
    BOO: {
      address: '0x841fad6eae12c286d1fd18d1d525dffa75c7effe',
      decimals: 18,
    },
    ETH: {
      address: '0x74b23882a30290451A17c44f4F05243b6b58C76d',
      decimals: 18,
    },
    GDAI: {
      address: '0x07E6332dD090D287d3489245038daF987955DCFB',
      decimals: 18,
    },
    GUSDC: {
      address: '0xe578C856933D8e1082740bf7661e379Aa2A30b26',
      decimals: 6,
    },
  },
  [Network.BSC]: {
    POPS: {
      address: '0xa1051433EC7b5cc249c75Fdd5b96BF423f2f4A32',
      decimals: 18,
    },
    DAI: {
      address: '0x1af3f329e8be154074d8769d1ffa4ee058b1dbc3',
      decimals: 18,
    },
    WBNB: {
      address: '0xbb4cdb9cbd36b01bd1cbaebf2de08d9173bc095c',
      decimals: 18,
    },
    BUSD: {
      address: '0xe9e7cea3dedca5984780bafc599bd69add087d56',
      decimals: 18,
    },
    USDT: {
      address: '0x55d398326f99059ff775485246999027b3197955',
      decimals: 18,
    },
    ETH: {
      address: '0x2170ed0880ac9a755fd29b2688956bd959f933f8',
      decimals: 18,
    },
    UST: {
      address: '0x23396cf899ca06c4472205fc903bdb4de249d6fc',
      decimals: 18,
    },
    USDC: {
      address: '0x8AC76a51cc950d9822D68b83fE1Ad97B32Cd580d',
      decimals: 18,
    },
    RADIO: {
      address: '0x30807D3b851A31d62415B8bb7Af7dCa59390434a',
      decimals: 18,
    },
    BNB: { address: ETHER_ADDRESS, decimals: 18 },
    bBTC: {
      address: '0x7130d2A12B9BCbFAe4f2634d864A1Ee1Ce3Ead9c',
      decimals: 18,
    },
    anyBTC: {
      address: '0x54261774905f3e6E9718f2ABb10ed6555cae308a',
      decimals: 8,
    },
    nUSD: {
      address: '0x23b891e5C62E0955ae2bD185990103928Ab817b3',
      decimals: 18,
    },
    CONE: {
      address: '0xA60205802E1B5C6EC1CAFA3cAcd49dFeECe05AC9',
      decimals: 18,
    },
    axlUSD: {
      address: '0x4268B8F0B87b6Eae5d897996E6b845ddbD99Adf3',
      decimals: 6,
    },
  },
  [Network.AVALANCHE]: {
    USDCe: {
      address: '0xA7D7079b0FEaD91F3e65f86E8915Cb59c1a4C664',
      decimals: 6,
    },
    USDC: {
      address: '0xB97EF9Ef8734C71904D8002F8b6Bc66Dd9c48a6E',
      decimals: 6,
    },
    USDTe: {
      address: '0xc7198437980c041c805A1EDcbA50c1Ce5db95118',
      decimals: 6,
    },
    USDT: {
      address: '0x9702230A8Ea53601f5cD2dc00fDBc13d4dF4A8c7',
      decimals: 6,
      addAllowance: _allowancesFn,
      addBalance: balanceOfFn,
    },
    POPS: {
      address: '0x240248628B7B6850352764C5dFa50D1592A033A8',
      decimals: 18,
    },
    WAVAX: {
      address: '0xB31f66AA3C1e785363F0875A1B74E27b85FD66c7',
      decimals: 18,
      addAllowance: allowanceFn,
      addBalance: balanceOfFn,
    },
    sAVAX: {
      address: '0x2b2C81e08f1Af8835a78Bb2A90AE924ACE0eA4bE',
      decimals: 18,
    },
    WETHe: {
      address: '0x49D5c2BdFfac6CE2BFdB6640F4F80f226bc10bAB',
      decimals: 18,
    },
    ETH: {
      address: '0xf20d962a6c8f70c731bd838a3a388D7d48fA6e15',
      decimals: 18,
    },
    WBTC: {
      address: '0x408D4cD0ADb7ceBd1F1A1C33A0Ba2098E1295bAB',
      decimals: 8,
    },
    WETH: {
      address: '0x49D5c2BdFfac6CE2BFdB6640F4F80f226bc10bAB',
      decimals: 18,
    },
    TUSD: {
      address: '0x1c20e891bab6b1727d14da358fae2984ed9b59eb',
      decimals: 18,
    },
    oldFRAX: {
      address: '0xdc42728b0ea910349ed3c6e1c9dc06b5fb591f98',
      decimals: 18,
    },
    newFRAX: {
      address: '0xd24c2ad096400b6fbcd2ad8b24e7acbc21a1da64',
      decimals: 18,
    },
    DAIE: {
      address: '0xd586e7f844cea2f87f50152665bcbc2c279d8d70',
      decimals: 18,
    },
    PNG: {
      address: '0x60781c2586d68229fde47564546784ab3faca982',
      decimals: 18,
    },
    SHIBX: {
      address: '0x440aBbf18c54b2782A4917b80a1746d3A2c2Cce1',
      decimals: 18,
    },
    wBTC: {
      address: '0x50b7545627a5162F82A992c33b87aDc75187B218',
      decimals: 8,
    },
    renBTC: {
      address: '0xDBf31dF14B66535aF65AaC99C32e9eA844e14501',
      decimals: 8,
    },
    BTCb: {
      address: '0x152b9d0FdC40C096757F570A51E494bd4b943E50',
      decimals: 8,
    },
    ADAI: {
      address: '0x47AFa96Cdc9fAb46904A55a6ad4bf6660B53c38a',
      decimals: 18,
    },
    avWAVAX: {
      address: '0xDFE521292EcE2A4f44242efBcD66Bc594CA9714B',
      decimals: 18,
    },
    MIM: {
      address: '0x130966628846BFd36ff31a822705796e8cb8C18D',
      decimals: 18,
    },
    TSD: {
      address: '0x4fbf0429599460D327BD5F55625E30E4fC066095',
      decimals: 18,
    },
    avUSDT: {
      address: '0x532e6537fea298397212f09a61e03311686f548e',
      decimals: 6,
    },
    THO: {
      address: '0xAE4AA155D2987B454C29450ef4f862CF00907B61',
      decimals: 18,
    },
    AVAX: { address: ETHER_ADDRESS, decimals: 18 },
    aETH: {
      address: '0x3a3A65aAb0dd2A17E3F1947bA16138cd37d08c04',
      decimals: 18,
    },
    aUSDT: {
      address: '0x71fc860f7d3a592a4a98740e39db31d25db65ae8',
      decimals: 6,
    },
    YUSD: {
      address: '0x111111111111ed1D73f860F57b2798b683f2d325',
      decimals: 18,
    },
    H2O: {
      address: '0x026187BdbC6b751003517bcb30Ac7817D5B766f8',
      decimals: 18,
    },
    MONEY: {
      address: '0x0f577433Bf59560Ef2a79c124E9Ff99fCa258948',
      decimals: 18,
    },
    nETH: {
      address: '0x19E1ae0eE35c0404f835521146206595d37981ae',
      decimals: 18,
    },
    avWETH: {
      address: '0x53f7c5869a859F0AeC3D334ee8B4Cf01E3492f21',
      decimals: 18,
    },
    nUSD: {
      address: '0xCFc37A6AB183dd4aED08C204D1c2773c0b1BDf46',
      decimals: 18,
    },
    BETS: {
      address: '0x94025780a1ab58868d9b2dbbb775f44b32e8e6e5',
      decimals: 18,
    },
    HATCHY: {
      address: '0x502580fc390606b47fc3b741d6d49909383c28a9',
      decimals: 18,
    },
  },
  [Network.ARBITRUM]: {
    DAI: {
      address: '0xDA10009cBd5D07dd0CeCc66161FC93D7c9000da1',
      decimals: 18,
    },
    ARB: {
      address: '0x912ce59144191c1204e64559fe8253a0e49e6548',
      decimals: 18,
    },
    WETH: {
      address: '0x82aF49447D8a07e3bd95BD0d56f35241523fBab1',
      decimals: 18,
      addBalance: _balancesFn,
      addAllowance: _allowancesFn,
    },
    ETH: { address: ETHER_ADDRESS, decimals: 18 },
    USDCe: {
      address: '0xFF970A61A04b1cA14834A43f5dE4533eBDDB5CC8',
      decimals: 6,
    },
    USDC: {
      address: '0xaf88d065e77c8cc2239327c5edb3a432268e5831',
      decimals: 6,
    },
    OHM: {
      address: '0xf0cb2dc0db5e6c66b9a70ac27b06b878da017028',
      decimals: 9,
    },
    RDNT: {
      address: '0x3082cc23568ea640225c2467653db90e9250aaa0',
      decimals: 18,
    },
    USDT: {
      address: '0xfd086bc7cd5c481dcc9c85ebe478a1c0b69fcbb9',
      decimals: 6,
      addBalance: _balancesFn,
      addAllowance: _allowancesFn,
    },
    FRAX: {
      address: '0x17FC002b466eEc40DaE837Fc4bE5c67993ddBd6F',
      decimals: 18,
    },
    nUSD: {
      address: '0x2913E812Cf0dcCA30FB28E6Cac3d2DCFF4497688',
      decimals: 18,
    },
    nETH: {
      address: '0x3ea9B0ab55F34Fb188824Ee288CeaEfC63cf908e',
      decimals: 18,
    },
    EURS: {
      address: '0xd22a58f79e9481d1a88e00c343885a588b34b68b',
      decimals: 2,
    },
    AAVE: {
      address: '0xba5ddd1f9d7f570dc94a51479a000e3bce967196',
      decimals: 18,
    },
    MIM: {
      address: '0xFEa7a6a0B346362BF88A9e4A88416B77a57D6c2A',
      decimals: 18,
    },
    VST: {
      address: '0x64343594ab9b56e99087bfa6f2335db24c2d1f17',
      decimals: 18,
    },
    POPS: {
      address: '0xa0b20DecBc557E3f68E140eD5a0c69bc865F865A',
      decimals: 18,
    },
    ZYB: {
      address: '0x3B475F6f2f41853706afc9Fa6a6b8C5dF1a2724c',
      decimals: 18,
    },
    WBTC: {
      address: '0x2f2a2543b76a4166549f7aab2e75bef0aefc5b0f',
      decimals: 8,
    },
    USDCe: {
      address: '0xff970a61a04b1ca14834a43f5de4533ebddb5cc8',
      decimals: 6,
    },
    LEX: {
      address: '0x6bB7A17AcC227fd1F6781D1EEDEAE01B42047eE0',
      decimals: 18,
    },
  },
  [Network.OPTIMISM]: {
    DAI: {
      address: '0xDA10009cBd5D07dd0CeCc66161FC93D7c9000da1',
      decimals: 18,
    },
    WETH: {
      address: '0x4200000000000000000000000000000000000006',
      decimals: 18,
    },
    ETH: { address: ETHER_ADDRESS, decimals: 18 },
    USDC: {
      address: '0x7F5c764cBc14f9669B88837ca1490cCa17c31607',
      decimals: 6,
    },
    USDT: {
      address: '0x94b008aA00579c1307B0EF2c499aD98a8ce58e58',
      decimals: 6,
    },
    POPS: {
      address: '0x3D51a9fB5dCc87F7B237B04975559b920a9a56Ff',
      decimals: 18,
    },
    OP: {
      address: '0x4200000000000000000000000000000000000042',
      decimals: 18,
    },
    sETH: {
      address: '0xE405de8F52ba7559f9df3C368500B6E6ae6Cee49',
      decimals: 18,
    },
    sUSD: {
      address: '0x8c6f28f2F1A3C87F0f938b96d27520d9751ec8d9',
      decimals: 18,
    },
    wstETH: {
      address: '0x1f32b1c2345538c0c6f582fcb022739c4a194ebb',
      decimals: 18,
    },
    rETH: {
      address: '0x9bcef72be871e61ed4fbbc7630889bee758eb81d',
      decimals: 18,
    },
    MAI: {
      address: '0xdfa46478f9e5ea86d57387849598dbfb2e964b02',
      decimals: 18,
    },
    WBTC: {
      address: '0x68f180fcCe6836688e9084f035309E29Bf0A2095',
      decimals: 8,
    },
  },
};

export const Holders: {
  [network: number]: { [tokenAddress: string]: Address };
} = {
  [Network.MAINNET]: {
    ETH: '0x176F3DAb24a159341c0509bB36B833E7fdd0a132',
    USDC: '0x79E2Ba942B0e8fDB6ff3d406e930289d10B49ADe',
    WBTC: '0x1cb17a66dc606a52785f69f08f4256526abd4943',
    sBTC: '0xA2e3475D13776C6E42ff37B47286827d959B2195',
    BADGER: '0x34e2741a3f8483dbe5231f61c005110ff4b9f50a',
    STETH: '0x9bdb521a97e95177bf252c253e256a60c3e14447',
    wstETH: '0x6cE0F913F035ec6195bC3cE885aec4C66E485BC4',
    WETH: '0x2fEb1512183545f48f6b9C5b4EbfCaF49CfCa6F3',
    USDT: '0x8A446971dbB112f3be15bc38C14D44B94D9E94b9',
    XAUT: '0xc4e161e8d8a4bc4ac762ab33a28bbac5474203d7',
    CVX: '0x0aCA67Fa70B142A3b9bF2eD89A81B40ff85dACdC',
    MIM: '0xa046a8660e66d178ee07ec97c585eeb6aa18c26c',
    AnkETH: '0xF7260D4ADc48fEefd5a19a9Eb23f9747CeE15C92',
    DAI: '0x60FaAe176336dAb62e284Fe19B885B095d29fB7F',
    oldFRAX: '0x183d0dc5867c01bfb1dbbc41d6a9d3de6e044626',
    newFRAX: '0x183d0dc5867c01bfb1dbbc41d6a9d3de6e044626',
    FEI: '0x19c549357034d10db8d75ed812b45be1dd8a7218',
    BAL: '0x740a4AEEfb44484853AA96aB12545FC0290805F3',
    OHM: '0x3D7FEAB5cfab1c7De8ab2b7D5B260E76fD88BC78',
    AURA: '0xBB19053E031D9B2B364351B21a8ed3568b21399b',
    WISE: '0x25c315e0758beeab30ee048a4e2080e7084b64b3',
    DDIM: '0x229cbd1955fee93ab6e7876c1b17f6d0b859e953',
    DODO: '0x3e19d726ed435afd3a42967551426b3a47c0f5b7',
    ADAI: '0x826c3064d4f5b9507152f5cb440ca9326e1ec8fa',
    AWETH: '0xa433105e7396070a5e1fdd7e2b2338f1bfa0de68',
    BUSD: '0xf977814e90da44bfa03b6295a0616a897441acec',
    INCH: '0x4ee7c0f5480eb1edd8902a5e8b991ed52992d5f5',
    mUSD: '0x3aD1D5CFCF9169Da73C23D85d5f2Bf53bC9d39dF',
    mBTC: '0x15A295e9BCFcF93a8721DCb9A19330fc59771271',
    renBTC: '0xAaE0633E15200bc9C50d45cD762477D268E126BD',
    tBTC: '0xC25099792E9349C7DD09759744ea681C7de2cb66',
    HBTC: '0x52885fF60Cd7Ae081e0665968C457DdACF888C90',
    GUSD: '0x5f65f7b609678448494De4C87521CdF6cEf1e932',
    LINK: '0x98c63b7b319dfbdf3d811530f2ab9dfe4983af9d',
    ADAIv1: '0x3021026e4ff227571a5a563ad19ea657c7027e59',
    CETH: '0x712d0f306956a6a4b4f9319ad9b9de48c5345996',
    CDAI: '0xab4ce310054a11328685ece1043211b68ba5d082',
    CUSDC: '0xC2F61a6eEEC48d686901D325CDE9233b81c793F3',
    EURS: '0xC1056Adeb61a01964Ea265cA95EffB7016f9Ed78',
    EURT: '0x6914FC70fAC4caB20a8922E900C4BA57fEECf8E1',
    CRV: '0x7a16fF8270133F063aAb6C9977183D9e72835428',
    jEUR: '0x4f0CF2F63913524b85c1126AB7eE7957857f3482',
    UST: '0xf16e9b0d03470827a95cdfd0cb8a8a3b46969b91',
    SAITAMA: '0x763d5d93f27615aac852b70549f5877b92193864',
    aETH: '0xc03c4476fbe25138bf724fa1b95551c6e6b8fd2c',
    aWETH: '0x3ddfa8ec3052539b6c9549f12cea2c295cff5296',
    aUSDT: '0x4aef720f7bbe98f916221bbc2fb5a15efe6d2cb8',
    BBAUSD: '0x4361b7425cff39b1be9bf12cee2ef32f89656cda',
    sETH: '0x5fe009d78afabc1b04abd2d4361f8e95cd402648',
    sUSD: '0xcfb87039a1eda5428e2c8386d31ccf121835ecdb',
    USDD: '0xf89d7b9c864f589bbf53a82105107622b35eaa40',
    alETH: '0x500a4f1280a0b63f47862d658b6c335cc939aaed',
    SHIBA: '0x73af3bcf944a6559933396c1577b257e2054d935',
    aEthUSDC: '0x3178490d60B5cceaA5a79FD4D9050C7405Bab80c',
    aEthWETH: '0x645C4c0c95C1Aa6EF25d12f4a25038cA9b0C6Cc7',
    dUSDC: '0x2FC2F705110A7F46Ce85F701d7217EF1018f01A3',
    PSP: '0xE5E5440a1CE69C5cf67BFFA74d185e57c31b43E5',
  },
  [Network.ROPSTEN]: {
    ETH: '0x43262A12d8610AA70C15DbaeAC321d51613c9071',
    DAI: '0xbe13517a2b520b2449068D2ec45280992B04047B',
    WETH: '0xdA87Da8C599E8A8993f3CBCD0aA5A1316A559A6D',
    USDC: '0xb2dafb6fc7f66526e72027ade0f044beda0ba11e',
  },
  [Network.POLYGON]: {
    MATIC: '0xe7804c37c13166fF0b37F5aE0BB07A3aEbb6e245',
    DAI: '0x06959153B974D0D5fDfd87D561db6d8d4FA0bb0B',
    WETH: '0x62ac55b745f9b08f1a81dcbbe630277095cf4be1',
    WMATIC: '0x016ba20db4b681f83e5fbbe0c433c96268ab5815',
    AMWMATIC: '0x8832924854e3Cedb0a6Abf372e6CCFF9F7654332',
    USDC: '0xf89d7b9c864f589bbf53a82105107622b35eaa40',
    POPS: '0x2693b57ee51f4e2a26dfb339a911fa8731061f49',
    MUST: '0x9f2a409848fb9b7bd058b24a23e8dbf1e166a109',
    AMDAI: '0xFA0DCe8280FCDf369a4cbFc1830d3302789307a6',
    mUSD: '0x5084f622cbDf1E22E473d66d97916524745B9b6e',
    USDT: '0x0d0707963952f2fba59dd06f2b425ace40b492fe',
    WBTC: '0xdc9232e2df177d7a12fdff6ecbab114e2231198d',
    AMWETH: '0x6f1c28c40b5fed4fb546f85959ae2f7c16365cad',
    KNC: '0x41Af7fd16dFC29bdA8D8aAA4CeFfC0E8046992eC',
    jEUR: '0x4f15818dc2Ae5FA84D519D88Cb2CAAe9cd18EE6d',
    aUSDT: '0x027ffd3c119567e85998f4e6b9c3d83d5702660c',
    aPolUSDT: '0x941da3d6759147736456cee36647213183079337',
    aPolWMATIC: '0xC948eB5205bDE3e18CAc4969d6ad3a56ba7B2347',
    RADIO: '0x60531b9c3645546d864604ee0fc5b7d6adc81cc2',
    HANZO: '0x8a151b6ec99c7b90b342ab401d511b480309b220',
    RVLT: '0x815f87ca3db2b9491115a7769aeacb140361c5a9',
    stMATIC: '0x6725b8cd3cdbc82a6044689a8bbc64a915d200e7',
    axlUSDC: '0xe743a49f04f2f77eb2d3b753ae3ad599de8cea84',
    deUSDC: '0x94d5ead1f80cf0b4d3480ab59dff16d47c93e9fe',
    amUSDT: '0x832b11846a27b3ba25d68ae80c39fab155d18c49',
    amUSDC: '0x6e7f19cd23049c7118e14470e2bf85d2e26ee0ae',
    MAI: '0x9a8cf02f3e56c664ce75e395d0e4f3dc3dafe138',
  },
  [Network.FANTOM]: {
    DAI: '0x370f4b2dcf75c94d8d4450b493661a9c6170d0b5',
    FTM: '0x431e81E5dfB5A24541b5Ff8762bDEF3f32F96354',
    WFTM: '0x3e923747ca2675e096d812c3b24846ac39aed645',
    USDC: '0xe48793b1533b351ae184e1c3119d0955dde7b330',
    FUSDT: '0x9ade1c17d25246c405604344f89E8F23F8c1c632',
    POPS: '0x4b78b52e7de4d8b7d367297cb8a87c1875a9d591',
    aFanUSDT: '0x8EBc96fF91A30059E447bFC7C0a7394f8A5793E6',
    aFanWFTM: '0x935AD0fBea9572bB24138F23A69e314f0BDbdDbE',
    MIM: '0xbcab7d083cf6a01e0dda9ed7f8a02b47d125e682',
    FRAX: '0x4423ac71f53ca92e2f2be5917a9c2468e7412f4a',
    nETH: '0x16b658270ac50c0063940ed287c401b3df7ccf70',
    WETH: '0x7b7b957c284c2c227c980d6e2f804311947b84d0',
    SPIRIT: '0x0d0707963952f2fba59dd06f2b425ace40b492fe',
    wBOMB: '0x28aa4f9ffe21365473b64c161b566c3cdead0108',
    TOR: '0x70de4b5ed310fd93da3c0bae824fb99cb4d44dd8',
    BOO: '0xf778f4d7a14a8cb73d5261f9c61970ef4e7d7842',
    ETH: '0xf48883940b4056801de30f12b934dcea90133ee6',
    GUSDC: '0x894d774a293f8aa3d23d67815d4cadb5319c1094',
    GDAI: '0x0e2ed73f9c1409e2b36fe6c46e60d4557b7c2ac0',
  },
  [Network.BSC]: {
    DAI: '0xf68a4b64162906eff0ff6ae34e2bb1cd42fef62d',
    WBNB: '0x59d779bed4db1e734d3fda3172d45bc3063ecd69',
    BUSD: '0x0D0707963952f2fBA59dD06f2b425ace40b492Fe',
    POPS: '0x4b78b52e7de4d8b7d367297cb8a87c1875a9d591',
    BNB: '0xf68a4b64162906eff0ff6ae34e2bb1cd42fef62d',
    USDT: '0xf89d7b9c864f589bbf53a82105107622b35eaa40',
    ETH: '0xefdca55e4bce6c1d535cb2d0687b5567eef2ae83',
    USDC: '0x554b52bf57b387fd09d6644368c5a8aacaaf5ae0',
    RADIO: '0x75b3efed620e2d6750d88263cd4d7a27b0d7d3c5',
    bBTC: '0x72a53cdbbcc1b9efa39c834a540550e23463aacb',
    anyBTC: '0x4ffef8e8a75c20ab0ddf96c50d2457277d27923c',
    nUSD: '0x28ec0b36f0819ecb5005cab836f4ed5a2eca4d13',
    axlUSD: '0xc03fbeda9069b22a120ae6a09349a0b5eea5570a',
  },
  [Network.AVALANCHE]: {
    AVAX: '0xD6216fC19DB775Df9774a6E33526131dA7D19a2c',
    avWAVAX: '0xc5ed2333f8a2C351fCA35E5EBAdb2A82F5d254C3',
    WAVAX: '0xbbff2a8ec8d702e61faaccf7cf705968bb6a5bab',
    sAVAX: '0xC73DF1e68FC203F6E4b6270240D6f82A850e8D38',
    BETS: '0x8cc2284c90d05578633418f9cde104f402375a65',
    HATCHY: '0x14ec295ec8def851ec6e2959df872dd24e422631',
    USDCe: '0x3a2434c698f8d79af1f5a9e43013157ca8b11a66',
    USDC: '0xbf14db80d9275fb721383a77c00ae180fc40ae98',
    USDTe: '0x84d34f4f83a87596cd3fb6887cff8f17bf5a7b83',
    WETHe: '0xD291B51f7a1a1F4917D085F2a7731A447E4aF82D',
    POPS: '0x5268c2331658cb0b2858cfa9db27d8f22f5434bc',
    ETH: '0x9852e84b5AA485683d8AeE7B0332e42442763b75',
    DAIE: '0xED2a7edd7413021d440b09D654f3b87712abAB66',
    TUSD: '0x5Db946411F08f15300f23D9bde4A407B07D56C03',
    PNG: '0x348b11CF986e8E1CdA10c4A7E375aA252b47fc55',
    SHIBX: '0xfE5ADf65BE1a46b83EF3d352A8F9258A039f3050',
    wBTC: '0xbB2BD754A45f400A01158A8b3C89DE085D58ABF1',
    renBTC: '0xb8D1D22609D10078Db36915fc4610F8674b44319',
    ADAI: '0xc5ed2333f8a2C351fCA35E5EBAdb2A82F5d254C3',
    MIM: '0x64cb3f5aada07d831b8db6c6d9c715c53c251ef3',
    TSD: '0x691A89db352B72dDb249bFe16503494eC0D920A4',
    THO: '0xc40d16c47394a506d451475c8a7c46c1175c1da1',
    aAvaUSDT: '0x50B1Ba98Cf117c9682048D56628B294ebbAA4ec2',
    USDT: '0x4aeFa39caEAdD662aE31ab0CE7c8C2c9c0a013E8',
    aAvaWAVAX: '0x1B18Df70863636AEe4BfBAb6F7C70ceBCA9bA404',
    oldFRAX: '0x4e3376018add04ebe4c46bf6f924ddec8c67aa7b',
    newFRAX: '0x4e3376018add04ebe4c46bf6f924ddec8c67aa7b',
    nETH: '0xcf2ef00e75558512ae735679ea5df62ad2056786',
    avWETH: '0x92d78e32b990d10aeca0875dc5585f1a6f958179',
    YUSD: '0x6c1a5ef2acde1fd2fc68def440d2c1eb35bae24a',
  },
  [Network.ARBITRUM]: {
    ARB: '0xb65edba80a3d81903ecd499c8eb9cf0e19096bd0',
    ETH: '0xF977814e90dA44bFA03b6295A0616a897441aceC',
    DAI: '0x07d7f291e731a41d3f0ea4f1ae5b6d920ffb3fe0',
    WETH: '0xc31e54c7a869b9fcbecc14363cf510d1c41fa443',
<<<<<<< HEAD
    USDC: '0xb874005cbea25c357b31c62145b3aef219d105cf',
=======
    USDCe: '0x62383739d68dd0f844103db8dfb05a7eded5bbe6',
    USDC: '0xa843392198862f98d17e3aa1421b08f2c2020cff',
>>>>>>> 78b3bbf3
    OHM: '0xebce5f29ff5ca9aa330ebdf7ec6b5f474bff271e',
    USDT: '0x5ff47d4ab75bcaff6807c81f1367abb53439883c',
    POPS: '0x4b78b52e7de4d8b7d367297cb8a87c1875a9d591',
    FRAX: '0x59bf0545fca0e5ad48e13da269facd2e8c886ba4',
    nUSD: '0x9dd329f5411466d9e0c488ff72519ca9fef0cb40',
    nETH: '0xa067668661c84476afcdc6fa5d758c4c01c34352',
    AAVE: '0x8D2876aD4D2A994C529F19D846CA541015dc3f05',
    aArbAAVE: '0x439901eCaB06F75B14bC25fD60d53bB3A3b9e277',
    EURS: '0x251aeE4A9eB1d8251485D1A9b3bE68975B39EC33',
    aArbEURS: '0xD2BC982A2035dB0E1Be7c2C1a9f87E31794C653e',
    MIM: '0xf46bb6dda9709c49efb918201d97f6474eac5aea',
    VST: '0x59bf0545fca0e5ad48e13da269facd2e8c886ba4',
    aArbUSDC: '0x048BF2F5908e95976CeAD0E47D805b3803E286e2',
    ZYB: '0x3ec0eddcd1e25025077327886a78133589082fb2',
    WBTC: '0xd9d611c6943585bc0e18e51034af8fa28778f7da',
    RDNT: '0x62383739d68dd0f844103db8dfb05a7eded5bbe6',
  },
  [Network.OPTIMISM]: {
    ETH: '0x9ef21bE1C270AA1c3c3d750F458442397fBFFCB6',
    DAI: '0x1337bedc9d22ecbe766df105c9623922a27963ec',
    WETH: '0x68F5C0A2DE713a54991E01858Fd27a3832401849',
    POPS: '0x3cbd9044aaabef08ce93a68448e093cff405ad76',
    USDC: '0xEBb8EA128BbdFf9a1780A4902A9380022371d466',
    USDT: '0xEBb8EA128BbdFf9a1780A4902A9380022371d466',
    OP: '0xEBb8EA128BbdFf9a1780A4902A9380022371d466',
    aOptWETH: '0x7B7D80C40415F744864f051B806b466e2fbB8E68',
    aOptUSDC: '0x8c0Fcf914E90fF5d7f2D02c1576BF4245FaD2B7F',
    sBTC: '0xbbb33d2e7bd7ddc722e53da9ca8ee97df41cfabf',
    sETH: '0xce3850927d0e631b6082f9d45a6391a3794c51eb',
    sUSD: '0xa5f7a39e55d7878bc5bd754ee5d6bd7a7662355b',
    wstETH: '0xf7626459234e9249808a06aa08dc6b67c8e0a2fc',
    rETH: '0x4c2e69e58b14de9afedfb94319519ce34e087283',
    WBTC: '0xb9c8f0d3254007ee4b98970b94544e473cd610ec',
  },
};

export const SmartTokens = Object.keys(Tokens).reduce((acc, _network) => {
  const network = parseInt(_network, 10);
  acc[+network] = Object.keys(Tokens[network]).reduce((_acc, tokenName) => {
    const token: SmartTokenParams = Tokens[network][tokenName]!;

    if (token.addAllowance && token.addBalance) {
      _acc[tokenName] = new SmartToken(token);
    }

    return _acc;
  }, {} as Record<string, SmartToken>);
  return acc;
}, {} as Record<number, Record<string, SmartToken>>);

export const NativeTokenSymbols: { [network: number]: string } = {
  [Network.MAINNET]: 'ETH',
  [Network.POLYGON]: 'MATIC',
  [Network.BSC]: 'BNB',
  [Network.AVALANCHE]: 'AVAX',
  [Network.FANTOM]: 'FTM',
  [Network.ARBITRUM]: 'ETH',
  [Network.OPTIMISM]: 'ETH',
};<|MERGE_RESOLUTION|>--- conflicted
+++ resolved
@@ -784,10 +784,6 @@
     WBTC: {
       address: '0x2f2a2543b76a4166549f7aab2e75bef0aefc5b0f',
       decimals: 8,
-    },
-    USDCe: {
-      address: '0xff970a61a04b1ca14834a43f5de4533ebddb5cc8',
-      decimals: 6,
     },
     LEX: {
       address: '0x6bB7A17AcC227fd1F6781D1EEDEAE01B42047eE0',
@@ -1017,12 +1013,8 @@
     ETH: '0xF977814e90dA44bFA03b6295A0616a897441aceC',
     DAI: '0x07d7f291e731a41d3f0ea4f1ae5b6d920ffb3fe0',
     WETH: '0xc31e54c7a869b9fcbecc14363cf510d1c41fa443',
-<<<<<<< HEAD
-    USDC: '0xb874005cbea25c357b31c62145b3aef219d105cf',
-=======
     USDCe: '0x62383739d68dd0f844103db8dfb05a7eded5bbe6',
     USDC: '0xa843392198862f98d17e3aa1421b08f2c2020cff',
->>>>>>> 78b3bbf3
     OHM: '0xebce5f29ff5ca9aa330ebdf7ec6b5f474bff271e',
     USDT: '0x5ff47d4ab75bcaff6807c81f1367abb53439883c',
     POPS: '0x4b78b52e7de4d8b7d367297cb8a87c1875a9d591',
