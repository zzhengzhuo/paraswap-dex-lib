import {
  SmartTokenParams,
  balanceOfFn,
  allowanceFn,
  SmartToken,
  balancesFn,
  allowedFn,
  _balancesFn,
  _allowancesFn,
} from '../tests/smart-tokens';
import { Address } from '../src/types';
import { ETHER_ADDRESS, Network } from '../src/constants';

export const GIFTER_ADDRESS = '0xb22fC4eC94D555A5049593ca4552c810Fb8a6d00';
export const GENERIC_ADDR1 = '0xbe9317f6711e2da074fe1f168fd9c402bc0a9d1b';
export const GENERIC_ADDR2 = '0x230a1ac45690b9ae1176389434610b9526d2f21b';

export const Tokens: {
  [network: number]: { [symbol: string]: SmartTokenParams };
} = {
  [Network.MAINNET]: {
    ETH: {
      address: ETHER_ADDRESS,
      decimals: 18,
    },
    REQ: {
      address: '0x8f8221aFbB33998d8584A2B05749bA73c37a938a',
      decimals: 18,
    },
    AMPL: {
      address: '0xd46ba6d942050d489dbd938a2c909a5d5039a161',
      decimals: 9,
    },
    USDC: {
      address: '0xa0b86991c6218b36c1d19d4a2e9eb0ce3606eb48',
      decimals: 6,
      addBalance: balancesFn,
      addAllowance: allowedFn,
    },
    aEthUSDC: {
      address: '0x98c23e9d8f34fefb1b7bd6a91b7ff122f4e16f5c',
      decimals: 6,
    },
    aEthWETH: {
      address: '0x4d5f47fa6a74757f35c14fd3a6ef8e3c9bc514e8',
      decimals: 18,
    },
    MAV: {
      address: '0x7448c7456a97769f6cd04f1e83a4a23ccdc46abd',
      decimals: 18,
    },
    SUSHI: {
      address: '0x6b3595068778dd592e39a122f4f5a5cf09c90fe2',
      decimals: 18,
    },
    CUSDC: {
      address: '0x39AA39c021dfbaE8faC545936693aC917d5E7563',
      decimals: 8,
    },
    TUSD: {
      address: '0x0000000000085d4780b73119b644ae5ecd22b376',
      decimals: 18,
    },
    WBTC: {
      address: '0x2260fac5e5542a773aa44fbcfedf7c193bc2c599',
      decimals: 8,
      addBalance: balancesFn,
      addAllowance: allowedFn,
    },
    sBTC: {
      address: '0xfe18be6b3bd88a2d2a7f928d00292e7a9963cfc6',
      decimals: 18,
    },
    BADGER: {
      address: '0x3472A5A71965499acd81997a54BBA8D852C6E53d',
      decimals: 18,
    },
    USDT: {
      address: '0xdac17f958d2ee523a2206206994597c13d831ec7',
      decimals: 6,
      addBalance: balancesFn,
      addAllowance: allowedFn,
    },
    STETH: {
      address: '0xae7ab96520de3a18e5e111b5eaab095312d7fe84',
      decimals: 18,
    },
    SDEX: {
      address: '0x5DE8ab7E27f6E7A1fFf3E5B337584Aa43961BEeF',
      decimals: 18,
    },
    wstETH: {
      address: '0x7f39C581F595B53c5cb19bD0b3f8dA6c935E2Ca0',
      decimals: 18,
    },
    frxETH: {
      address: '0x5E8422345238F34275888049021821E8E08CAa1f',
      decimals: 18,
    },
    WETH: {
      address: '0xc02aaa39b223fe8d0a0e5c4f27ead9083c756cc2',
      decimals: 18,
      addBalance: balanceOfFn,
      addAllowance: allowanceFn,
    },
    PSP: {
      address: '0xcafe001067cdef266afb7eb5a286dcfd277f3de5',
      decimals: 18,
    },
    SETH: {
      address: '0x5e74C9036fb86BD7eCdcb084a0673EFc32eA31cb',
      decimals: 18,
    },
    LINK: {
      address: '0x514910771af9ca656af840dff83e8264ecf986ca',
      decimals: 18,
    },
    DAI: {
      address: '0x6b175474e89094c44da98b954eedeac495271d0f',
      decimals: 18,
      addBalance: balanceOfFn,
      addAllowance: allowanceFn,
    },
    MLN: {
      address: '0xec67005c4e498ec7f55e092bd1d35cbc47c91892',
      decimals: 18,
    },
    SENT: {
      address: '0xa44E5137293E855B1b7bC7E2C6f8cD796fFCB037',
      decimals: 8,
    },
    oldFRAX: {
      address: '0x853d955acef822db058eb8505911ed77f175b99e',
      decimals: 18,
    },
    aDAI: {
      address: '0x028171bCA77440897B824Ca71D1c56caC55b68A3',
      decimals: 18,
    },
    aUSDT: {
      address: '0x3Ed3B47Dd13ECAURA9a98b44e6204A523E766B225811',
      decimals: 6,
    },
    waUSDT: {
      address: '0xf8Fd466F12e236f4c96F7Cce6c79EAdB819abF58',
      decimals: 6,
    },
    ALUSD: {
      address: '0xbc6da0fe9ad5f3b0d58160288917aa56653660e9',
      decimals: 18,
    },
    BAL: {
      address: '0xba100000625a3754423978a60c9317c58a424e3D',
      decimals: 18,
    },
    OHM: {
      address: '0x64aa3364f17a4d01c6f1751fd97c2bd3d7e7f1d5',
      decimals: 9,
    },
    AURA: {
      address: '0xc0c293ce456ff0ed870add98a0828dd4d2903dbf',
      decimals: 18,
    },
    WISE: {
      address: '0x66a0f676479cee1d7373f3dc2e2952778bff5bd6',
      decimals: 18,
    },
    DDIM: {
      address: '0xFbEEa1C75E4c4465CB2FCCc9c6d6afe984558E20',
      decimals: 18,
    },
    DODO: {
      address: '0x43Dfc4159D86F3A37A5A4B3D4580b888ad7d4DDd',
      decimals: 18,
    },
    STG: {
      address: '0xAf5191B0De278C7286d6C7CC6ab6BB8A73bA2Cd6',
      decimals: 18,
    },
    ADAI: {
      address: '0x028171bca77440897b824ca71d1c56cac55b68a3',
      decimals: 18,
    },
    AWETH: {
      address: '0x030ba81f1c18d280636f32af80b9aad02cf0854e',
      decimals: 18,
    },
    ALPHA: {
      address: '0xa1faa113cbe53436df28ff0aee54275c13b40975',
      decimals: 18,
    },
    CRV: {
      address: '0xd533a949740bb3306d119cc777fa900ba034cd52',
      decimals: 18,
    },
    INCH: {
      address: '0x111111111117dC0aa78b770fA6A738034120C302',
      decimals: 18,
    },
    mUSD: {
      address: '0xe2f2a5c287993345a840db3b0845fbc70f5935a5',
      decimals: 18,
    },
    mBTC: {
      address: '0x945facb997494cc2570096c74b5f66a3507330a1',
      decimals: 18,
    },
    renBTC: {
      address: '0xEB4C2781e4ebA804CE9a9803C67d0893436bB27D',
      decimals: 8,
    },
    HBTC: {
      address: '0x0316EB71485b0Ab14103307bf65a021042c6d380',
      decimals: 18,
    },
    tBTC: {
      address: '0x8dAEBADE922dF735c38C80C7eBD708Af50815fAa',
      decimals: 18,
    },
    BUSD: {
      address: '0x4fabb145d64652a948d72533023f6e7a623c7c53',
      decimals: 18,
    },
    GUSD: {
      address: '0x056fd409e1d7a124bd7017459dfea2f387b6d5cd',
      decimals: 2,
    },
    ADAIv1: {
      address: '0xfC1E690f61EFd961294b3e1Ce3313fBD8aa4f85d',
      decimals: 18,
    },
    CETH: {
      address: '0x4ddc2d193948926d02f9b1fe9e1daa0718270ed5',
      decimals: 8,
    },
    CDAI: {
      address: '0x5d3a536E4D6DbD6114cc1Ead35777bAB948E3643',
      decimals: 8,
    },
    MIM: {
      address: '0x99D8a9C45b2ecA8864373A26D1459e3Dff1e17F3',
      decimals: 18,
    },
    AnkETH: {
      address: '0xE95A203B1a91a908F9B9CE46459d101078c2c3cb',
      decimals: 18,
    },
    EURS: {
      address: '0xdB25f211AB05b1c97D595516F45794528a807ad8',
      decimals: 2,
    },
    EURT: {
      address: '0xC581b735A1688071A1746c968e0798D642EDE491',
      decimals: 6,
    },
    jEUR: {
      address: '0x0f17bc9a994b87b5225cfb6a2cd4d667adb4f20b',
      decimals: 18,
    },
    jCHF: {
      address: '0x53dfea0a8cc2a2a2e425e1c174bc162999723ea0',
      decimals: 18,
    },
    jGBP: {
      address: '0x7409856cae628f5d578b285b45669b36e7005283',
      decimals: 18,
    },
    XAUT: {
      address: '0x68749665FF8D2d112Fa859AA293F07A622782F38',
      decimals: 6,
    },
    CVX: {
      address: '0x4e3FBD56CD56c3e72c1403e103b45Db9da5B9D2B',
      decimals: 18,
    },
    UST: {
      address: '0xa47c8bf37f92abed4a126bda807a7b7498661acd',
      decimals: 18,
    },
    SAITAMA: {
      address: '0x8b3192f5eebd8579568a2ed41e6feb402f93f73f',
      decimals: 9,
    },
    BBAUSDT: {
      // bpt of USDT Linear Pool
      address: '0x2bbf681cc4eb09218bee85ea2a5d3d13fa40fc0c',
      decimals: 18,
    },
    BBADAI: {
      // bpt of DAI Linear Pool
      address: '0x804cdb9116a10bb78768d3252355a1b18067bf8f',
      decimals: 18,
    },
    BBAUSD: {
      address: '0x7b50775383d3d6f0215a8f290f2c9e2eebbeceb2',
      decimals: 18,
    },
    BBFDAI: {
      address: '0x8f4063446f5011bc1c9f79a819efe87776f23704',
      decimals: 18,
    },
    FEI: {
      address: '0x956F47F50A910163D8BF957Cf5846D573E7f87CA',
      decimals: 18,
    },
    newFRAX: {
      address: '0x853d955aCEf822Db058eb8505911ED77F175b99e',
      decimals: 18,
    },
    sETH: {
      address: '0x5e74C9036fb86BD7eCdcb084a0673EFc32eA31cb',
      decimals: 18,
    },
    sUSD: {
      address: '0x57Ab1ec28D129707052df4dF418D58a2D46d5f51',
      decimals: 18,
    },
    USDD: {
      address: '0x0c10bf8fcb7bf5412187a595ab97a3609160b5c6',
      decimals: 18,
    },
    alETH: {
      address: '0x0100546f2cd4c9d97f798ffc9755e47865ff7ee6',
      decimals: 18,
    },
    SHIBA: {
      address: '0x95aD61b0a150d79219dCF64E1E6Cc01f0B64C4cE',
      decimals: 18,
    },
    dUSDC: {
      address: '0xc411db5f5eb3f7d552f9b8454b2d74097ccde6e3',
      decimals: 6,
    },
    GHO: {
      address: '0x40d16fc0246ad3160ccc09b8d0d3a2cd28ae6c2f',
      decimals: 18,
    },
    crvUSD: {
      address: '0xf939E0A03FB07F59A73314E73794Be0E57ac1b4E',
      decimals: 18,
    },
    wibBTC: {
      address: '0x8751d4196027d4e6da63716fa7786b5174f04c15',
      decimals: 18,
    },
    MATIC: {
      address: '0x7d1afa7b718fb893db30a3abc0cfc608aacfebb0',
      decimals: 18,
    },
    POL: {
      address: '0x455e53CBB86018Ac2B8092FdCd39d8444aFFC3F6',
      decimals: 19,
    },
  },
  [Network.ROPSTEN]: {
    DAI: {
      address: '0xaD6D458402F60fD3Bd25163575031ACDce07538D',
      decimals: 18,
    },
    WETH: {
      address: '0xc778417E063141139Fce010982780140Aa0cD5Ab',
      decimals: 18,
    },
    ETH: { address: ETHER_ADDRESS, decimals: 18 },
    USDC: {
      address: '0x2ecf57cfaf2faedf1575d2372398ee34c428d6c3',
      decimals: 6,
    },
  },
  [Network.POLYGON]: {
    DAI: {
      address: '0x8f3Cf7ad23Cd3CaDbD9735AFf958023239c6A063',
      decimals: 18,
    },
    USDC: {
      address: '0x2791bca1f2de4661ed88a30c99a7a9449aa84174',
      decimals: 6,
      addBalance: _balancesFn,
      addAllowance: _allowancesFn,
    },
    POPS: {
      address: '0xa92A1576D11dB45c53be71d59245ac97ce0d8147',
      decimals: 18,
    },
    WETH: {
      address: '0x7ceb23fd6bc0add59e62ac25578270cff1b9f619',
      decimals: 18,
    },
    WMATIC: {
      address: '0x0d500B1d8E8eF31E21C99d1Db9A6444d3ADf1270',
      decimals: 18,
      addBalance: balanceOfFn,
      addAllowance: allowanceFn,
    },
    AMWMATIC: {
      address: '0x8dF3aad3a84da6b69A4DA8aeC3eA40d9091B2Ac4',
      decimals: 18,
    },
    MUST: {
      address: '0x9C78EE466D6Cb57A4d01Fd887D2b5dFb2D46288f',
      decimals: 18,
    },
    AMDAI: {
      address: '0x27F8D03b3a2196956ED754baDc28D73be8830A6e',
      decimals: 18,
    },
    BTU: {
      address: '0xfdc26cda2d2440d0e83cd1dee8e8be48405806dc',
      decimals: 18,
    },
    USDT: {
      address: '0xc2132d05d31c914a87c6611c10748aeb04b58e8f',
      decimals: 6,
    },
    WBTC: {
      address: '0x1bfd67037b42cf73acf2047067bd4f2c47d9bfd6',
      decimals: 8,
    },
    MATIC: { address: ETHER_ADDRESS, decimals: 18 },
    mUSD: {
      address: '0xe840b73e5287865eec17d250bfb1536704b43b21',
      decimals: 18,
    },
    AMWETH: {
      address: '0x28424507fefb6f7f8e9d3860f56504e4e5f5f390',
      decimals: 18,
    },
    AMWBTC: {
      address: '0x5c2ed810328349100a66b82b78a1791b101c9d61',
      decimals: 8,
    },
    KNC: {
      address: '0x1c954e8fe737f99f68fa1ccda3e51ebdb291948c',
      decimals: 18,
    },
    jEUR: {
      address: '0x4e3decbb3645551b8a19f0ea1678079fcb33fb4c',
      decimals: 18,
    },
    jGPB: {
      address: '0x767058f11800fba6a682e73a6e79ec5eb74fac8c',
      decimals: 18,
    },
    jCHF: {
      address: '0xbd1463f02f61676d53fd183c2b19282bff93d099',
      decimals: 18,
    },
    RADIO: {
      address: '0x613a489785C95afEB3b404CC41565cCff107B6E0',
      decimals: 18,
    },
    HANZO: {
      address: '0x37eb60f78e06c4bb2a5f836b0fc6bccbbaa995b3',
      decimals: 9,
    },
    RVLT: {
      address: '0xf0f9d895aca5c8678f706fb8216fa22957685a13',
      decimals: 18,
    },
    stMATIC: {
      address: '0x3a58a54c066fdc0f2d55fc9c89f0415c92ebf3c4',
      decimals: 18,
    },
    axlUSDC: {
      address: '0x750e4c4984a9e0f12978ea6742bc1c5d248f40ed',
      decimals: 6,
    },
    deUSDC: {
      address: '0x1ddcaa4ed761428ae348befc6718bcb12e63bfaa',
      decimals: 6,
    },
    amUSDT: {
      address: '0x60d55f02a771d515e077c9c2403a1ef324885cec',
      decimals: 6,
    },
    amUSDC: {
      address: '0x1a13F4Ca1d028320A707D99520AbFefca3998b7F',
      decimals: 6,
    },
    MAI: {
      address: '0xa3fa99a148fa48d14ed51d610c367c61876997f1',
      decimals: 18,
    },
    SDEX: {
      address: '0x6899fAcE15c14348E1759371049ab64A3a06bFA6',
      decimals: 18,
    },
  },
  [Network.FANTOM]: {
    FTM: { address: ETHER_ADDRESS, decimals: 18 },
    WFTM: {
      address: '0x21be370d5312f44cb42ce377bc9b8a0cef1a4c83',
      decimals: 18,
    },
    DAI: {
      address: '0x8d11ec38a3eb5e956b052f67da8bdc9bef8abf3e',
      decimals: 18,
    },
    USDC: {
      address: '0x04068DA6C83AFCFA0e13ba15A6696662335D5B75',
      decimals: 6,
    },
    FUSDT: {
      address: '0x049d68029688eabf473097a2fc38ef61633a3c7a',
      decimals: 6,
    },
    EQUAL: {
      address: '0x3fd3a0c85b70754efc07ac9ac0cbbdce664865a6',
      decimals: 18,
    },
    POPS: {
      address: '0x9dE4b40bDcE50Ec6a1A668bF85997BbBD324069a',
      decimals: 18,
    },
    MIM: {
      address: '0x82f0b8b456c1a451378467398982d4834b6829c1',
      decimals: 18,
    },
    FRAX: {
      address: '0xdc301622e621166BD8E82f2cA0A26c13Ad0BE355',
      decimals: 18,
    },
    nETH: {
      address: '0x67C10C397dD0Ba417329543c1a40eb48AAa7cd00',
      decimals: 18,
    },
    WETH: {
      address: '0x74b23882a30290451A17c44f4F05243b6b58C76d',
      decimals: 18,
    },
    SPIRIT: {
      address: '0x5cc61a78f164885776aa610fb0fe1257df78e59b',
      decimals: 18,
    },
    wBOMB: {
      address: '0xc09a82ad5075b3067d80f54f05e1e22229699cc1',
      decimals: 18,
    },
    TOR: {
      address: '0x74e23df9110aa9ea0b6ff2faee01e740ca1c642e',
      decimals: 18,
    },
    BOO: {
      address: '0x841fad6eae12c286d1fd18d1d525dffa75c7effe',
      decimals: 18,
    },
    ETH: {
      address: '0x74b23882a30290451A17c44f4F05243b6b58C76d',
      decimals: 18,
    },
    GDAI: {
      address: '0x07E6332dD090D287d3489245038daF987955DCFB',
      decimals: 18,
    },
    GUSDC: {
      address: '0xe578C856933D8e1082740bf7661e379Aa2A30b26',
      decimals: 6,
    },
    axlUSDC: {
      address: '0x1B6382DBDEa11d97f24495C9A90b7c88469134a4',
      decimals: 6,
    },
    lzUSDC: {
      address: '0x28a92dde19D9989F39A49905d7C9C2FAc7799bDf',
      decimals: 6,
    },
    FVM: {
      address: '0x07BB65fAaC502d4996532F834A1B7ba5dC32Ff96',
      decimals: 18,
    },
  },
  [Network.BSC]: {
    POPS: {
      address: '0xa1051433EC7b5cc249c75Fdd5b96BF423f2f4A32',
      decimals: 18,
    },
    DAI: {
      address: '0x1af3f329e8be154074d8769d1ffa4ee058b1dbc3',
      decimals: 18,
    },
    WBNB: {
      address: '0xbb4cdb9cbd36b01bd1cbaebf2de08d9173bc095c',
      decimals: 18,
    },
    BNBx: {
      address: '0x1bdd3Cf7F79cfB8EdbB955f20ad99211551BA275',
      decimals: 18,
    },
    BUSD: {
      address: '0xe9e7cea3dedca5984780bafc599bd69add087d56',
      decimals: 18,
    },
    USDT: {
      address: '0x55d398326f99059ff775485246999027b3197955',
      decimals: 18,
    },
    ETH: {
      address: '0x2170ed0880ac9a755fd29b2688956bd959f933f8',
      decimals: 18,
    },
    UST: {
      address: '0x23396cf899ca06c4472205fc903bdb4de249d6fc',
      decimals: 18,
    },
    USDC: {
      address: '0x8AC76a51cc950d9822D68b83fE1Ad97B32Cd580d',
      decimals: 18,
    },
    RADIO: {
      address: '0x30807D3b851A31d62415B8bb7Af7dCa59390434a',
      decimals: 18,
    },
    BNB: { address: ETHER_ADDRESS, decimals: 18 },
    bBTC: {
      address: '0x7130d2A12B9BCbFAe4f2634d864A1Ee1Ce3Ead9c',
      decimals: 18,
    },
    anyBTC: {
      address: '0x54261774905f3e6E9718f2ABb10ed6555cae308a',
      decimals: 8,
    },
    nUSD: {
      address: '0x23b891e5C62E0955ae2bD185990103928Ab817b3',
      decimals: 18,
    },
    CONE: {
      address: '0xA60205802E1B5C6EC1CAFA3cAcd49dFeECe05AC9',
      decimals: 18,
    },
    axlUSD: {
      address: '0x4268B8F0B87b6Eae5d897996E6b845ddbD99Adf3',
      decimals: 6,
    },
    FRAX: {
      address: '0x90C97F71E18723b0Cf0dfa30ee176Ab653E89F40',
      decimals: 18,
    },
    frxETH: {
      address: '0x64048A7eEcF3a2F1BA9e144aAc3D7dB6e58F555e',
      decimals: 18,
    },
    USDFI: {
      address: '0x11A38e06699b238D6D9A0C7A01f3AC63a07ad318',
      decimals: 18,
    },
    XRP: {
      address: '0x1d2f0da169ceb9fc7b3144628db156f3f6c60dbe',
      decimals: 18,
    },
    SDEX: {
      address: '0xFdc66A08B0d0Dc44c17bbd471B88f49F50CdD20F',
      decimals: 18,
    },
  },
  [Network.AVALANCHE]: {
    USDCe: {
      address: '0xA7D7079b0FEaD91F3e65f86E8915Cb59c1a4C664',
      decimals: 6,
    },
    USDC: {
      address: '0xB97EF9Ef8734C71904D8002F8b6Bc66Dd9c48a6E',
      decimals: 6,
    },
    USDTe: {
      address: '0xc7198437980c041c805A1EDcbA50c1Ce5db95118',
      decimals: 6,
    },
    USDT: {
      address: '0x9702230A8Ea53601f5cD2dc00fDBc13d4dF4A8c7',
      decimals: 6,
      addAllowance: _allowancesFn,
      addBalance: balanceOfFn,
    },
    POPS: {
      address: '0x240248628B7B6850352764C5dFa50D1592A033A8',
      decimals: 18,
    },
    WAVAX: {
      address: '0xB31f66AA3C1e785363F0875A1B74E27b85FD66c7',
      decimals: 18,
      addAllowance: allowanceFn,
      addBalance: balanceOfFn,
    },
    sAVAX: {
      address: '0x2b2C81e08f1Af8835a78Bb2A90AE924ACE0eA4bE',
      decimals: 18,
    },
    WETHe: {
      address: '0x49D5c2BdFfac6CE2BFdB6640F4F80f226bc10bAB',
      decimals: 18,
    },
    ETH: {
      address: '0xf20d962a6c8f70c731bd838a3a388D7d48fA6e15',
      decimals: 18,
    },
    WBTC: {
      address: '0x408D4cD0ADb7ceBd1F1A1C33A0Ba2098E1295bAB',
      decimals: 8,
    },
    WETH: {
      address: '0x49D5c2BdFfac6CE2BFdB6640F4F80f226bc10bAB',
      decimals: 18,
    },
    TUSD: {
      address: '0x1c20e891bab6b1727d14da358fae2984ed9b59eb',
      decimals: 18,
    },
    oldFRAX: {
      address: '0xdc42728b0ea910349ed3c6e1c9dc06b5fb591f98',
      decimals: 18,
    },
    newFRAX: {
      address: '0xd24c2ad096400b6fbcd2ad8b24e7acbc21a1da64',
      decimals: 18,
    },
    DAIE: {
      address: '0xd586e7f844cea2f87f50152665bcbc2c279d8d70',
      decimals: 18,
    },
    PNG: {
      address: '0x60781c2586d68229fde47564546784ab3faca982',
      decimals: 18,
    },
    SHIBX: {
      address: '0x440aBbf18c54b2782A4917b80a1746d3A2c2Cce1',
      decimals: 18,
    },
    wBTC: {
      address: '0x50b7545627a5162F82A992c33b87aDc75187B218',
      decimals: 8,
    },
    renBTC: {
      address: '0xDBf31dF14B66535aF65AaC99C32e9eA844e14501',
      decimals: 8,
    },
    BTCb: {
      address: '0x152b9d0FdC40C096757F570A51E494bd4b943E50',
      decimals: 8,
    },
    ADAI: {
      address: '0x47AFa96Cdc9fAb46904A55a6ad4bf6660B53c38a',
      decimals: 18,
    },
    avWAVAX: {
      address: '0xDFE521292EcE2A4f44242efBcD66Bc594CA9714B',
      decimals: 18,
    },
    MIM: {
      address: '0x130966628846BFd36ff31a822705796e8cb8C18D',
      decimals: 18,
    },
    TSD: {
      address: '0x4fbf0429599460D327BD5F55625E30E4fC066095',
      decimals: 18,
    },
    avUSDT: {
      address: '0x532e6537fea298397212f09a61e03311686f548e',
      decimals: 6,
    },
    THO: {
      address: '0xAE4AA155D2987B454C29450ef4f862CF00907B61',
      decimals: 18,
    },
    AVAX: { address: ETHER_ADDRESS, decimals: 18 },
    aETH: {
      address: '0x3a3A65aAb0dd2A17E3F1947bA16138cd37d08c04',
      decimals: 18,
    },
    aUSDT: {
      address: '0x71fc860f7d3a592a4a98740e39db31d25db65ae8',
      decimals: 6,
    },
    YUSD: {
      address: '0x111111111111ed1D73f860F57b2798b683f2d325',
      decimals: 18,
    },
    H2O: {
      address: '0x026187BdbC6b751003517bcb30Ac7817D5B766f8',
      decimals: 18,
    },
    MONEY: {
      address: '0x0f577433Bf59560Ef2a79c124E9Ff99fCa258948',
      decimals: 18,
    },
    nETH: {
      address: '0x19E1ae0eE35c0404f835521146206595d37981ae',
      decimals: 18,
    },
    avWETH: {
      address: '0x53f7c5869a859F0AeC3D334ee8B4Cf01E3492f21',
      decimals: 18,
    },
    nUSD: {
      address: '0xCFc37A6AB183dd4aED08C204D1c2773c0b1BDf46',
      decimals: 18,
    },
    BETS: {
      address: '0x94025780a1ab58868d9b2dbbb775f44b32e8e6e5',
      decimals: 18,
    },
    HATCHY: {
      address: '0x502580fc390606b47fc3b741d6d49909383c28a9',
      decimals: 18,
    },
  },
  [Network.ARBITRUM]: {
    SEN: {
      address: '0x154388a4650D63acC823e06Ef9e47C1eDdD3cBb2',
      decimals: 18,
    },
    DAI: {
      address: '0xDA10009cBd5D07dd0CeCc66161FC93D7c9000da1',
      decimals: 18,
    },
    ARB: {
      address: '0x912ce59144191c1204e64559fe8253a0e49e6548',
      decimals: 18,
    },
    WETH: {
      address: '0x82aF49447D8a07e3bd95BD0d56f35241523fBab1',
      decimals: 18,
      addBalance: _balancesFn,
      addAllowance: _allowancesFn,
    },
    ETH: { address: ETHER_ADDRESS, decimals: 18 },
    USDCe: {
      address: '0xFF970A61A04b1cA14834A43f5dE4533eBDDB5CC8',
      decimals: 6,
    },
    USDC: {
      address: '0xaf88d065e77c8cc2239327c5edb3a432268e5831',
      decimals: 6,
    },
    OHM: {
      address: '0xf0cb2dc0db5e6c66b9a70ac27b06b878da017028',
      decimals: 9,
    },
    RDNT: {
      address: '0x3082cc23568ea640225c2467653db90e9250aaa0',
      decimals: 18,
    },
    USDT: {
      address: '0xfd086bc7cd5c481dcc9c85ebe478a1c0b69fcbb9',
      decimals: 6,
      addBalance: _balancesFn,
      addAllowance: _allowancesFn,
    },
    FRAX: {
      address: '0x17FC002b466eEc40DaE837Fc4bE5c67993ddBd6F',
      decimals: 18,
    },
    nUSD: {
      address: '0x2913E812Cf0dcCA30FB28E6Cac3d2DCFF4497688',
      decimals: 18,
    },
    nETH: {
      address: '0x3ea9B0ab55F34Fb188824Ee288CeaEfC63cf908e',
      decimals: 18,
    },
    EURS: {
      address: '0xd22a58f79e9481d1a88e00c343885a588b34b68b',
      decimals: 2,
    },
    AAVE: {
      address: '0xba5ddd1f9d7f570dc94a51479a000e3bce967196',
      decimals: 18,
    },
    MIM: {
      address: '0xFEa7a6a0B346362BF88A9e4A88416B77a57D6c2A',
      decimals: 18,
    },
    VST: {
      address: '0x64343594ab9b56e99087bfa6f2335db24c2d1f17',
      decimals: 18,
    },
    POPS: {
      address: '0xa0b20DecBc557E3f68E140eD5a0c69bc865F865A',
      decimals: 18,
    },
    ZYB: {
      address: '0x3B475F6f2f41853706afc9Fa6a6b8C5dF1a2724c',
      decimals: 18,
    },
    WBTC: {
      address: '0x2f2a2543b76a4166549f7aab2e75bef0aefc5b0f',
      decimals: 8,
    },
    LEX: {
      address: '0x6bB7A17AcC227fd1F6781D1EEDEAE01B42047eE0',
      decimals: 18,
    },
    GRAIL: {
      address: '0x3d9907f9a368ad0a51be60f7da3b97cf940982d8',
      decimals: 18,
    },
<<<<<<< HEAD
    AURY: {
      address: '0x11bf4f05eb28b802ed3ab672594decb20ffe2313',
      decimals: 9,
=======
    wstETH: {
      address: '0x5979D7b546E38E414F7E9822514be443A4800529',
      decimals: 18,
    },
    RDPX: {
      address: '0x32eb7902d4134bf98a28b963d26de779af92a212',
      decimals: 18,
>>>>>>> b52b30be
    },
    SDEX: {
      address: '0xabD587f2607542723b17f14d00d99b987C29b074',
      decimals: 18,
    },
  },
  [Network.OPTIMISM]: {
    DAI: {
      address: '0xDA10009cBd5D07dd0CeCc66161FC93D7c9000da1',
      decimals: 18,
    },
    WETH: {
      address: '0x4200000000000000000000000000000000000006',
      decimals: 18,
    },
    ETH: { address: ETHER_ADDRESS, decimals: 18 },
    USDC: {
      address: '0x7F5c764cBc14f9669B88837ca1490cCa17c31607',
      decimals: 6,
    },
    USDT: {
      address: '0x94b008aA00579c1307B0EF2c499aD98a8ce58e58',
      decimals: 6,
    },
    POPS: {
      address: '0x3D51a9fB5dCc87F7B237B04975559b920a9a56Ff',
      decimals: 18,
    },
    OP: {
      address: '0x4200000000000000000000000000000000000042',
      decimals: 18,
    },
    sETH: {
      address: '0xE405de8F52ba7559f9df3C368500B6E6ae6Cee49',
      decimals: 18,
    },
    sUSD: {
      address: '0x8c6f28f2F1A3C87F0f938b96d27520d9751ec8d9',
      decimals: 18,
    },
    wstETH: {
      address: '0x1f32b1c2345538c0c6f582fcb022739c4a194ebb',
      decimals: 18,
    },
    rETH: {
      address: '0x9bcef72be871e61ed4fbbc7630889bee758eb81d',
      decimals: 18,
    },
    MAI: {
      address: '0xdfa46478f9e5ea86d57387849598dbfb2e964b02',
      decimals: 18,
    },
    WBTC: {
      address: '0x68f180fcCe6836688e9084f035309E29Bf0A2095',
      decimals: 8,
    },
    frxETH: {
      address: '0x6806411765Af15Bddd26f8f544A34cC40cb9838B',
      decimals: 18,
    },
  },
  [Network.ZKEVM]: {
    ETH: {
      address: ETHER_ADDRESS,
      decimals: 18,
    },
    WETH: {
      address: '0x4F9A0e7FD2Bf6067db6994CF12E4495Df938E6e9',
      decimals: 18,
    },
    MATIC: {
      address: '0xa2036f0538221a77a3937f1379699f44945018d0',
      decimals: 18,
    },
    WBTC: {
      address: '0xea034fb02eb1808c2cc3adbc15f447b93cbe08e1',
      decimals: 8,
    },
    USDC: {
      address: '0xa8ce8aee21bc2a48a5ef670afcc9274c7bbbc035',
      decimals: 6,
    },
  },
  [Network.BASE]: {
    PRIME: {
      address: '0xfA980cEd6895AC314E7dE34Ef1bFAE90a5AdD21b',
      decimals: 18,
    },
    WETH: {
      address: '0x4200000000000000000000000000000000000006',
      decimals: 18,
    },
    MAV: {
      address: '0x64b88c73A5DfA78D1713fE1b4c69a22d7E0faAa7',
      decimals: 18,
    },
    USDC: {
      address: '0x833589fcd6edb6e08f4c7c32d4f71b54bda02913',
      decimals: 6,
    },
    USDbC: {
      address: '0xd9aAEc86B65D86f6A7B5B1b0c42FFA531710b6CA',
      decimals: 6,
    },
    DAI: {
      address: '0x50c5725949a6f0c72e6c4a641f24049a917db0cb',
      decimals: 18,
    },
    BAL: {
      address: '0x4158734d47fc9692176b5085e0f52ee0da5d47f1',
      decimals: 18,
    },
    GOLD: {
      address: '0xbeFD5C25A59ef2C1316c5A4944931171F30Cd3E4',
      decimals: 18,
    },
    SDEX: {
      address: '0xFd4330b0312fdEEC6d4225075b82E00493FF2e3f',
      decimals: 18,
    },
    ETH: { address: ETHER_ADDRESS, decimals: 18 },
  },
};

export const Holders: {
  [network: number]: { [tokenAddress: string]: Address };
} = {
  [Network.MAINNET]: {
    ETH: '0x0a4c79cE84202b03e95B7a692E5D728d83C44c76',
    USDC: '0x7713974908be4bed47172370115e8b1219f4a5f0',
    AMPL: '0x223592a191ECfC7FDC38a9256c3BD96E771539A9',
    WBTC: '0x1d5A591EebB5BcB20F440D121e4f62e8d1689997',
    sBTC: '0xA2e3475D13776C6E42ff37B47286827d959B2195',
    TUSD: '0x88369cB14F9893aEA737F61ad31Bc6d018af7985',
    aEthUSDC: '0x42EFD1E0DB4ADa762cc5092ECBD052dE7c6e72E2',
    MAV: '0x92582aa69BB6117903a01eDdfe6EFfDDe564A69f',
    BADGER: '0x34e2741a3f8483dbe5231f61c005110ff4b9f50a',
    STETH: '0x50b42514389F25E1f471C8F03f6f5954df0204b0',
    SUSHI: '0x3F08f17973aB4124C73200135e2B675aB2D263D9',
    wstETH: '0x6cE0F913F035ec6195bC3cE885aec4C66E485BC4',
    WETH: '0x2fEb1512183545f48f6b9C5b4EbfCaF49CfCa6F3',
    USDT: '0xAf64555DDD61FcF7D094824dd9B4eBea165aFc5b',
    XAUT: '0xc4e161e8d8a4bc4ac762ab33a28bbac5474203d7',
    CVX: '0x0aCA67Fa70B142A3b9bF2eD89A81B40ff85dACdC',
    MIM: '0xa046a8660e66d178ee07ec97c585eeb6aa18c26c',
    AnkETH: '0xF7260D4ADc48fEefd5a19a9Eb23f9747CeE15C92',
    DAI: '0x25B313158Ce11080524DcA0fD01141EeD5f94b81',
    oldFRAX: '0x183d0dc5867c01bfb1dbbc41d6a9d3de6e044626',
    newFRAX: '0x183d0dc5867c01bfb1dbbc41d6a9d3de6e044626',
    FEI: '0x19c549357034d10db8d75ed812b45be1dd8a7218',
    BAL: '0x0659FB78b5139eE5bC9238b2C85944a112A7b591',
    OHM: '0x3D7FEAB5cfab1c7De8ab2b7D5B260E76fD88BC78',
    AURA: '0xBB19053E031D9B2B364351B21a8ed3568b21399b',
    WISE: '0x25c315e0758beeab30ee048a4e2080e7084b64b3',
    DDIM: '0x229cbd1955fee93ab6e7876c1b17f6d0b859e953',
    DODO: '0x3e19d726ed435afd3a42967551426b3a47c0f5b7',
    ADAI: '0x826c3064d4f5b9507152f5cb440ca9326e1ec8fa',
    AWETH: '0xa433105e7396070a5e1fdd7e2b2338f1bfa0de68',
    BUSD: '0xf977814e90da44bfa03b6295a0616a897441acec',
    INCH: '0x4ee7c0f5480eb1edd8902a5e8b991ed52992d5f5',
    mUSD: '0x3aD1D5CFCF9169Da73C23D85d5f2Bf53bC9d39dF',
    mBTC: '0x15A295e9BCFcF93a8721DCb9A19330fc59771271',
    renBTC: '0xAaE0633E15200bc9C50d45cD762477D268E126BD',
    tBTC: '0xC25099792E9349C7DD09759744ea681C7de2cb66',
    HBTC: '0x52885fF60Cd7Ae081e0665968C457DdACF888C90',
    GUSD: '0x550Def3DB74F583c7A1eDf2DFFE84a7398850D0c',
    LINK: '0x98c63b7b319dfbdf3d811530f2ab9dfe4983af9d',
    ADAIv1: '0x3021026e4ff227571a5a563ad19ea657c7027e59',
    CETH: '0x712d0f306956a6a4b4f9319ad9b9de48c5345996',
    CDAI: '0xab4ce310054a11328685ece1043211b68ba5d082',
    CUSDC: '0xC2F61a6eEEC48d686901D325CDE9233b81c793F3',
    EURS: '0xC1056Adeb61a01964Ea265cA95EffB7016f9Ed78',
    EURT: '0x6914FC70fAC4caB20a8922E900C4BA57fEECf8E1',
    CRV: '0x7a16fF8270133F063aAb6C9977183D9e72835428',
    jEUR: '0x4f0CF2F63913524b85c1126AB7eE7957857f3482',
    UST: '0xf16e9b0d03470827a95cdfd0cb8a8a3b46969b91',
    SAITAMA: '0x763d5d93f27615aac852b70549f5877b92193864',
    aETH: '0xc03c4476fbe25138bf724fa1b95551c6e6b8fd2c',
    aWETH: '0x3ddfa8ec3052539b6c9549f12cea2c295cff5296',
    aUSDT: '0x4aef720f7bbe98f916221bbc2fb5a15efe6d2cb8',
    BBAUSD: '0x4361b7425cff39b1be9bf12cee2ef32f89656cda',
    sETH: '0x5fe009d78afabc1b04abd2d4361f8e95cd402648',
    sUSD: '0xcfb87039a1eda5428e2c8386d31ccf121835ecdb',
    USDD: '0xf89d7b9c864f589bbf53a82105107622b35eaa40',
    alETH: '0x500a4f1280a0b63f47862d658b6c335cc939aaed',
    SHIBA: '0x73af3bcf944a6559933396c1577b257e2054d935',
    aEthWETH: '0xfEA3F5b06D41Cb1526b9cAf8be63c5b37C475f23',
    dUSDC: '0x2FC2F705110A7F46Ce85F701d7217EF1018f01A3',
    PSP: '0xE5E5440a1CE69C5cf67BFFA74d185e57c31b43E5',
    crvUSD: '0xA920De414eA4Ab66b97dA1bFE9e6EcA7d4219635',
    GHO: '0x844Dc85EdD8492A56228D293cfEbb823EF3E10EC',
    wibBTC: '0xFbdCA68601f835b27790D98bbb8eC7f05FDEaA9B',
    MATIC: '0x7073783eee7e9b3e6e4ddac4d7f49dc46044dd9a',
    POL: '0x57B6Ad484ccdd902C4419424bA648ba6Ed45dc68',
    SDEX: '0xB0470cF15B22a6A32c49a7C20E3821B944A76058',
    frxETH: '0x9df2322bdAEC46627100C999E6dDdD27837fec6e',
  },
  [Network.ROPSTEN]: {
    ETH: '0x43262A12d8610AA70C15DbaeAC321d51613c9071',
    DAI: '0xbe13517a2b520b2449068D2ec45280992B04047B',
    WETH: '0xdA87Da8C599E8A8993f3CBCD0aA5A1316A559A6D',
    USDC: '0xb2dafb6fc7f66526e72027ade0f044beda0ba11e',
  },
  [Network.POLYGON]: {
    MATIC: '0xe7804c37c13166fF0b37F5aE0BB07A3aEbb6e245',
    DAI: '0x06959153B974D0D5fDfd87D561db6d8d4FA0bb0B',
    WETH: '0x62ac55b745f9b08f1a81dcbbe630277095cf4be1',
    WMATIC: '0x016ba20db4b681f83e5fbbe0c433c96268ab5815',
    AMWMATIC: '0x8832924854e3Cedb0a6Abf372e6CCFF9F7654332',
    USDC: '0xf89d7b9c864f589bbf53a82105107622b35eaa40',
    POPS: '0x2693b57ee51f4e2a26dfb339a911fa8731061f49',
    MUST: '0x9f2a409848fb9b7bd058b24a23e8dbf1e166a109',
    AMDAI: '0xFA0DCe8280FCDf369a4cbFc1830d3302789307a6',
    mUSD: '0x5084f622cbDf1E22E473d66d97916524745B9b6e',
    USDT: '0x0d0707963952f2fba59dd06f2b425ace40b492fe',
    WBTC: '0xdc9232e2df177d7a12fdff6ecbab114e2231198d',
    AMWETH: '0x6f1c28c40b5fed4fb546f85959ae2f7c16365cad',
    KNC: '0x41Af7fd16dFC29bdA8D8aAA4CeFfC0E8046992eC',
    jEUR: '0x4f15818dc2Ae5FA84D519D88Cb2CAAe9cd18EE6d',
    aUSDT: '0x027ffd3c119567e85998f4e6b9c3d83d5702660c',
    aPolUSDT: '0x941da3d6759147736456cee36647213183079337',
    aPolWMATIC: '0xC948eB5205bDE3e18CAc4969d6ad3a56ba7B2347',
    RADIO: '0x60531b9c3645546d864604ee0fc5b7d6adc81cc2',
    HANZO: '0x8a151b6ec99c7b90b342ab401d511b480309b220',
    RVLT: '0x815f87ca3db2b9491115a7769aeacb140361c5a9',
    stMATIC: '0x6725b8cd3cdbc82a6044689a8bbc64a915d200e7',
    axlUSDC: '0xe743a49f04f2f77eb2d3b753ae3ad599de8cea84',
    deUSDC: '0x94d5ead1f80cf0b4d3480ab59dff16d47c93e9fe',
    amUSDT: '0x832b11846a27b3ba25d68ae80c39fab155d18c49',
    amUSDC: '0x6e7f19cd23049c7118e14470e2bf85d2e26ee0ae',
    MAI: '0x9a8cf02f3e56c664ce75e395d0e4f3dc3dafe138',
    SDEX: '0xB0470cF15B22a6A32c49a7C20E3821B944A76058',
  },
  [Network.FANTOM]: {
    DAI: '0x370f4b2dcf75c94d8d4450b493661a9c6170d0b5',
    FTM: '0x431e81E5dfB5A24541b5Ff8762bDEF3f32F96354',
    WFTM: '0x3e923747ca2675e096d812c3b24846ac39aed645',
    USDC: '0xf53feaeb035361c046e5669745695e450ebb4028',
    FUSDT: '0x9ade1c17d25246c405604344f89E8F23F8c1c632',
    POPS: '0x4b78b52e7de4d8b7d367297cb8a87c1875a9d591',
    aFanUSDT: '0x8EBc96fF91A30059E447bFC7C0a7394f8A5793E6',
    aFanWFTM: '0x935AD0fBea9572bB24138F23A69e314f0BDbdDbE',
    MIM: '0xbcab7d083cf6a01e0dda9ed7f8a02b47d125e682',
    FRAX: '0x4423ac71f53ca92e2f2be5917a9c2468e7412f4a',
    nETH: '0x16b658270ac50c0063940ed287c401b3df7ccf70',
    WETH: '0x7b7b957c284c2c227c980d6e2f804311947b84d0',
    SPIRIT: '0x0d0707963952f2fba59dd06f2b425ace40b492fe',
    wBOMB: '0x28aa4f9ffe21365473b64c161b566c3cdead0108',
    TOR: '0x70de4b5ed310fd93da3c0bae824fb99cb4d44dd8',
    BOO: '0xf778f4d7a14a8cb73d5261f9c61970ef4e7d7842',
    ETH: '0xf48883940b4056801de30f12b934dcea90133ee6',
    GUSDC: '0x894d774a293f8aa3d23d67815d4cadb5319c1094',
    GDAI: '0x0e2ed73f9c1409e2b36fe6c46e60d4557b7c2ac0',
    EQUAL: '0x8b187ea19c93091a4d6b426b71871648182b5fac',
    FVM: '0x07BB65fAaC502d4996532F834A1B7ba5dC32Ff96',
    lzUSDC: '0x1e38e2e0e7df3be6592867d0ac2713a4dbda8350',
    axlUSDC: '0xccf932cd565c21d2e516c8ff3a4f244eea27e09a',
  },
  [Network.BSC]: {
    DAI: '0xf68a4b64162906eff0ff6ae34e2bb1cd42fef62d',
    WBNB: '0x59d779bed4db1e734d3fda3172d45bc3063ecd69',
    BUSD: '0x0D0707963952f2fBA59dD06f2b425ace40b492Fe',
    POPS: '0x4b78b52e7de4d8b7d367297cb8a87c1875a9d591',
    BNB: '0xf68a4b64162906eff0ff6ae34e2bb1cd42fef62d',
    USDT: '0xf89d7b9c864f589bbf53a82105107622b35eaa40',
    ETH: '0xefdca55e4bce6c1d535cb2d0687b5567eef2ae83',
    USDC: '0x554b52bf57b387fd09d6644368c5a8aacaaf5ae0',
    RADIO: '0x75b3efed620e2d6750d88263cd4d7a27b0d7d3c5',
    bBTC: '0x72a53cdbbcc1b9efa39c834a540550e23463aacb',
    anyBTC: '0x4ffef8e8a75c20ab0ddf96c50d2457277d27923c',
    nUSD: '0x28ec0b36f0819ecb5005cab836f4ed5a2eca4d13',
    axlUSD: '0xc03fbeda9069b22a120ae6a09349a0b5eea5570a',
    FRAX: '0xEB4576fE753DAB07635c0Bb6c8f0A355e1Db5d31',
    frxETH: '0xf324adC872005197A6f7DAE214d3b63aa0C3625F',
    USDFI: '0x2E00D722e091836B39Db3e4dcE6eE51c90c5B221',
    SDEX: '0xB0470cF15B22a6A32c49a7C20E3821B944A76058',
    BNBx: '0xFF4606bd3884554CDbDabd9B6e25E2faD4f6fc54',
  },
  [Network.AVALANCHE]: {
    AVAX: '0xD6216fC19DB775Df9774a6E33526131dA7D19a2c',
    avWAVAX: '0xc5ed2333f8a2C351fCA35E5EBAdb2A82F5d254C3',
    WAVAX: '0xbbff2a8ec8d702e61faaccf7cf705968bb6a5bab',
    sAVAX: '0xC73DF1e68FC203F6E4b6270240D6f82A850e8D38',
    BETS: '0x8cc2284c90d05578633418f9cde104f402375a65',
    HATCHY: '0x14ec295ec8def851ec6e2959df872dd24e422631',
    USDCe: '0x3a2434c698f8d79af1f5a9e43013157ca8b11a66',
    USDC: '0x0d0707963952f2fba59dd06f2b425ace40b492fe',
    USDTe: '0x84d34f4f83a87596cd3fb6887cff8f17bf5a7b83',
    WETHe: '0xD291B51f7a1a1F4917D085F2a7731A447E4aF82D',
    POPS: '0x5268c2331658cb0b2858cfa9db27d8f22f5434bc',
    ETH: '0x9852e84b5AA485683d8AeE7B0332e42442763b75',
    DAIE: '0xED2a7edd7413021d440b09D654f3b87712abAB66',
    TUSD: '0x5Db946411F08f15300f23D9bde4A407B07D56C03',
    PNG: '0x348b11CF986e8E1CdA10c4A7E375aA252b47fc55',
    SHIBX: '0xfE5ADf65BE1a46b83EF3d352A8F9258A039f3050',
    wBTC: '0xbB2BD754A45f400A01158A8b3C89DE085D58ABF1',
    renBTC: '0xb8D1D22609D10078Db36915fc4610F8674b44319',
    ADAI: '0xc5ed2333f8a2C351fCA35E5EBAdb2A82F5d254C3',
    MIM: '0x64cb3f5aada07d831b8db6c6d9c715c53c251ef3',
    TSD: '0x691A89db352B72dDb249bFe16503494eC0D920A4',
    THO: '0xc40d16c47394a506d451475c8a7c46c1175c1da1',
    aAvaUSDT: '0x50B1Ba98Cf117c9682048D56628B294ebbAA4ec2',
    USDT: '0x0d0707963952f2fba59dd06f2b425ace40b492fe',
    aAvaWAVAX: '0x1B18Df70863636AEe4BfBAb6F7C70ceBCA9bA404',
    oldFRAX: '0x4e3376018add04ebe4c46bf6f924ddec8c67aa7b',
    newFRAX: '0x4e3376018add04ebe4c46bf6f924ddec8c67aa7b',
    nETH: '0xcf2ef00e75558512ae735679ea5df62ad2056786',
    avWETH: '0x92d78e32b990d10aeca0875dc5585f1a6f958179',
    YUSD: '0x6c1a5ef2acde1fd2fc68def440d2c1eb35bae24a',
    BTCb: '0x84c06d3c27821d0136f66306f5028d43ceac268d',
  },
  [Network.ARBITRUM]: {
<<<<<<< HEAD
=======
    SEN: '0xcb19b6b4971bd4206bab176c75b1efe3e28ee5a8',
    RDPX: '0x2fa6f21ecfe274f594f470c376f5bdd061e08a37',
>>>>>>> b52b30be
    ARB: '0xb65edba80a3d81903ecd499c8eb9cf0e19096bd0',
    ETH: '0xF977814e90dA44bFA03b6295A0616a897441aceC',
    DAI: '0x07d7f291e731a41d3f0ea4f1ae5b6d920ffb3fe0',
    WETH: '0xc31e54c7a869b9fcbecc14363cf510d1c41fa443',
    USDCe: '0x62383739d68dd0f844103db8dfb05a7eded5bbe6',
<<<<<<< HEAD
    USDC: '0xb2691fd1297e85affc7c64a2f1549e24c8d13b90',
=======
    USDC: '0xb38e8c17e38363af6ebdcb3dae12e0243582891d',
>>>>>>> b52b30be
    OHM: '0xebce5f29ff5ca9aa330ebdf7ec6b5f474bff271e',
    USDT: '0xf977814e90da44bfa03b6295a0616a897441acec',
    POPS: '0x4b78b52e7de4d8b7d367297cb8a87c1875a9d591',
    FRAX: '0x59bf0545fca0e5ad48e13da269facd2e8c886ba4',
    nUSD: '0x9dd329f5411466d9e0c488ff72519ca9fef0cb40',
    nETH: '0xa067668661c84476afcdc6fa5d758c4c01c34352',
    AAVE: '0x8D2876aD4D2A994C529F19D846CA541015dc3f05',
    aArbAAVE: '0x439901eCaB06F75B14bC25fD60d53bB3A3b9e277',
    EURS: '0x251aeE4A9eB1d8251485D1A9b3bE68975B39EC33',
    aArbEURS: '0xD2BC982A2035dB0E1Be7c2C1a9f87E31794C653e',
    MIM: '0xf46bb6dda9709c49efb918201d97f6474eac5aea',
    VST: '0x59bf0545fca0e5ad48e13da269facd2e8c886ba4',
    aArbUSDC: '0x048BF2F5908e95976CeAD0E47D805b3803E286e2',
    ZYB: '0x3ec0eddcd1e25025077327886a78133589082fb2',
    WBTC: '0xd9d611c6943585bc0e18e51034af8fa28778f7da',
    RDNT: '0x62383739d68dd0f844103db8dfb05a7eded5bbe6',
<<<<<<< HEAD
    AURY: '0x68b9d0b3f3b599944f978b0b4b115420db88cac0',
    GRAIL: '0x88ce30f11723e38ffafa91a22462e57222433467',
=======
    SDEX: '0xb0470cf15b22a6a32c49a7c20e3821b944a76058',
    wstETH: '0x916792f7734089470de27297903bed8a4630b26d',
>>>>>>> b52b30be
  },
  [Network.OPTIMISM]: {
    ETH: '0x9ef21bE1C270AA1c3c3d750F458442397fBFFCB6',
    DAI: '0x1337bedc9d22ecbe766df105c9623922a27963ec',
    WETH: '0x68F5C0A2DE713a54991E01858Fd27a3832401849',
    POPS: '0x3cbd9044aaabef08ce93a68448e093cff405ad76',
    USDC: '0xdecc0c09c3b5f6e92ef4184125d5648a66e35298',
    USDT: '0xf977814e90da44bfa03b6295a0616a897441acec',
    OP: '0xEBb8EA128BbdFf9a1780A4902A9380022371d466',
    aOptWETH: '0x7B7D80C40415F744864f051B806b466e2fbB8E68',
    aOptUSDC: '0x8c0Fcf914E90fF5d7f2D02c1576BF4245FaD2B7F',
    sBTC: '0xbbb33d2e7bd7ddc722e53da9ca8ee97df41cfabf',
    sETH: '0xce3850927d0e631b6082f9d45a6391a3794c51eb',
    sUSD: '0xa5f7a39e55d7878bc5bd754ee5d6bd7a7662355b',
    wstETH: '0xf7626459234e9249808a06aa08dc6b67c8e0a2fc',
    rETH: '0x4c2e69e58b14de9afedfb94319519ce34e087283',
    WBTC: '0xb9c8f0d3254007ee4b98970b94544e473cd610ec',
    frxETH: '0x4d4edf8291d169f975b99914b6ab3326abb45938',
  },
  [Network.ZKEVM]: {
    ETH: '0x4F9A0e7FD2Bf6067db6994CF12E4495Df938E6e9',
    WETH: '0xc44ad482f24fd750caeba387d2726d8653f8c4bb',
    MATIC: '0x8f2a1450c040b3c19efe9676165d8f30d8280019',
    WBTC: '0x99b31498b0a1dae01fc3433e3cb60f095340935c',
    USDC: '0x99b31498b0a1dae01fc3433e3cb60f095340935c',
  },
  [Network.BASE]: {
    WETH: '0x4bb6b2efe7036020ba6f02a05602546c9f25bf28',
    PRIME: '0x956bcc6b56c99db382d9d97a30ba5f1402144b3e',
    ETH: '0xdd9176ea3e7559d6b68b537ef555d3e89403f742',
    MAV: '0x7499785aa5d1bdf0a0ac862c1ef3698d3cba6568',
    USDC: '0xaac391f166f33cdaefaa4afa6616a3bea66b694d',
    USDbC: '0xcc46564eb2063b60cd457da49d09dca9544dfeae',
    DAI: '0x20f03e26968b179025f65c1f4afadfd3959c8d03',
    BAL: '0x854b004700885a61107b458f11ecc169a019b764',
    GOLD: '0x1374c25b3710758c326ee0c70ec48b595d5ccf8c',
    SDEX: '0xa5d378c05192e3f1f365d6298921879c4d51c5a3',
  },
};

export const SmartTokens = Object.keys(Tokens).reduce((acc, _network) => {
  const network = parseInt(_network, 10);
  acc[+network] = Object.keys(Tokens[network]).reduce((_acc, tokenName) => {
    const token: SmartTokenParams = Tokens[network][tokenName]!;

    if (token.addAllowance && token.addBalance) {
      _acc[tokenName] = new SmartToken(token);
    }

    return _acc;
  }, {} as Record<string, SmartToken>);
  return acc;
}, {} as Record<number, Record<string, SmartToken>>);

export const NativeTokenSymbols: { [network: number]: string } = {
  [Network.MAINNET]: 'ETH',
  [Network.POLYGON]: 'MATIC',
  [Network.BSC]: 'BNB',
  [Network.AVALANCHE]: 'AVAX',
  [Network.FANTOM]: 'FTM',
  [Network.ARBITRUM]: 'ETH',
  [Network.OPTIMISM]: 'ETH',
  [Network.BASE]: 'ETH',
};<|MERGE_RESOLUTION|>--- conflicted
+++ resolved
@@ -85,16 +85,8 @@
       address: '0xae7ab96520de3a18e5e111b5eaab095312d7fe84',
       decimals: 18,
     },
-    SDEX: {
-      address: '0x5DE8ab7E27f6E7A1fFf3E5B337584Aa43961BEeF',
-      decimals: 18,
-    },
     wstETH: {
       address: '0x7f39C581F595B53c5cb19bD0b3f8dA6c935E2Ca0',
-      decimals: 18,
-    },
-    frxETH: {
-      address: '0x5E8422345238F34275888049021821E8E08CAa1f',
       decimals: 18,
     },
     WETH: {
@@ -479,10 +471,6 @@
     },
     MAI: {
       address: '0xa3fa99a148fa48d14ed51d610c367c61876997f1',
-      decimals: 18,
-    },
-    SDEX: {
-      address: '0x6899fAcE15c14348E1759371049ab64A3a06bFA6',
       decimals: 18,
     },
   },
@@ -582,10 +570,6 @@
       address: '0xbb4cdb9cbd36b01bd1cbaebf2de08d9173bc095c',
       decimals: 18,
     },
-    BNBx: {
-      address: '0x1bdd3Cf7F79cfB8EdbB955f20ad99211551BA275',
-      decimals: 18,
-    },
     BUSD: {
       address: '0xe9e7cea3dedca5984780bafc599bd69add087d56',
       decimals: 18,
@@ -647,10 +631,6 @@
       address: '0x1d2f0da169ceb9fc7b3144628db156f3f6c60dbe',
       decimals: 18,
     },
-    SDEX: {
-      address: '0xFdc66A08B0d0Dc44c17bbd471B88f49F50CdD20F',
-      decimals: 18,
-    },
   },
   [Network.AVALANCHE]: {
     USDCe: {
@@ -893,11 +873,6 @@
       address: '0x3d9907f9a368ad0a51be60f7da3b97cf940982d8',
       decimals: 18,
     },
-<<<<<<< HEAD
-    AURY: {
-      address: '0x11bf4f05eb28b802ed3ab672594decb20ffe2313',
-      decimals: 9,
-=======
     wstETH: {
       address: '0x5979D7b546E38E414F7E9822514be443A4800529',
       decimals: 18,
@@ -905,7 +880,6 @@
     RDPX: {
       address: '0x32eb7902d4134bf98a28b963d26de779af92a212',
       decimals: 18,
->>>>>>> b52b30be
     },
     SDEX: {
       address: '0xabD587f2607542723b17f14d00d99b987C29b074',
@@ -1216,23 +1190,18 @@
     avWETH: '0x92d78e32b990d10aeca0875dc5585f1a6f958179',
     YUSD: '0x6c1a5ef2acde1fd2fc68def440d2c1eb35bae24a',
     BTCb: '0x84c06d3c27821d0136f66306f5028d43ceac268d',
+    AMPL: '0xfcaA5ea7F8eb0631BcA72C345025C0A5a6D93f0E',
   },
   [Network.ARBITRUM]: {
-<<<<<<< HEAD
-=======
     SEN: '0xcb19b6b4971bd4206bab176c75b1efe3e28ee5a8',
     RDPX: '0x2fa6f21ecfe274f594f470c376f5bdd061e08a37',
->>>>>>> b52b30be
     ARB: '0xb65edba80a3d81903ecd499c8eb9cf0e19096bd0',
     ETH: '0xF977814e90dA44bFA03b6295A0616a897441aceC',
     DAI: '0x07d7f291e731a41d3f0ea4f1ae5b6d920ffb3fe0',
     WETH: '0xc31e54c7a869b9fcbecc14363cf510d1c41fa443',
     USDCe: '0x62383739d68dd0f844103db8dfb05a7eded5bbe6',
-<<<<<<< HEAD
     USDC: '0xb2691fd1297e85affc7c64a2f1549e24c8d13b90',
-=======
     USDC: '0xb38e8c17e38363af6ebdcb3dae12e0243582891d',
->>>>>>> b52b30be
     OHM: '0xebce5f29ff5ca9aa330ebdf7ec6b5f474bff271e',
     USDT: '0xf977814e90da44bfa03b6295a0616a897441acec',
     POPS: '0x4b78b52e7de4d8b7d367297cb8a87c1875a9d591',
@@ -1249,13 +1218,8 @@
     ZYB: '0x3ec0eddcd1e25025077327886a78133589082fb2',
     WBTC: '0xd9d611c6943585bc0e18e51034af8fa28778f7da',
     RDNT: '0x62383739d68dd0f844103db8dfb05a7eded5bbe6',
-<<<<<<< HEAD
-    AURY: '0x68b9d0b3f3b599944f978b0b4b115420db88cac0',
-    GRAIL: '0x88ce30f11723e38ffafa91a22462e57222433467',
-=======
     SDEX: '0xb0470cf15b22a6a32c49a7c20e3821b944a76058',
     wstETH: '0x916792f7734089470de27297903bed8a4630b26d',
->>>>>>> b52b30be
   },
   [Network.OPTIMISM]: {
     ETH: '0x9ef21bE1C270AA1c3c3d750F458442397fBFFCB6',
