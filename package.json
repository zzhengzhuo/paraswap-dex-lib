{
  "name": "@paraswap/dex-lib",
<<<<<<< HEAD
  "version": "3.7.1-curve-v1-multihop.3",
=======
  "version": "3.7.8",
>>>>>>> 1d5f8c50
  "main": "build/index.js",
  "types": "build/index.d.ts",
  "repository": "https://github.com/paraswap/paraswap-dex-lib",
  "author": "dev@paraswap.io",
  "license": "MIT",
  "private": false,
  "publishConfig": {
    "access": "public"
  },
  "devDependencies": {
    "@paraswap/sdk": "6.6.0",
    "@types/async": "^3.2.15",
    "@types/axios": "0.14.0",
    "@types/express": "^4.17.14",
    "@types/jest": "26.0.24",
    "@types/lodash": "4.14.178",
    "@types/node": "^17.0.21",
    "@types/uuid": "^9.0.1",
    "@typescript-eslint/eslint-plugin": "^5.47.0",
    "@typescript-eslint/parser": "^5.47.0",
    "change-case": "^4.1.2",
    "dotenv": "16.0.0",
    "eslint": "^8.30.0",
    "eslint-config-airbnb-base": "^15.0.0",
    "eslint-config-prettier": "^8.5.0",
    "eslint-plugin-import": "^2.26.0",
    "express": "^4.18.2",
    "husky": "^8.0.2",
    "jest": "^29.0.3",
    "prettier": "^2.8.1",
    "pretty-quick": "^3.1.3",
    "ts-jest": "^29.0.3",
    "ts-node": "^10.6.0",
    "typescript": "4.6.4",
    "yargs": "^17.0.1"
  },
  "scripts": {
    "init-integration": "ts-node scripts/dex-integration.ts init",
    "test-integration": "ts-node scripts/dex-integration.ts test",
    "build": "yarn check:pq && yarn check:es && tsc",
    "watch": "tsc -w",
    "test": "jest",
    "prepare": "husky install && yarn build",
    "check:pq": "pretty-quick --staged",
    "check:tsc": "tsc",
    "check:es": "eslint \"src/**/*.ts\" --ignore-pattern=\"*.test.ts\"",
    "checks": "yarn check:pq && yarn check:tsc && yarn check:es"
  },
  "dependencies": {
    "@0x/utils": "^4.5.2",
    "@balancer-labs/sor": "4.1.1-beta.4",
    "@bgd-labs/aave-address-book": "2.21.1",
    "@ethersproject/abi": "^5.7.0",
    "@hashflow/sdk": "1.2.4",
    "@hashflow/taker-js": "0.3.4",
    "@paraswap/core": "2.4.0",
    "async": "^3.2.4",
    "axios": "0.27.2",
    "bignumber.js": "9.1.0",
    "cross-fetch": "^3.1.5",
    "es6-promise": "^4.2.8",
    "ethers": "^5.7.2",
    "joi": "^17.7.0",
    "lens.ts": "^0.5.1",
    "lodash": "4.17.21",
    "log4js": "6.6.1",
    "node-cache": "^5.1.2",
    "ts-essentials": "9.1.2",
    "uuid": "^9.0.0",
    "web3": "1.6.0",
    "web3-core": "1.6.0",
    "web3-eth": "1.6.0",
    "web3-eth-abi": "1.4.0",
    "web3-eth-contract": "1.6.0",
    "web3-utils": "1.6.0"
  },
  "sideEffects": false
}<|MERGE_RESOLUTION|>--- conflicted
+++ resolved
@@ -1,10 +1,6 @@
 {
   "name": "@paraswap/dex-lib",
-<<<<<<< HEAD
-  "version": "3.7.1-curve-v1-multihop.3",
-=======
   "version": "3.7.8",
->>>>>>> 1d5f8c50
   "main": "build/index.js",
   "types": "build/index.d.ts",
   "repository": "https://github.com/paraswap/paraswap-dex-lib",
